--- conflicted
+++ resolved
@@ -78,13 +78,8 @@
             System.exit(0);
             return;
         }
-<<<<<<< HEAD
-        Wmm mcmS = new ParserCat().parseFile(cmd.getOptionValue("scat"), source);
-        Wmm mcmT = new ParserCat().parseFile(cmd.getOptionValue("tcat"), target);
-=======
         Wmm mcmS = new ParserCat().parse(cmd.getOptionValue("scat"));
         Wmm mcmT = new ParserCat().parse(cmd.getOptionValue("tcat"));
->>>>>>> bd795336
 
         if(cmd.hasOption("draw")) {
             mcmS.setDrawExecutionGraph();
