package com.dat3m.svcomp;

import static com.dat3m.dartagnan.utils.options.DartagnanOptions.ANALYSIS_OPTION;
import static com.dat3m.dartagnan.utils.options.DartagnanOptions.SOLVER_OPTION;
import static com.dat3m.dartagnan.utils.options.DartagnanOptions.WITNESS_OPTION;
import static com.dat3m.dartagnan.utils.options.DartagnanOptions.WITNESS_PATH_OPTION;
import static com.dat3m.dartagnan.witness.GraphAttributes.UNROLLBOUND;
import static com.dat3m.svcomp.utils.Compilation.compile;
import static java.lang.Integer.parseInt;
import static java.util.Arrays.asList;

import java.io.BufferedReader;
import java.io.File;
import java.io.IOException;
import java.io.InputStreamReader;
import java.nio.file.Paths;
import java.util.ArrayList;

import org.apache.commons.cli.HelpFormatter;

import com.dat3m.dartagnan.parsers.witness.ParserWitness;
import com.dat3m.dartagnan.witness.WitnessGraph;
import com.dat3m.svcomp.options.SVCOMPOptions;
import com.dat3m.svcomp.utils.BoogieSan;
import com.dat3m.svcomp.utils.SVCOMPSanitizer;

public class SVCOMPRunner {

    public static void main(String[] args) throws IOException {
    	SVCOMPOptions options = new SVCOMPOptions();
        try {
            options.parse(args);
        }
        catch (Exception e){
            if(e instanceof UnsupportedOperationException){
                System.out.println(e.getMessage());
            }
            new HelpFormatter().printHelp("SVCOMP Runner", options);
            System.exit(1);
            return;
        }
        
        WitnessGraph witness = new WitnessGraph(); 
        if(options.getWitnessPath() != null) {
        	witness = new ParserWitness().parse(new File(options.getWitnessPath()));
			if(!Paths.get(options.getProgramFilePath()).getFileName().toString().
					equals(Paths.get(witness.getProgram()).getFileName().toString())) {
				throw new RuntimeException("The witness was generated from a different program than " + options.getProgramFilePath());
			}
        }
        
        File file = new File(options.getProgramFilePath());
        File tmp = new SVCOMPSanitizer(file).run(1);
        // First time we compiler with standard atomic header to catch compilation problems
        compile(tmp, options, false);

        int bound = witness.hasAttributed(UNROLLBOUND.toString()) ?  parseInt(witness.getAttributed(UNROLLBOUND.toString())) : options.getUMin();
		String output = "UNKNOWN";
<<<<<<< HEAD
		while(output.equals("UNKNOWN")) {
			if(bound == options.getUMax()+1) {
				System.out.println("PASS");
				break;
			}
			compile(tmp, options);
=======
		while(output.equals("UNKNOWN") && bound <= options.getUMax()) {
			compile(tmp, options, true);
>>>>>>> 1add4a11
	        // If not removed here, file is not removed when we reach the timeout
	        // File can be safely deleted since it was created by the SVCOMPSanitizer
	        // (it not the original C file) and we already created the Boogie file
	        tmp.delete();

	        String boogieName = System.getenv().get("DAT3M_HOME") + "/output/" +
					file.getName().substring(0, file.getName().lastIndexOf('.')) +
					"-" + options.getOptimization() + ".bpl";
	        
	        if(options.getBoogieSan()) {
	        	BoogieSan.write(boogieName);
	        }
	        
	    	ArrayList<String> cmd = new ArrayList<String>();
	    	cmd.add("java");
	    	cmd.add("-Dlog4j.configurationFile=" + System.getenv().get("DAT3M_HOME") + "/dartagnan/src/main/resources/log4j2.xml");
	    	cmd.add("-DLOGNAME=" + file.getName());
	    	cmd.addAll(asList("-jar", "dartagnan/target/dartagnan-2.0.7-jar-with-dependencies.jar"));
	    	cmd.addAll(asList("-i", boogieName));
	    	cmd.addAll(asList("-cat", options.getTargetModelFilePath()));
	    	cmd.addAll(asList("-t", options.getTarget() != null ? options.getTarget().toString() : "none"));
	    	cmd.addAll(asList("-alias", options.getSettings().getAlias().toString()));
	    	cmd.addAll(asList("-unroll", String.valueOf(bound)));
	    	cmd.addAll(asList("-" + ANALYSIS_OPTION, options.getAnalysis().toString()));
	    	cmd.addAll(asList("-" + SOLVER_OPTION, options.getSolver().toString()));
	    	if(options.getWitnessPath() != null) {
	    		// In validation mode we do not create witnesses.
	    		cmd.addAll(asList("-" + WITNESS_PATH_OPTION, options.getWitnessPath()));
	    	} else {
	    		// In verification mode we always create a witness.
	    		cmd.addAll(asList("-" + WITNESS_OPTION, options.getProgramFilePath()));	
	    	}

	    	ProcessBuilder processBuilder = new ProcessBuilder(cmd);
	        try {
	        	Process proc = processBuilder.start();
				BufferedReader read = new BufferedReader(new InputStreamReader(proc.getInputStream()));
				proc.waitFor();
				while(read.ready()) {
					output = read.readLine();
					System.out.println(output);
				}
				if(proc.exitValue() == 1) {
					BufferedReader error = new BufferedReader(new InputStreamReader(proc.getErrorStream()));
					while(error.ready()) {
						System.out.println(error.readLine());
					}
					System.exit(0);
				}
			} catch(Exception e) {
				System.out.println(e.getMessage());
				System.exit(0);
			}
			bound++;
	        tmp = new SVCOMPSanitizer(file).run(bound);
		}

        tmp.delete();
        return;
    }
}<|MERGE_RESOLUTION|>--- conflicted
+++ resolved
@@ -56,17 +56,12 @@
 
         int bound = witness.hasAttributed(UNROLLBOUND.toString()) ?  parseInt(witness.getAttributed(UNROLLBOUND.toString())) : options.getUMin();
 		String output = "UNKNOWN";
-<<<<<<< HEAD
 		while(output.equals("UNKNOWN")) {
 			if(bound == options.getUMax()+1) {
 				System.out.println("PASS");
 				break;
 			}
-			compile(tmp, options);
-=======
-		while(output.equals("UNKNOWN") && bound <= options.getUMax()) {
 			compile(tmp, options, true);
->>>>>>> 1add4a11
 	        // If not removed here, file is not removed when we reach the timeout
 	        // File can be safely deleted since it was created by the SVCOMPSanitizer
 	        // (it not the original C file) and we already created the Boogie file
