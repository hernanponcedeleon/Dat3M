--- conflicted
+++ resolved
@@ -45,22 +45,6 @@
 "ARMv8 AArch64"
 
 (*
-<<<<<<< HEAD
- * Include the cos.cat file shipped with herd.
- * This builds the co relation as a total order over writes to the same
- * location and then consequently defines the fr relation using co and
- * rf.
- *)
-include "coscat.cat"
-
-(*
- * Include aarch64fences.cat to define barriers.
- *)
-include "aarch64fences.cat"
-
-(*
-=======
->>>>>>> e6cb1c7d
  * As a restriction of the model, all observers are limited to the same
  * inner-shareable domain. Consequently, the ISH, OSH and SY barrier
  * options are all equivalent to each other.
