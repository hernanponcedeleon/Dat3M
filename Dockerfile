#Download base image ubuntu 20.04
FROM ubuntu:20.04

ARG DEBIAN_FRONTEND=noninteractive

# Update Ubuntu Software repository
RUN apt-get update && \
    apt-get upgrade -y && \
    apt-get install -y software-properties-common && \
    add-apt-repository ppa:sosy-lab/benchmarking && \
    apt-get install -y git && \
    apt-get install -y lsb-release && \
    apt-get install -y sudo && \
    apt-get install -y wget && \
    apt-get install -y gnupg && \
    apt-get install -y maven && \
    apt-get install -y curl && \
    apt-get install -y build-essential && \
    apt-get install -y libcap-dev && \
    apt-get install -y cmake && \
    apt-get install -y udev && \
    apt-get install --no-install-recommends -y benchexec

# Install SMACK
RUN cd home && \
    git clone https://github.com/smackers/smack.git && \
    cd smack && \
    sed -i 's/TEST_SMACK=1/TEST_SMACK=0/' bin/build.sh && \
    bash bin/build.sh

# Install Dat3M
RUN cd home && \
    git clone --branch development https://github.com/hernanponcedeleon/Dat3M.git && \
    cd Dat3M && \
    chmod 755 Dartagnan-SVCOMP.sh && \
    mvn clean install -DskipTests

# Clone SVCOMP benchmarks
RUN cd home && \
    git clone https://gitlab.com/sosy-lab/benchmarking/sv-benchmarks.git
<<<<<<< HEAD
=======

# symlink for clang
RUN ln -s clang-12 /usr/bin/clang
>>>>>>> 49f96c79

ENV DAT3M_HOME=/home/Dat3M
ENV PATH=$DAT3M_HOME/:$PATH<|MERGE_RESOLUTION|>--- conflicted
+++ resolved
@@ -38,12 +38,9 @@
 # Clone SVCOMP benchmarks
 RUN cd home && \
     git clone https://gitlab.com/sosy-lab/benchmarking/sv-benchmarks.git
-<<<<<<< HEAD
-=======
 
 # symlink for clang
 RUN ln -s clang-12 /usr/bin/clang
->>>>>>> 49f96c79
 
 ENV DAT3M_HOME=/home/Dat3M
 ENV PATH=$DAT3M_HOME/:$PATH