--- conflicted
+++ resolved
@@ -1,10 +1,5 @@
 #!/bin/bash
  
-<<<<<<< HEAD
-=======
-BENCH_PATH=$DAT3M_HOME/benchmarks/
-
->>>>>>> a8b78d59
 TIMEOUT=3600
 
 DAT3M_FINISHED="Verification finished"
@@ -29,11 +24,7 @@
 CAT=$1
 TARGET=$2
 
-<<<<<<< HEAD
 export CFLAGS="-DALGORITHM=2 -I$CNA_VERIFICATION_HOME/include -I$DAT3M_HOME/include"
-=======
-declare -a BENCHMARKS=( "locks/ttas" "locks/ticketlock" "locks/mutex" "locks/spinlock" "locks/linuxrwlock" "locks/mutex_musl" "lfds/chase-lev" "lfds/dglm" "lfds/ms" "lfds/treiber" )
->>>>>>> a8b78d59
 
 for METHOD in ${METHODS[@]}; do
     for XRA_OPT in "${XRA_OPTS[@]}"; do
@@ -53,16 +44,9 @@
         fi
 
         ## Start CSV files
-<<<<<<< HEAD
         echo solver, may-size, must-size, act-size, smt-vars, acyc-size, result, ra_time, xra_time, veri_time > $DAT3M_OUTPUT/csv/$TARGET-$TOOL.csv
 
         for SOLVER in ${SOLVERS[@]}; do
-=======
-        echo benchmark, threads, may-size, must-size, act-size, smt-vars, acyc-size, result, ra_time, xra_time, veri_time > $DAT3M_OUTPUT/csv/$TARGET-$TOOL.csv
-
-        ## Options for Dartagnan
-        DAT3M_OPTIONS="$DAT3M_HOME/cat/$CAT --target=$TARGET --method=$METHOD $XRA_OPT --encoding.symmetry.breakOn=_cf --bound=2 --encoding.locallyConsistent=false"
->>>>>>> a8b78d59
 
             ## Options for Dartagnan
             DAT3M_OPTIONS="$DAT3M_HOME/cat/$CAT --target=$TARGET --method=$METHOD --solver=$SOLVER $XRA_OPT \
@@ -95,11 +79,7 @@
 
             ## Run Dartagnan
             start=`python3 -c 'import time; print(int(time.time() * 1000))'`
-<<<<<<< HEAD
             OUTPUT=$(timeout $TIMEOUT java -Dlog4j2.configurationFile=file:$DAT3M_HOME/dartagnan/src/main/resources/log4j2.xml -DLOGNAME=qspinlock -Xmx4g -jar $DAT3M_HOME/dartagnan/target/dartagnan-3.1.1.jar $DAT3M_OPTIONS $CNA_VERIFICATION_HOME/client-code.c)
-=======
-            OUTPUT=$(timeout $TIMEOUT java -DLOGNAME=$BENCHMARK -Xmx4g -jar dartagnan/target/dartagnan-3.1.1.jar $DAT3M_OPTIONS $BENCH_PATH$BENCHMARK.c)
->>>>>>> a8b78d59
             end=`python3 -c 'import time; print(int(time.time() * 1000))'`
             VERI_TIME=$((end-start))
             
@@ -165,11 +145,7 @@
             fi
 
             ## Save CSV
-<<<<<<< HEAD
             echo $SOLVER, $MAY_SET, $MUST_SET, $ACT_SET, $SMT_VARS, $ACYC, $RESULT, $RA_TIME, $XRA_TIME, $VERI_TIME >> $DAT3M_OUTPUT/csv/$TARGET-$TOOL.csv
-=======
-            echo $BENCHMARK, $THREADS, $MAY_SET, $MUST_SET, $ACT_SET, $SMT_VARS, $ACYC, $RESULT, $RA_TIME, $XRA_TIME, $VERI_TIME >> $DAT3M_OUTPUT/csv/$TARGET-$TOOL.csv
->>>>>>> a8b78d59
 
         done
     done
