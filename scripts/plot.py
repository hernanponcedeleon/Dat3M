# Import the necessary modules
import matplotlib.pyplot as plt
import pandas as pd
from PIL import Image
import os.path

outputPath = os.getenv('DAT3M_OUTPUT')
csvPath = outputPath + '/csv/'
figurePath = outputPath + '/Figures/'
if not os.path.exists(figurePath):
    os.makedirs(figurePath)

mapping_method = dict([
    ('assume', 'Dartagnan'),
    ('two', 'Dartagnan'),
    ('caat', 'CAAT'),
    ('herd', 'Herd'),
])

mapping_title = dict([
    ('TSO', 'TSO'),
    ('Power', 'Power'),
    ('ARM8', 'ARM8'),
    ('RISCV', 'RISCV'),
    ('Linux', 'LKMM'),
    ('IMM', 'IMM')
])

mapping_files = dict([
    ('two-TSO', csvPath + 'LitmusX86-two-solvers.csv'),
    ('caat-TSO', csvPath + 'LitmusX86-caat.csv'),
    ('herd-TSO', csvPath + 'HerdX86-.csv'),
    ('two-Power', csvPath + 'LitmusPPC-two-solvers.csv'),
    ('caat-Power', csvPath + 'LitmusPPC-caat.csv'),
    ('herd-Power', csvPath + 'HerdPPC-.csv'),
    ('two-ARM8', csvPath + 'LitmusAARCH64-two-solvers.csv'),
    ('caat-ARM8', csvPath + 'LitmusAARCH64-caat.csv'),
    ('herd-ARM8', csvPath + 'HerdAARCH64-.csv'),
    ('two-RISCV', csvPath + 'LitmusRISCV-two-solvers.csv'),
    ('caat-RISCV', csvPath + 'LitmusRISCV-caat.csv'),
    ('herd-RISCV', csvPath + 'HerdRISCV-.csv'),
    ('two-Linux', csvPath + 'LitmusLinux-two-solvers.csv'),
    ('caat-Linux', csvPath + 'LitmusLinux-caat.csv'),
    ('herd-Linux', csvPath + 'HerdLinux-.csv')
])

## Create empty csv files for non existent ones
for key in mapping_files.keys():
    if not os.path.exists(mapping_files[key]):
        f = open(mapping_files[key], 'w+')
        f.write('benchmark, result, time\n')
        f.write('dummy, UNKNOWN, 1\n')
        f.close()

cFiles = [csvPath + 'TSO-assume.csv',
          csvPath + 'TSO-caat.csv',
          csvPath + 'TSO-nidhugg.csv',
          csvPath + 'Power-assume.csv',
          csvPath + 'Power-caat.csv',
          csvPath + 'ARM8-assume.csv',
          csvPath + 'ARM8-caat.csv',
<<<<<<< HEAD
          csvPath + 'RISCV-assume.csv',
          csvPath + 'RISCV-caat.csv',
          csvPath + 'IMM-assume.csv',
          csvPath + 'IMM-caat.csv',
          csvPath + 'IMM-genmc.csv',
          csvPath + 'C11-assume.csv',
          csvPath + 'C11-caat.csv',
          csvPath + 'C11-genmc.csv'
=======
          csvPath + 'IMM-assume.csv',
          csvPath + 'IMM-caat.csv',
          csvPath + 'IMM-genmc.csv'
>>>>>>> 07338abd
        ]

## Create empty csv files for non existent ones
for file in cFiles:
    if not os.path.exists(file):
        f = open(file, 'w+')
        f.write('benchmark, result, time\n')
        f.write('dummy, UNKNOWN, 1\n')
        f.close()

###################################################
#### Generates bar char for the lock benchmarks ###
###################################################

<<<<<<< HEAD
arch = ['TSO', 'Power', 'ARM8', 'RISCV', 'IMM', 'C11']
=======
arch = ['TSO', 'Power', 'ARM8', 'IMM']
>>>>>>> 07338abd

genmcIMM = pd.read_csv(csvPath + 'IMM-genmc.csv')
nidhugg = pd.read_csv(csvPath + 'TSO-nidhugg.csv')

lncol = 2
my_colors = ['tab:blue', 'orange']

for a in arch:
    df = df_empty = pd.DataFrame({'benchmark' : []})

    current_df = pd.DataFrame(pd.read_csv(csvPath + a + '-caat.csv'))
    ## colums are: benchmark, result, time
    df[mapping_method['caat']] = current_df.iloc[:, 2]
    df['benchmark'] = current_df.iloc[:, 0].apply(lambda x: x.replace(".bpl", ""))

    current_df = pd.DataFrame(pd.read_csv(csvPath + a + '-assume.csv'))
    ## colums are: benchmark, result, time
    df[mapping_method['assume']] = current_df.iloc[:, 2]

    if a == 'IMM':
        ## colums are: benchmark, result, time
        df['GenMC'] = genmcIMM.iloc[:, 2]
        lncol = 3
        my_colors = ['tab:blue', 'orange', 'tab:green']
<<<<<<< HEAD

    if a == 'C11':
        ## colums are: benchmark, result, time
        df['GenMC'] = genmcRC11.iloc[:, 2]
        lncol = 3
        my_colors = ['tab:blue', 'orange', 'tab:green']
=======
>>>>>>> 07338abd

    if a == 'TSO':
        ## colums are: benchmark, result, time
        df['Nidhugg'] = nidhugg.iloc[:, 2]
        lncol = 3
        my_colors = ['tab:blue', 'orange', 'tab:red']

    df.loc["Total"] = df.loc[:, df.columns != 'benchmark'].mean()
    df[['benchmark']] = df[['benchmark']].fillna('$\overline{\mathcal{X}}$')

    plt.figure()
    df.set_index('benchmark').plot.bar(log=True, width=0.8, color=my_colors)
    plt.title(mapping_title[a])
    for i in range(len(df.columns)):
        bars = plt.gca().containers[i-1]
        hatches = ["//////" if x == 12 else '' for x in range(len(df.index))]
        for bar, hatch, label in zip(bars, hatches, df.index):
            bar.set_hatch(hatch)
    plt.xticks(rotation=45, ha='right')
    plt.xlabel('')
    plt.ylabel('Time (ms)')
    plt.tight_layout()
    plt.legend(loc='upper center', ncol=lncol)
    plt.ylim(1, 10000000)
    plt.axhline(y=1000000, color='grey', linestyle='--')
    plt.savefig(figurePath + mapping_title[a] + '.png')
    plt.close()

###########################################
### Generates plot for the litmus tests ###
###########################################

arch = ['TSO', 'Power', 'ARM8', 'RISCV', 'Linux']

total = df_empty = pd.DataFrame({mapping_method['caat'] : []})

for a in arch:
    df = df_empty = pd.DataFrame({'benchmark' : []})
    df['benchmark'] = pd.read_csv(mapping_files['two-' + a]).iloc[:, 0].apply(lambda x: os.path.basename(x))
    df['two'] = pd.read_csv(mapping_files['two-' + a]).iloc[:, 2]
    df['caat'] = pd.read_csv(mapping_files['caat-' + a]).iloc[:, 2]
    df['herd'] = pd.read_csv(mapping_files['herd-' + a]).iloc[:, 2]

    total.loc[a + '\n (' + str(len(df.index)) + ')', mapping_method['two']] = df['two'].sum()
    total.loc[a + '\n (' + str(len(df.index)) + ')', mapping_method['caat']] = df['caat'].sum()
    total.loc[a + '\n (' + str(len(df.index)) + ')', mapping_method['herd']] = df['herd'].sum()
        
#########################
### Accumulated times ###
#########################

plt.figure()
total.plot.bar(log=True, width=0.8, color=['tab:blue', 'orange', 'tab:purple'])
plt.title('Litmus Tests')
plt.xticks(rotation=0, ha='center')
plt.xlabel('')
plt.ylabel('Time (ms)')
plt.tight_layout()
plt.legend(loc='upper center', ncol=3)
plt.ylim(1, 10000000)
plt.savefig(figurePath + 'litmus.png')
plt.close()<|MERGE_RESOLUTION|>--- conflicted
+++ resolved
@@ -59,7 +59,6 @@
           csvPath + 'Power-caat.csv',
           csvPath + 'ARM8-assume.csv',
           csvPath + 'ARM8-caat.csv',
-<<<<<<< HEAD
           csvPath + 'RISCV-assume.csv',
           csvPath + 'RISCV-caat.csv',
           csvPath + 'IMM-assume.csv',
@@ -68,11 +67,7 @@
           csvPath + 'C11-assume.csv',
           csvPath + 'C11-caat.csv',
           csvPath + 'C11-genmc.csv'
-=======
-          csvPath + 'IMM-assume.csv',
-          csvPath + 'IMM-caat.csv',
           csvPath + 'IMM-genmc.csv'
->>>>>>> 07338abd
         ]
 
 ## Create empty csv files for non existent ones
@@ -87,11 +82,7 @@
 #### Generates bar char for the lock benchmarks ###
 ###################################################
 
-<<<<<<< HEAD
 arch = ['TSO', 'Power', 'ARM8', 'RISCV', 'IMM', 'C11']
-=======
-arch = ['TSO', 'Power', 'ARM8', 'IMM']
->>>>>>> 07338abd
 
 genmcIMM = pd.read_csv(csvPath + 'IMM-genmc.csv')
 nidhugg = pd.read_csv(csvPath + 'TSO-nidhugg.csv')
@@ -116,15 +107,12 @@
         df['GenMC'] = genmcIMM.iloc[:, 2]
         lncol = 3
         my_colors = ['tab:blue', 'orange', 'tab:green']
-<<<<<<< HEAD
 
     if a == 'C11':
         ## colums are: benchmark, result, time
         df['GenMC'] = genmcRC11.iloc[:, 2]
         lncol = 3
         my_colors = ['tab:blue', 'orange', 'tab:green']
-=======
->>>>>>> 07338abd
 
     if a == 'TSO':
         ## colums are: benchmark, result, time
