--- conflicted
+++ resolved
@@ -115,30 +115,10 @@
         assertEquals(expected, runAnalysisAssumeSolver(contextProvider.get(), proverProvider.get(), taskProvider.get()));
     }
 
-<<<<<<< HEAD
-    @Test(timeout = TIMEOUT)
-    public void testRefinement() {
-        try (SolverContext ctx = TestHelper.createContext();
-             ProverEnvironment prover = ctx.newProverEnvironment(ProverOptions.GENERATE_MODELS);
-             BufferedWriter writer = new BufferedWriter(new FileWriter(getCSVFileName(getClass(), "refinement"), true)))
-        {
-            Program program = new ProgramParser().parse(new File(path));
-            VerificationTask task = new VerificationTask(program, wmm, target, settings);
-            long start = System.currentTimeMillis();
-            assertEquals(expected, Refinement.runAnalysisWMMSolver(ctx, prover,
-                    RefinementTask.fromVerificationTaskWithDefaultBaselineWMM(task)));
-            long solvingTime = System.currentTimeMillis() - start;
-            writer.append(path).append(", ").append(Long.toString(solvingTime));
-			writer.newLine();
-        } catch (Exception e){
-            fail(e.getMessage());
-        }
-=======
     @Test
     @CSVLogger.FileName("csv/refinement")
     public void testRefinement() throws Exception {
-        assertEquals(expected, Refinement.runAnalysisSaturationSolver(contextProvider.get(), proverProvider.get(),
+        assertEquals(expected, Refinement.runAnalysisWMMSolver(contextProvider.get(), proverProvider.get(),
                 RefinementTask.fromVerificationTaskWithDefaultBaselineWMM(taskProvider.get())));
->>>>>>> 52f2303f
     }
 }