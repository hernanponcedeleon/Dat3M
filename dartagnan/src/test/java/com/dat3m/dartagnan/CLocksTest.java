--- conflicted
+++ resolved
@@ -1,14 +1,5 @@
 package com.dat3m.dartagnan;
 
-<<<<<<< HEAD
-import com.dat3m.dartagnan.analysis.Method;
-import com.dat3m.dartagnan.analysis.Refinement;
-import com.dat3m.dartagnan.parsers.cat.ParserCat;
-import com.dat3m.dartagnan.parsers.program.ProgramParser;
-import com.dat3m.dartagnan.program.Program;
-import com.dat3m.dartagnan.utils.ResourceHelper;
-=======
->>>>>>> 49f96c79
 import com.dat3m.dartagnan.utils.Result;
 import com.dat3m.dartagnan.utils.rules.CSVLogger;
 import com.dat3m.dartagnan.utils.rules.Provider;
@@ -20,10 +11,13 @@
 import org.junit.runner.RunWith;
 import org.junit.runners.Parameterized;
 
+import java.io.BufferedWriter;
+import java.io.FileWriter;
 import java.io.IOException;
 import java.util.Arrays;
 
 import static com.dat3m.dartagnan.utils.ResourceHelper.TEST_RESOURCE_PATH;
+import static com.dat3m.dartagnan.utils.ResourceHelper.getCSVFileName;
 import static com.dat3m.dartagnan.utils.Result.FAIL;
 import static com.dat3m.dartagnan.utils.Result.UNKNOWN;
 import static com.dat3m.dartagnan.configuration.Arch.*;
@@ -32,131 +26,10 @@
 @RunWith(Parameterized.class)
 public class CLocksTest extends AbstractCTest {
 
-<<<<<<< HEAD
 	static final int TIMEOUT = 1800000;
 
-    private final String path;
-    private final Wmm wmm;
-    private final Arch target;
-    private final Settings settings;
-    private final Result expected;
-
-	@Parameterized.Parameters(name = "{index}: {0} target={2}")
-    public static Iterable<Object[]> data() throws IOException {
-        Wmm tso = new ParserCat().parse(new File(ResourceHelper.CAT_RESOURCE_PATH + "cat/tso.cat"));
-        Wmm power = new ParserCat().parse(new File(ResourceHelper.CAT_RESOURCE_PATH + "cat/power.cat"));
-        Wmm arm = new ParserCat().parse(new File(ResourceHelper.CAT_RESOURCE_PATH + "cat/aarch64.cat"));
-
-        Settings s1 = new Settings(Alias.CFIS, 1, TIMEOUT);
-
-    	// We want the files to be created every time we run the unit tests
-        for(Method method : Method.values()) {
-        	for(Arch arch : Arch.values()) {
-        		initialiseCSVFile(CLocksTest.class, method.asStringOption(), arch.toString());
-        	}
-        }
-
-		List<Object[]> data = new ArrayList<>();
-
-        // Known to be safe
-        data.add(new Object[]{TEST_RESOURCE_PATH + "locks/ttas-5.bpl", tso, TSO, s1, UNKNOWN});
-        data.add(new Object[]{TEST_RESOURCE_PATH + "locks/ttas-5.bpl", arm, ARM8, s1, UNKNOWN});
-        data.add(new Object[]{TEST_RESOURCE_PATH + "locks/ttas-5.bpl", power, POWER, s1, UNKNOWN});
-
-        // These expected result were obtained from refinement. Cannot guarantee they are correct
-        data.add(new Object[]{TEST_RESOURCE_PATH + "locks/ttas-5-acq2rx.bpl", tso, TSO, s1, UNKNOWN});
-        data.add(new Object[]{TEST_RESOURCE_PATH + "locks/ttas-5-acq2rx.bpl", arm, ARM8, s1, UNKNOWN});
-        data.add(new Object[]{TEST_RESOURCE_PATH + "locks/ttas-5-acq2rx.bpl", power, POWER, s1, UNKNOWN});
-        data.add(new Object[]{TEST_RESOURCE_PATH + "locks/ttas-5-rel2rx.bpl", tso, TSO, s1, UNKNOWN});
-        // These two I expect to be correct
-        data.add(new Object[]{TEST_RESOURCE_PATH + "locks/ttas-5-rel2rx.bpl", arm, ARM8, s1, FAIL});
-        data.add(new Object[]{TEST_RESOURCE_PATH + "locks/ttas-5-rel2rx.bpl", power, POWER, s1, FAIL});
-
-        // Known to be safe
-        data.add(new Object[]{TEST_RESOURCE_PATH + "locks/ticketlock-3.bpl", tso, TSO, s1, UNKNOWN});
-        data.add(new Object[]{TEST_RESOURCE_PATH + "locks/ticketlock-3.bpl", arm, ARM8, s1, UNKNOWN});
-        data.add(new Object[]{TEST_RESOURCE_PATH + "locks/ticketlock-3.bpl", power, POWER, s1, UNKNOWN});
-
-        // We don't yet know what expected should be and currently we timeout
-        data.add(new Object[]{TEST_RESOURCE_PATH + "locks/ticketlock-3-acq2rx.bpl", tso, TSO, s1, UNKNOWN});
-        data.add(new Object[]{TEST_RESOURCE_PATH + "locks/ticketlock-3-acq2rx.bpl", arm, ARM8, s1, UNKNOWN});
-        data.add(new Object[]{TEST_RESOURCE_PATH + "locks/ticketlock-3-acq2rx.bpl", power, POWER, s1, UNKNOWN});
-        data.add(new Object[]{TEST_RESOURCE_PATH + "locks/ticketlock-3-rel2rx.bpl", tso, TSO, s1, UNKNOWN});
-
-        // These expected result were obtained from refinement. Cannot guarantee they are correct
-        // These two I expect to be correct
-        data.add(new Object[]{TEST_RESOURCE_PATH + "locks/ticketlock-3-rel2rx.bpl", arm, ARM8, s1, FAIL});
-        data.add(new Object[]{TEST_RESOURCE_PATH + "locks/ticketlock-3-rel2rx.bpl", power, POWER, s1, FAIL});
-
-        // Known to be safe
-        data.add(new Object[]{TEST_RESOURCE_PATH + "locks/mutex-3.bpl", tso, TSO, s1, UNKNOWN});
-        data.add(new Object[]{TEST_RESOURCE_PATH + "locks/mutex-3.bpl", arm, ARM8, s1, UNKNOWN});
-        data.add(new Object[]{TEST_RESOURCE_PATH + "locks/mutex-3.bpl", power, POWER, s1, UNKNOWN});
-
-        // These expected result were obtained from refinement. Cannot guarantee they are correct
-        data.add(new Object[]{TEST_RESOURCE_PATH + "locks/mutex-3-acq2rx-futex.bpl", tso, TSO, s1, UNKNOWN});
-        data.add(new Object[]{TEST_RESOURCE_PATH + "locks/mutex-3-acq2rx-futex.bpl", arm, ARM8, s1, UNKNOWN});
-        data.add(new Object[]{TEST_RESOURCE_PATH + "locks/mutex-3-acq2rx-futex.bpl", power, POWER, s1, UNKNOWN});
-        data.add(new Object[]{TEST_RESOURCE_PATH + "locks/mutex-3-acq2rx-lock.bpl", tso, TSO, s1, UNKNOWN});
-        data.add(new Object[]{TEST_RESOURCE_PATH + "locks/mutex-3-acq2rx-lock.bpl", arm, ARM8, s1, UNKNOWN});
-        data.add(new Object[]{TEST_RESOURCE_PATH + "locks/mutex-3-acq2rx-lock.bpl", power, POWER, s1, UNKNOWN});
-        data.add(new Object[]{TEST_RESOURCE_PATH + "locks/mutex-3-rel2rx-futex.bpl", tso, TSO, s1, UNKNOWN});
-        data.add(new Object[]{TEST_RESOURCE_PATH + "locks/mutex-3-rel2rx-futex.bpl", arm, ARM8, s1, UNKNOWN});
-        data.add(new Object[]{TEST_RESOURCE_PATH + "locks/mutex-3-rel2rx-futex.bpl", power, POWER, s1, UNKNOWN});
-        data.add(new Object[]{TEST_RESOURCE_PATH + "locks/mutex-3-rel2rx-unlock.bpl", tso, TSO, s1, UNKNOWN});
-        // These two I expect to be correct
-        data.add(new Object[]{TEST_RESOURCE_PATH + "locks/mutex-3-rel2rx-unlock.bpl", arm, ARM8, s1, FAIL});
-        data.add(new Object[]{TEST_RESOURCE_PATH + "locks/mutex-3-rel2rx-unlock.bpl", power, POWER, s1, FAIL});
-
-        // Known to be safe
-        data.add(new Object[]{TEST_RESOURCE_PATH + "locks/spinlock-5.bpl", tso, TSO, s1, UNKNOWN});
-        data.add(new Object[]{TEST_RESOURCE_PATH + "locks/spinlock-5.bpl", arm, ARM8, s1, UNKNOWN});
-        data.add(new Object[]{TEST_RESOURCE_PATH + "locks/spinlock-5.bpl", power, POWER, s1, UNKNOWN});
-        // These I expect to be correct
-        data.add(new Object[]{TEST_RESOURCE_PATH + "locks/spinlock-5-acq2rx.bpl", tso, TSO, s1, UNKNOWN});
-        data.add(new Object[]{TEST_RESOURCE_PATH + "locks/spinlock-5-acq2rx.bpl", arm, ARM8, s1, UNKNOWN});
-        data.add(new Object[]{TEST_RESOURCE_PATH + "locks/spinlock-5-acq2rx.bpl", power, POWER, s1, UNKNOWN});
-        data.add(new Object[]{TEST_RESOURCE_PATH + "locks/spinlock-5-rel2rx.bpl", tso, TSO, s1, UNKNOWN});
-        data.add(new Object[]{TEST_RESOURCE_PATH + "locks/spinlock-5-rel2rx.bpl", arm, ARM8, s1, FAIL});
-        data.add(new Object[]{TEST_RESOURCE_PATH + "locks/spinlock-5-rel2rx.bpl", power, POWER, s1, FAIL});
-        
-        // Known to be safe
-        data.add(new Object[]{TEST_RESOURCE_PATH + "locks/linuxrwlock-3.bpl", tso, TSO, s1, UNKNOWN});
-        data.add(new Object[]{TEST_RESOURCE_PATH + "locks/linuxrwlock-3.bpl", arm, ARM8, s1, UNKNOWN});
-        data.add(new Object[]{TEST_RESOURCE_PATH + "locks/linuxrwlock-3.bpl", power, POWER, s1, UNKNOWN});
-        // These I expect to be correct
-        data.add(new Object[]{TEST_RESOURCE_PATH + "locks/linuxrwlock-3-acq2rx.bpl", tso, TSO, s1, UNKNOWN});
-        data.add(new Object[]{TEST_RESOURCE_PATH + "locks/linuxrwlock-3-acq2rx.bpl", arm, ARM8, s1, FAIL});
-        data.add(new Object[]{TEST_RESOURCE_PATH + "locks/linuxrwlock-3-acq2rx.bpl", power, POWER, s1, FAIL});
-        data.add(new Object[]{TEST_RESOURCE_PATH + "locks/linuxrwlock-3-rel2rx.bpl", tso, TSO, s1, UNKNOWN});
-        data.add(new Object[]{TEST_RESOURCE_PATH + "locks/linuxrwlock-3-rel2rx.bpl", arm, ARM8, s1, FAIL});
-        data.add(new Object[]{TEST_RESOURCE_PATH + "locks/linuxrwlock-3-rel2rx.bpl", power, POWER, s1, FAIL});
-        
-        // Known to be safe
-        data.add(new Object[]{TEST_RESOURCE_PATH + "locks/mutex_musl-3.bpl", tso, TSO, s1, UNKNOWN});
-        data.add(new Object[]{TEST_RESOURCE_PATH + "locks/mutex_musl-3.bpl", arm, ARM8, s1, UNKNOWN});
-        data.add(new Object[]{TEST_RESOURCE_PATH + "locks/mutex_musl-3.bpl", power, POWER, s1, UNKNOWN});
-
-        // These expected result were obtained from refinement. Cannot guarantee they are correct
-        data.add(new Object[]{TEST_RESOURCE_PATH + "locks/mutex_musl-3-acq2rx-futex.bpl", tso, TSO, s1, UNKNOWN});
-        data.add(new Object[]{TEST_RESOURCE_PATH + "locks/mutex_musl-3-acq2rx-futex.bpl", arm, ARM8, s1, UNKNOWN});
-        data.add(new Object[]{TEST_RESOURCE_PATH + "locks/mutex_musl-3-acq2rx-futex.bpl", power, POWER, s1, UNKNOWN});
-        data.add(new Object[]{TEST_RESOURCE_PATH + "locks/mutex_musl-3-acq2rx-lock.bpl", tso, TSO, s1, UNKNOWN});
-        data.add(new Object[]{TEST_RESOURCE_PATH + "locks/mutex_musl-3-acq2rx-lock.bpl", arm, ARM8, s1, UNKNOWN});
-        data.add(new Object[]{TEST_RESOURCE_PATH + "locks/mutex_musl-3-acq2rx-lock.bpl", power, POWER, s1, UNKNOWN});
-        data.add(new Object[]{TEST_RESOURCE_PATH + "locks/mutex_musl-3-rel2rx-futex.bpl", tso, TSO, s1, UNKNOWN});
-        data.add(new Object[]{TEST_RESOURCE_PATH + "locks/mutex_musl-3-rel2rx-futex.bpl", arm, ARM8, s1, UNKNOWN});
-        data.add(new Object[]{TEST_RESOURCE_PATH + "locks/mutex_musl-3-rel2rx-futex.bpl", power, POWER, s1, UNKNOWN});
-        data.add(new Object[]{TEST_RESOURCE_PATH + "locks/mutex_musl-3-rel2rx-unlock.bpl", tso, TSO, s1, UNKNOWN});
-        // This two I expect to be correct
-        data.add(new Object[]{TEST_RESOURCE_PATH + "locks/mutex_musl-3-rel2rx-unlock.bpl", arm, ARM8, s1, FAIL});
-        data.add(new Object[]{TEST_RESOURCE_PATH + "locks/mutex_musl-3-rel2rx-unlock.bpl", power, POWER, s1, FAIL});
-
-        return data;
-=======
     public CLocksTest(String name, Arch target, Result expected) {
         super(name, target, expected);
->>>>>>> 49f96c79
     }
 
     @Override
@@ -164,56 +37,6 @@
         return Provider.fromSupplier(() -> TEST_RESOURCE_PATH + "locks/" + name + ".bpl");
     }
 
-<<<<<<< HEAD
-    @Test(timeout = TIMEOUT)
-    public void testAssume() {
-        try (SolverContext ctx = TestHelper.createContext();
-             ProverEnvironment prover = ctx.newProverEnvironment(ProverOptions.GENERATE_MODELS);
-             BufferedWriter writer = new BufferedWriter(new FileWriter(getCSVFileName(getClass(), "assume", target.toString()), true)))
-        {
-            Program program = new ProgramParser().parse(new File(path));
-            VerificationTask task = new VerificationTask(program, wmm, target, settings);
-
-            writer.newLine();
-            writer.append(path.substring(path.lastIndexOf("/") + 1)).append(", ");
-            // The flush() is required to write the content in the presence of timeouts
-            writer.flush();
-
-            long start = System.currentTimeMillis();
-            assertEquals(expected, runAnalysisAssumeSolver(ctx, prover, task));
-            long solvingTime = System.currentTimeMillis() - start;
-            
-            writer.append(expected.equals(UNKNOWN) ? "\\gtick" : "\\redcross").append(", ").append(Long.toString(solvingTime));
-        } catch (Exception e){
-        	System.out.println(String.format("%s failed with the following msg: %s", path, e.getMessage()));
-        }
-    }
-
-    @Test(timeout = TIMEOUT)
-    public void testRefinement() {
-        try (SolverContext ctx = TestHelper.createContext();
-             ProverEnvironment prover = ctx.newProverEnvironment(ProverOptions.GENERATE_MODELS);
-             BufferedWriter writer = new BufferedWriter(new FileWriter(getCSVFileName(getClass(), "refinement", target.toString()), true)))
-        {
-            Program program = new ProgramParser().parse(new File(path));
-            VerificationTask task = new VerificationTask(program, wmm, target, settings);
-
-            writer.newLine();
-            writer.append(path.substring(path.lastIndexOf("/") + 1)).append(", ");
-            // The flush() is required to write the content in the presence of timeouts
-            writer.flush();
-
-            long start = System.currentTimeMillis();
-            assertEquals(expected, Refinement.runAnalysisSaturationSolver(ctx, prover,
-                    RefinementTask.fromVerificationTaskWithDefaultBaselineWMM(task)));
-            long solvingTime = System.currentTimeMillis() - start;
-            
-            // We treat UNKNOWN as PASS because we know the loops are just spin-loops
-            writer.append(expected.equals(UNKNOWN) ? "\\gtick" : "\\redcross").append(", ").append(Long.toString(solvingTime));
-        } catch (Exception e){
-        	System.out.println(String.format("%s failed with the following msg: %s", path, e.getMessage()));
-        }
-=======
     @Override
     protected long getTimeout() {
         return 60000;
@@ -221,6 +44,7 @@
 
 	@Parameterized.Parameters(name = "{index}: {0}, target={1}")
     public static Iterable<Object[]> data() throws IOException {
+
 		return Arrays.asList(new Object[][]{
 	            {"ttas-5", TSO, UNKNOWN},
 	            {"ttas-5", ARM8, UNKNOWN},
@@ -320,19 +144,44 @@
                 {"cna-4-acq2rx_succ2", ARM8, UNKNOWN},
                 {"cna-4-acq2rx_succ2", POWER, UNKNOWN}
 		});
->>>>>>> 49f96c79
     }
 
 	//@Test
 	@CSVLogger.FileName("csv/assume")
 	public void testAssume() throws Exception {
-		assertEquals(expected, AssumeSolver.run(contextProvider.get(), proverProvider.get(), taskProvider.get()));
+		try(BufferedWriter writer = new BufferedWriter(new FileWriter(getCSVFileName(getClass(), "assume"), true))) {
+            writer.newLine();
+            writer.append(taskProvider.get().getProgram().getName()).append(", ");
+            // The flush() is required to write the content in the presence of timeouts
+            writer.flush();
+
+            long start = System.currentTimeMillis();
+			assertEquals(expected, AssumeSolver.run(contextProvider.get(), proverProvider.get(), taskProvider.get()));
+            long solvingTime = System.currentTimeMillis() - start;
+            
+            writer.append(expected.equals(UNKNOWN) ? "\\gtick" : "\\redcross").append(", ").append(Long.toString(solvingTime));
+        } catch (Exception e){
+        	System.out.println(String.format("%s failed with the following msg: %s", taskProvider.get().getProgram().getName(), e.getMessage()));
+        }
 	}
 
 	@Test
 	@CSVLogger.FileName("csv/refinement")
 	public void testRefinement() throws Exception {
-		assertEquals(expected, RefinementSolver.run(contextProvider.get(), proverProvider.get(),
-				RefinementTask.fromVerificationTaskWithDefaultBaselineWMM(taskProvider.get())));
+		try(BufferedWriter writer = new BufferedWriter(new FileWriter(getCSVFileName(getClass(), "refinement"), true))) {
+            writer.newLine();
+            writer.append(taskProvider.get().getProgram().getName()).append(", ");
+            // The flush() is required to write the content in the presence of timeouts
+            writer.flush();
+
+            long start = System.currentTimeMillis();
+            assertEquals(expected, RefinementSolver.run(contextProvider.get(), proverProvider.get(),
+    				RefinementTask.fromVerificationTaskWithDefaultBaselineWMM(taskProvider.get())));
+            long solvingTime = System.currentTimeMillis() - start;
+            
+            writer.append(expected.equals(UNKNOWN) ? "\\gtick" : "\\redcross").append(", ").append(Long.toString(solvingTime));
+        } catch (Exception e){
+        	System.out.println(String.format("%s failed with the following msg: %s", taskProvider.get().getProgram().getName(), e.getMessage()));
+        }
 	}
 }