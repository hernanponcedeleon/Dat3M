package com.dat3m.dartagnan;

import com.dat3m.dartagnan.analysis.Refinement;
import com.dat3m.dartagnan.utils.Result;
import com.dat3m.dartagnan.utils.rules.CSVLogger;
import com.dat3m.dartagnan.utils.rules.Provider;
import com.dat3m.dartagnan.verification.RefinementTask;
import com.dat3m.dartagnan.wmm.utils.Arch;
import org.junit.Test;
import org.junit.runner.RunWith;
import org.junit.runners.Parameterized;

import java.io.IOException;
import java.util.Arrays;

import static com.dat3m.dartagnan.analysis.Base.runAnalysisAssumeSolver;
<<<<<<< HEAD
import static com.dat3m.dartagnan.utils.ResourceHelper.*;
=======
import static com.dat3m.dartagnan.utils.ResourceHelper.TEST_RESOURCE_PATH;
>>>>>>> 52f2303f
import static com.dat3m.dartagnan.utils.Result.FAIL;
import static com.dat3m.dartagnan.utils.Result.UNKNOWN;
import static com.dat3m.dartagnan.wmm.utils.Arch.*;
import static org.junit.Assert.assertEquals;

@RunWith(Parameterized.class)
public class CLocksTest extends AbstractCTest {

    public CLocksTest(String name, Arch target, Result expected) {
        super(name, target, expected);
    }

    @Override
    protected Provider<String> getProgramPathProvider() {
        return Provider.fromSupplier(() -> TEST_RESOURCE_PATH + "locks/" + name + ".bpl");
    }

<<<<<<< HEAD
    //@Test(timeout = TIMEOUT)
    public void testAssume() {
        try (SolverContext ctx = TestHelper.createContext();
             ProverEnvironment prover = ctx.newProverEnvironment(ProverOptions.GENERATE_MODELS);
             BufferedWriter writer = new BufferedWriter(new FileWriter(getCSVFileName(getClass(), "assume"), true)))
        {
            Program program = new ProgramParser().parse(new File(path));
            VerificationTask task = new VerificationTask(program, wmm, target, settings);
            long start = System.currentTimeMillis();
            assertEquals(expected, runAnalysisAssumeSolver(ctx, prover, task));
            long solvingTime = System.currentTimeMillis() - start;
            writer.append(path.substring(path.lastIndexOf("/") + 1)).append(", ").append(Long.toString(solvingTime));
            writer.newLine();
        } catch (Exception e){
            fail(e.getMessage());
        }
    }

    @Test(timeout = TIMEOUT)
    public void testRefinement() {
        try (SolverContext ctx = TestHelper.createContext();
             ProverEnvironment prover = ctx.newProverEnvironment(ProverOptions.GENERATE_MODELS);
             BufferedWriter writer = new BufferedWriter(new FileWriter(getCSVFileName(getClass(), "refinement"), true)))
        {
            Program program = new ProgramParser().parse(new File(path));
            VerificationTask task = new VerificationTask(program, wmm, target, settings);
            long start = System.currentTimeMillis();
            assertEquals(expected, Refinement.runAnalysisWMMSolver(ctx, prover,
                    RefinementTask.fromVerificationTaskWithDefaultBaselineWMM(task)));
            long solvingTime = System.currentTimeMillis() - start;
            writer.append(path.substring(path.lastIndexOf("/") + 1)).append(", ").append(Long.toString(solvingTime));
			writer.newLine();
        } catch (Exception e){
            fail(e.getMessage());
        }
=======
    @Override
    protected long getTimeout() {
        return 60000;
    }

	@Parameterized.Parameters(name = "{index}: {0}, target={1}")
    public static Iterable<Object[]> data() throws IOException {
		return Arrays.asList(new Object[][]{
	            {"ttas-5", TSO, UNKNOWN},
	            {"ttas-5", ARM8, UNKNOWN},
	            {"ttas-5", POWER, UNKNOWN},
	            {"ttas-5-acq2rx", TSO, UNKNOWN},
	            {"ttas-5-acq2rx", ARM8, UNKNOWN},
	            {"ttas-5-acq2rx", POWER, UNKNOWN},
	            {"ttas-5-rel2rx", TSO, UNKNOWN},
	            {"ttas-5-rel2rx", ARM8, FAIL},
	            {"ttas-5-rel2rx", POWER, FAIL},
	            {"ticketlock-3", TSO, UNKNOWN},
	            {"ticketlock-3", ARM8, UNKNOWN},
	            {"ticketlock-3", POWER, UNKNOWN},
	            {"ticketlock-3-acq2rx", TSO, UNKNOWN},
	            {"ticketlock-3-acq2rx", ARM8, UNKNOWN},
	            {"ticketlock-3-acq2rx", POWER, UNKNOWN},
	            {"ticketlock-3-rel2rx", TSO, UNKNOWN},
	            {"ticketlock-3-rel2rx", ARM8, FAIL},
	            {"ticketlock-3-rel2rx", POWER, FAIL},
                {"mutex-3", TSO, UNKNOWN},
                {"mutex-3", ARM8, UNKNOWN},
                {"mutex-3", POWER, UNKNOWN},
                {"mutex-3-acq2rx_futex", TSO, UNKNOWN},
                {"mutex-3-acq2rx_futex", ARM8, UNKNOWN},
                {"mutex-3-acq2rx_futex", POWER, UNKNOWN},
                {"mutex-3-acq2rx_lock", TSO, UNKNOWN},
                {"mutex-3-acq2rx_lock", ARM8, UNKNOWN},
                {"mutex-3-acq2rx_lock", POWER, UNKNOWN},
                {"mutex-3-rel2rx_futex", TSO, UNKNOWN},
                {"mutex-3-rel2rx_futex", ARM8, UNKNOWN},
                {"mutex-3-rel2rx_futex", POWER, UNKNOWN},
                {"mutex-3-rel2rx_unlock", TSO, UNKNOWN},
                {"mutex-3-rel2rx_unlock", ARM8, FAIL},
                {"mutex-3-rel2rx_unlock", POWER, FAIL},
                {"spinlock-5", TSO, UNKNOWN},
                {"spinlock-5", ARM8, UNKNOWN},
                {"spinlock-5", POWER, UNKNOWN},
                {"spinlock-5-acq2rx", TSO, UNKNOWN},
                {"spinlock-5-acq2rx", ARM8, UNKNOWN},
                {"spinlock-5-acq2rx", POWER, UNKNOWN},
                {"spinlock-5-rel2rx", TSO, UNKNOWN},
                {"spinlock-5-rel2rx", ARM8, FAIL},
                {"spinlock-5-rel2rx", POWER, FAIL},
                {"linuxrwlock-3", TSO, UNKNOWN},
                {"linuxrwlock-3", ARM8, UNKNOWN},
                {"linuxrwlock-3", POWER, UNKNOWN},
                {"linuxrwlock-3-acq2rx", TSO, UNKNOWN},
                {"linuxrwlock-3-acq2rx", ARM8, FAIL},
                {"linuxrwlock-3-acq2rx", POWER, FAIL},
                {"linuxrwlock-3-rel2rx", TSO, UNKNOWN},
                {"linuxrwlock-3-rel2rx", ARM8, FAIL},
                {"linuxrwlock-3-rel2rx", POWER, FAIL},
                {"mutex_musl-3", TSO, UNKNOWN},
                {"mutex_musl-3", ARM8, UNKNOWN},
                {"mutex_musl-3", POWER, UNKNOWN},
                {"mutex_musl-3-acq2rx_futex", TSO, UNKNOWN},
                {"mutex_musl-3-acq2rx_futex", ARM8, UNKNOWN},
                {"mutex_musl-3-acq2rx_futex", POWER, UNKNOWN},
                {"mutex_musl-3-acq2rx_lock", TSO, UNKNOWN},
                {"mutex_musl-3-acq2rx_lock", ARM8, UNKNOWN},
                {"mutex_musl-3-acq2rx_lock", POWER, UNKNOWN},
                {"mutex_musl-3-rel2rx_futex", TSO, UNKNOWN},
                {"mutex_musl-3-rel2rx_futex", ARM8, UNKNOWN},
                {"mutex_musl-3-rel2rx_futex", POWER, UNKNOWN},
                {"mutex_musl-3-rel2rx_unlock", TSO, UNKNOWN},
                {"mutex_musl-3-rel2rx_unlock", ARM8, FAIL},
                {"mutex_musl-3-rel2rx_unlock", POWER, FAIL}
        });
>>>>>>> 52f2303f
    }

	//@Test
	@CSVLogger.FileName("csv/assume")
	public void testAssume() throws Exception {
		assertEquals(expected, runAnalysisAssumeSolver(contextProvider.get(), proverProvider.get(), taskProvider.get()));
	}

	@Test
	@CSVLogger.FileName("csv/refinement")
	public void testRefinement() throws Exception {
		assertEquals(expected, Refinement.runAnalysisSaturationSolver(contextProvider.get(), proverProvider.get(),
				RefinementTask.fromVerificationTaskWithDefaultBaselineWMM(taskProvider.get())));
	}
}<|MERGE_RESOLUTION|>--- conflicted
+++ resolved
@@ -14,11 +14,7 @@
 import java.util.Arrays;
 
 import static com.dat3m.dartagnan.analysis.Base.runAnalysisAssumeSolver;
-<<<<<<< HEAD
-import static com.dat3m.dartagnan.utils.ResourceHelper.*;
-=======
 import static com.dat3m.dartagnan.utils.ResourceHelper.TEST_RESOURCE_PATH;
->>>>>>> 52f2303f
 import static com.dat3m.dartagnan.utils.Result.FAIL;
 import static com.dat3m.dartagnan.utils.Result.UNKNOWN;
 import static com.dat3m.dartagnan.wmm.utils.Arch.*;
@@ -36,43 +32,6 @@
         return Provider.fromSupplier(() -> TEST_RESOURCE_PATH + "locks/" + name + ".bpl");
     }
 
-<<<<<<< HEAD
-    //@Test(timeout = TIMEOUT)
-    public void testAssume() {
-        try (SolverContext ctx = TestHelper.createContext();
-             ProverEnvironment prover = ctx.newProverEnvironment(ProverOptions.GENERATE_MODELS);
-             BufferedWriter writer = new BufferedWriter(new FileWriter(getCSVFileName(getClass(), "assume"), true)))
-        {
-            Program program = new ProgramParser().parse(new File(path));
-            VerificationTask task = new VerificationTask(program, wmm, target, settings);
-            long start = System.currentTimeMillis();
-            assertEquals(expected, runAnalysisAssumeSolver(ctx, prover, task));
-            long solvingTime = System.currentTimeMillis() - start;
-            writer.append(path.substring(path.lastIndexOf("/") + 1)).append(", ").append(Long.toString(solvingTime));
-            writer.newLine();
-        } catch (Exception e){
-            fail(e.getMessage());
-        }
-    }
-
-    @Test(timeout = TIMEOUT)
-    public void testRefinement() {
-        try (SolverContext ctx = TestHelper.createContext();
-             ProverEnvironment prover = ctx.newProverEnvironment(ProverOptions.GENERATE_MODELS);
-             BufferedWriter writer = new BufferedWriter(new FileWriter(getCSVFileName(getClass(), "refinement"), true)))
-        {
-            Program program = new ProgramParser().parse(new File(path));
-            VerificationTask task = new VerificationTask(program, wmm, target, settings);
-            long start = System.currentTimeMillis();
-            assertEquals(expected, Refinement.runAnalysisWMMSolver(ctx, prover,
-                    RefinementTask.fromVerificationTaskWithDefaultBaselineWMM(task)));
-            long solvingTime = System.currentTimeMillis() - start;
-            writer.append(path.substring(path.lastIndexOf("/") + 1)).append(", ").append(Long.toString(solvingTime));
-			writer.newLine();
-        } catch (Exception e){
-            fail(e.getMessage());
-        }
-=======
     @Override
     protected long getTimeout() {
         return 60000;
@@ -148,7 +107,6 @@
                 {"mutex_musl-3-rel2rx_unlock", ARM8, FAIL},
                 {"mutex_musl-3-rel2rx_unlock", POWER, FAIL}
         });
->>>>>>> 52f2303f
     }
 
 	//@Test
@@ -160,7 +118,7 @@
 	@Test
 	@CSVLogger.FileName("csv/refinement")
 	public void testRefinement() throws Exception {
-		assertEquals(expected, Refinement.runAnalysisSaturationSolver(contextProvider.get(), proverProvider.get(),
+		assertEquals(expected, Refinement.runAnalysisWMMSolver(contextProvider.get(), proverProvider.get(),
 				RefinementTask.fromVerificationTaskWithDefaultBaselineWMM(taskProvider.get())));
 	}
 }