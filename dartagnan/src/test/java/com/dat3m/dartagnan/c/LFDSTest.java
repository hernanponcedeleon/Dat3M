--- conflicted
+++ resolved
@@ -26,11 +26,7 @@
 
     @Override
     protected Provider<String> getProgramPathProvider() {
-<<<<<<< HEAD
-        return Provider.fromSupplier(() -> TEST_RESOURCE_PATH + "lfds/" + name + ".ll");
-=======
-        return Provider.fromSupplier(() -> getTestResourcePath("lfds/" + name + ".bpl"));
->>>>>>> 3e992a23
+        return Provider.fromSupplier(() -> getTestResourcePath("lfds/" + name + ".ll"));
     }
 
     @Override
