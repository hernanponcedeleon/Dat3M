--- conflicted
+++ resolved
@@ -59,7 +59,6 @@
         return Property::getDefault;
     }
 
-<<<<<<< HEAD
     protected Provider<Configuration> getConfigurationProvider() {
         return Provider.fromSupplier(() -> {
             Configuration config = Configuration.builder()
@@ -79,11 +78,6 @@
                 "unreach-call.prp"));
     }
 
-    @ClassRule
-    public static CSVLogger.Initialization csvInit = CSVLogger.Initialization.create();
-
-=======
->>>>>>> 3e992a23
     // Provider rules
     protected final Provider<ShutdownManager> shutdownManagerProvider = Provider.fromSupplier(ShutdownManager::create);
     protected final Provider<Arch> targetProvider = () -> Arch.C11;
