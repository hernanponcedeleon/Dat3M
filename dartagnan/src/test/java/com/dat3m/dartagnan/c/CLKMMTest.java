--- conflicted
+++ resolved
@@ -27,11 +27,7 @@
 
     @Override
     protected Provider<String> getProgramPathProvider() {
-<<<<<<< HEAD
-        return Provider.fromSupplier(() -> TEST_RESOURCE_PATH + "lkmm/" + name + ".ll");
-=======
-        return Provider.fromSupplier(() -> getTestResourcePath("lkmm/" + name + ".bpl"));
->>>>>>> 3e992a23
+        return Provider.fromSupplier(() -> getTestResourcePath("lkmm/" + name + ".ll"));
     }
 
     @Override
