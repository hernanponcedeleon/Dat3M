package com.dat3m.dartagnan.compilation;

import com.dat3m.dartagnan.configuration.Arch;
import com.dat3m.dartagnan.configuration.Property;
import com.dat3m.dartagnan.program.Program;
import com.dat3m.dartagnan.program.event.Tag;
import com.dat3m.dartagnan.program.event.core.Event;
import com.dat3m.dartagnan.utils.ResourceHelper;
import com.dat3m.dartagnan.utils.rules.Provider;
import com.dat3m.dartagnan.utils.rules.Providers;
import com.dat3m.dartagnan.utils.rules.RequestShutdownOnError;
import com.dat3m.dartagnan.verification.VerificationTask;
import com.dat3m.dartagnan.verification.solving.IncrementalSolver;
import com.dat3m.dartagnan.wmm.Wmm;
import org.junit.Rule;
import org.junit.Test;
import org.junit.rules.RuleChain;
import org.junit.rules.Timeout;
import org.sosy_lab.common.ShutdownManager;
import org.sosy_lab.common.configuration.Configuration;
import org.sosy_lab.java_smt.api.ProverEnvironment;
import org.sosy_lab.java_smt.api.SolverContext;
import org.sosy_lab.java_smt.api.SolverContext.ProverOptions;

import java.io.IOException;
import java.nio.file.Files;
import java.nio.file.Path;
import java.nio.file.Paths;
import java.util.ArrayList;
import java.util.EnumSet;
import java.util.List;
import java.util.Set;
import java.util.stream.Stream;

import static com.dat3m.dartagnan.configuration.OptionNames.INITIALIZE_REGISTERS;
import static java.util.Collections.emptyList;
import static org.junit.Assert.assertEquals;

public abstract class AbstractCompilationTest {

    private static final boolean DO_INITIALIZE_REGISTERS = true;

    private String path;

    AbstractCompilationTest(String path) {
        this.path = path;
    }

    static Iterable<Object[]> buildLitmusTests(String litmusPath) throws IOException {
        Set<String> skip = ResourceHelper.getSkipSet();
        try (Stream<Path> fileStream = Files.walk(Paths.get(ResourceHelper.LITMUS_RESOURCE_PATH + litmusPath))) {
            return fileStream
                    .filter(Files::isRegularFile)
                    .map(Path::toString)
                    .filter(f -> f.endsWith("litmus"))
                    .filter(f -> !skip.contains(f))
                    .collect(ArrayList::new,
                            (l, f) -> l.add(new Object[]{f}), ArrayList::addAll);
        }
    }


    // =================== Modifiable behavior ====================

    protected abstract Provider<Arch> getSourceProvider();
    protected Provider<Wmm> getSourceWmmProvider() {
        return Providers.createWmmFromArch(getSourceProvider());
    }
    protected abstract Provider<Arch> getTargetProvider();
    protected Provider<Wmm> getTargetWmmProvider() {
        return Providers.createWmmFromArch(getTargetProvider());
    }
    protected long getTimeout() { return 10000; }
    // List of tests that are known to show bugs in the compilation scheme and thus the expected result should be FAIL instead of PASS
    protected List<String> getCompilationBreakers() { return emptyList(); }
    protected Provider<Configuration> getConfigurationProvider() {
        return Provider.fromSupplier(() -> Configuration.builder().setOption(INITIALIZE_REGISTERS, String.valueOf(DO_INITIALIZE_REGISTERS)).build());
    }
    // ============================================================

    protected final Provider<ShutdownManager> shutdownManagerProvider = Provider.fromSupplier(ShutdownManager::create);
    protected final Provider<Arch> sourceProvider = getSourceProvider();
    protected final Provider<Arch> targetProvider = getTargetProvider();
    protected final Provider<String> filePathProvider = () -> path;
    protected final Provider<Program> program1Provider = Providers.createProgramFromPath(filePathProvider);
    protected final Provider<Program> program2Provider = Providers.createProgramFromPath(filePathProvider);
    protected final Provider<Wmm> wmm1Provider = getSourceWmmProvider();
    protected final Provider<Wmm> wmm2Provider = getTargetWmmProvider();
    protected final Provider<EnumSet<Property>> propertyProvider = Provider.fromSupplier(Property::getDefault);
    protected final Provider<Configuration> configProvider = getConfigurationProvider();
    protected final Provider<VerificationTask> task1Provider = Providers.createTask(program1Provider, wmm1Provider, propertyProvider, sourceProvider, () -> 1, configProvider);
    protected final Provider<VerificationTask> task2Provider = Providers.createTask(program2Provider, wmm2Provider, propertyProvider, targetProvider,  () -> 1, configProvider);
    protected final Provider<SolverContext> context1Provider = Providers.createSolverContextFromManager(shutdownManagerProvider);
    protected final Provider<SolverContext> context2Provider = Providers.createSolverContextFromManager(shutdownManagerProvider);
    protected final Provider<ProverEnvironment> prover1Provider = Providers.createProverWithFixedOptions(context1Provider, ProverOptions.GENERATE_MODELS);
    protected final Provider<ProverEnvironment> prover2Provider = Providers.createProverWithFixedOptions(context2Provider, ProverOptions.GENERATE_MODELS);
    
    private final Timeout timeout = Timeout.millis(getTimeout());
    private final RequestShutdownOnError shutdownOnError = RequestShutdownOnError.create(shutdownManagerProvider);

    @Rule
    public RuleChain ruleChain = RuleChain.outerRule(shutdownManagerProvider)
            .around(shutdownOnError)
            .around(filePathProvider)
            .around(program1Provider)
            .around(program2Provider)
            .around(wmm1Provider)
            .around(wmm2Provider)
            .around(propertyProvider)
            .around(configProvider)
            .around(task1Provider)
            .around(task2Provider)
            .around(timeout)
            // Context/Prover need to be created inside test-thread spawned by <timeout>
            .around(context1Provider)
            .around(context2Provider)
            .around(prover1Provider)
            .around(prover2Provider);

    @Test
    public void testIncremental() throws Exception {
<<<<<<< HEAD
        // The following have RCU features that hardware models do not support
        FilterAbstract rcu = FilterUnion.get(FilterBasic.get(Tag.Linux.RCU_LOCK),
                FilterUnion.get(FilterBasic.get(Tag.Linux.RCU_UNLOCK), FilterBasic.get(Tag.Linux.RCU_SYNC)));

        if(task1Provider.get().getProgram().getCache().getEvents(rcu).isEmpty()) {
=======
    	Result expected = getCompilationBreakers().contains(path) ? Result.FAIL : Result.PASS;
    	
    	if(task1Provider.get().getProgram().getEvents().stream().noneMatch(AbstractCompilationTest::isRcuOrLock)) {
>>>>>>> 5520db44
            IncrementalSolver s1 = IncrementalSolver.run(context1Provider.get(), prover1Provider.get(), task1Provider.get());
            if(!s1.hasModel()) {
                // We found no model showing a specific behaviour (either positively or negatively),
                // so the compiled code should also not exhibit that behaviour, unless we
                // know the compilation is broken
                boolean compilationIsBroken = getCompilationBreakers().contains(path);
                IncrementalSolver s2 = IncrementalSolver.run(context2Provider.get(), prover2Provider.get(), task2Provider.get());
                assertEquals(compilationIsBroken, s2.hasModel());
            }
        }
    }

    private static boolean isRcuOrLock(Event e) {
        // The following have features (locks and RCU) that hardware models do not support
        return Stream.of(
                Tag.Linux.RCU_LOCK, Tag.Linux.RCU_UNLOCK, Tag.Linux.RCU_SYNC)
                .anyMatch(e::is);
    }
}<|MERGE_RESOLUTION|>--- conflicted
+++ resolved
@@ -119,17 +119,7 @@
 
     @Test
     public void testIncremental() throws Exception {
-<<<<<<< HEAD
-        // The following have RCU features that hardware models do not support
-        FilterAbstract rcu = FilterUnion.get(FilterBasic.get(Tag.Linux.RCU_LOCK),
-                FilterUnion.get(FilterBasic.get(Tag.Linux.RCU_UNLOCK), FilterBasic.get(Tag.Linux.RCU_SYNC)));
-
-        if(task1Provider.get().getProgram().getCache().getEvents(rcu).isEmpty()) {
-=======
-    	Result expected = getCompilationBreakers().contains(path) ? Result.FAIL : Result.PASS;
-    	
     	if(task1Provider.get().getProgram().getEvents().stream().noneMatch(AbstractCompilationTest::isRcuOrLock)) {
->>>>>>> 5520db44
             IncrementalSolver s1 = IncrementalSolver.run(context1Provider.get(), prover1Provider.get(), task1Provider.get());
             if(!s1.hasModel()) {
                 // We found no model showing a specific behaviour (either positively or negatively),
