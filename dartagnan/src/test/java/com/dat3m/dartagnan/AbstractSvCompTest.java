--- conflicted
+++ resolved
@@ -5,10 +5,7 @@
 import com.dat3m.dartagnan.program.Program;
 import com.dat3m.dartagnan.utils.Result;
 import com.dat3m.dartagnan.utils.Settings;
-<<<<<<< HEAD
-=======
 import com.dat3m.dartagnan.utils.TestHelper;
->>>>>>> 27d66849
 import com.dat3m.dartagnan.verification.VerificationTask;
 import com.dat3m.dartagnan.wmm.Wmm;
 import com.dat3m.dartagnan.wmm.utils.Arch;
@@ -38,19 +35,14 @@
     private final Wmm wmm;
     private final Settings settings;
     private Result expected;
-    
+
     public AbstractSvCompTest(String path, Wmm wmm, Settings settings) {
         this.path = path;
         this.wmm = wmm;
         this.settings = settings;
     }
 
-<<<<<<< HEAD
     //@Test(timeout = TIMEOUT)
-=======
-    
-//    @Test(timeout = TIMEOUT)
->>>>>>> 27d66849
     public void test() {
         try (SolverContext ctx = TestHelper.createContext();
              ProverEnvironment prover1 = ctx.newProverEnvironment(ProverOptions.GENERATE_MODELS);
@@ -81,11 +73,7 @@
         }
     }
 
-<<<<<<< HEAD
     //@Test(timeout = TIMEOUT)
-=======
-//    @Test(timeout = TIMEOUT)
->>>>>>> 27d66849
     public void testAssume() {
         try (SolverContext ctx = TestHelper.createContext();
              ProverEnvironment prover = ctx.newProverEnvironment(ProverOptions.GENERATE_MODELS))
@@ -99,7 +87,6 @@
             fail(e.getMessage());
         }
     }
-<<<<<<< HEAD
     @Test(timeout = TIMEOUT)
     public void testRefinement() {
         Context ctx = null;
@@ -119,8 +106,6 @@
             }
         }
     }
-=======
->>>>>>> 27d66849
 
 	private Result readExpected(String property) {
 		try (BufferedReader br = new BufferedReader(new FileReader(property))) {
