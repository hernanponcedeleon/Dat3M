--- conflicted
+++ resolved
@@ -19,13 +19,10 @@
 import java.io.FileReader;
 import java.io.IOException;
 
-<<<<<<< HEAD
-import static com.dat3m.dartagnan.analysis.Base.*;
-=======
 import static com.dat3m.dartagnan.analysis.Base.runAnalysis;
 import static com.dat3m.dartagnan.analysis.Base.runAnalysisIncrementalSolver;
 import static com.dat3m.dartagnan.analysis.Base.runAnalysisAssumeSolver;
->>>>>>> 1ecf3ce1
+import static com.dat3m.dartagnan.analysis.Base.*;
 import static com.dat3m.dartagnan.utils.Result.FAIL;
 import static com.dat3m.dartagnan.utils.Result.PASS;
 import static org.junit.Assert.*;
@@ -34,7 +31,7 @@
 public abstract class AbstractSvCompTest {
 
 	public static final int TIMEOUT = 180000;
-	
+
     private final String path;
     private final Wmm wmm;
     private final Settings settings;
@@ -86,7 +83,6 @@
         }
     }
 
-<<<<<<< HEAD
     //@Test(timeout = TIMEOUT)
     public void testIncrementalAssumption() {
         Context ctx = null;
@@ -148,14 +144,11 @@
         }
     }
 
-	private Result readExpected(String property) {
-		try (BufferedReader br = new BufferedReader(new FileReader(property))) {
-=======
     @Test(timeout = 180000)
     public void testAssume() {
         try {
         	String property = path.substring(0, path.lastIndexOf("-")) + ".yml";
-        	expected = readExptected(property);
+        	expected = readExpected(property);
             Program program = new ProgramParser().parse(new File(path));
             Context ctx = new Context();
             Solver solver = ctx.mkSolver();
@@ -166,9 +159,8 @@
         }
     }
 
-	private Result readExptected(String property) {
-		try (BufferedReader br = new BufferedReader(new FileReader(new File(property)))) {
->>>>>>> 1ecf3ce1
+	private Result readExpected(String property) {
+		try (BufferedReader br = new BufferedReader(new FileReader(property))) {
 		    while (!(br.readLine()).contains("unreach-call.prp")) {
 		       continue;
 		    }
