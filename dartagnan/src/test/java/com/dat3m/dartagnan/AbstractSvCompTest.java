--- conflicted
+++ resolved
@@ -103,11 +103,7 @@
         }
     }
 
-<<<<<<< HEAD
     @Test(timeout = TIMEOUT)
-=======
-//    @Test(timeout = TIMEOUT)
->>>>>>> 517d6f9b
     public void testRefinement() {
         try (SolverContext ctx = TestHelper.createContext();
              ProverEnvironment prover = ctx.newProverEnvironment(ProverOptions.GENERATE_MODELS);
