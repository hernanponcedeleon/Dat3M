package com.dat3m.dartagnan;

import com.dat3m.dartagnan.program.Program;
import com.dat3m.dartagnan.utils.Result;
import com.dat3m.dartagnan.utils.rules.CSVLogger;
import com.dat3m.dartagnan.utils.rules.Provider;
import com.dat3m.dartagnan.utils.rules.Providers;
import com.dat3m.dartagnan.utils.rules.RequestShutdownOnError;
import com.dat3m.dartagnan.verification.RefinementTask;
import com.dat3m.dartagnan.verification.VerificationTask;
import com.dat3m.dartagnan.verification.solving.AssumeSolver;
import com.dat3m.dartagnan.verification.solving.IncrementalSolver;
import com.dat3m.dartagnan.verification.solving.RefinementSolver;
import com.dat3m.dartagnan.verification.solving.TwoSolvers;
import com.dat3m.dartagnan.wmm.Wmm;
import com.dat3m.dartagnan.configuration.Arch;
import org.junit.ClassRule;
import org.junit.Rule;
import org.junit.Test;
import org.junit.rules.RuleChain;
import org.junit.rules.Timeout;
import org.sosy_lab.common.ShutdownManager;
import org.sosy_lab.java_smt.api.ProverEnvironment;
import org.sosy_lab.java_smt.api.SolverContext;

import static com.dat3m.dartagnan.utils.ResourceHelper.readExpected;
import static org.junit.Assert.assertEquals;

public abstract class AbstractSvCompTest {

    protected String name;
    protected int bound;

    public AbstractSvCompTest(String name, int bound) {
        this.name = name;
        this.bound = bound;
    }

    // =================== Modifiable behavior ====================

    protected abstract Provider<String> getProgramPathProvider();

    protected long getTimeout() { return 180000; }

    protected Provider<Integer> getBoundProvider() {
        return Provider.fromSupplier(() -> bound);
    }

    protected Provider<Integer> getTimeoutProvider() {
        return Provider.fromSupplier(() -> 0);
    }

<<<<<<< HEAD
    //@Test(timeout = TIMEOUT)
    public void test() {
        try (SolverContext ctx = TestHelper.createContext();
             ProverEnvironment prover1 = ctx.newProverEnvironment(ProverOptions.GENERATE_MODELS);
             ProverEnvironment prover2 = ctx.newProverEnvironment(ProverOptions.GENERATE_MODELS);
             BufferedWriter writer = new BufferedWriter(new FileWriter(getCSVFileName(getClass(), "two", ""), true)))
        {
            writer.newLine();
            writer.append(path.substring(path.lastIndexOf("/") + 1)).append(", ");
            // The flush() is required to write the content in the presence of timeouts
            writer.flush();
        	String property = path.substring(0, path.lastIndexOf("-")) + ".yml";
        	expected = readExpected(property);
            Program program = new ProgramParser().parse(new File(path));
            VerificationTask task = new VerificationTask(program, wmm, Arch.NONE, settings);
            writer.append(path.substring(path.lastIndexOf("/") + 1)).append(", ");
            long start = System.currentTimeMillis();
            assertEquals(expected, runAnalysisTwoSolvers(ctx, prover1, prover2, task));
            long solvingTime = System.currentTimeMillis() - start;
            writer.append(expected.toString()).append(", ").append(Long.toString(solvingTime));
        } catch (Exception e){
        	System.out.println(String.format("%s failed with the following msg: %s", path, e.getMessage()));
        }
    }

    @Test(timeout = TIMEOUT)
    public void testIncremental() {
        try (SolverContext ctx = TestHelper.createContext();
             ProverEnvironment prover = ctx.newProverEnvironment(ProverOptions.GENERATE_MODELS);
             BufferedWriter writer = new BufferedWriter(new FileWriter(getCSVFileName(getClass(), "incremental", ""), true)))
        {
            writer.newLine();
            writer.append(path.substring(path.lastIndexOf("/") + 1)).append(", ");
            // The flush() is required to write the content in the presence of timeouts
            writer.flush();
        	String property = path.substring(0, path.lastIndexOf("-")) + ".yml";
        	expected = readExpected(property);
            Program program = new ProgramParser().parse(new File(path));
            VerificationTask task = new VerificationTask(program, wmm, Arch.NONE, settings);
            writer.append(path.substring(path.lastIndexOf("/") + 1)).append(", ");
            long start = System.currentTimeMillis();
            assertEquals(expected, runAnalysisIncrementalSolver(ctx, prover, task));
            long solvingTime = System.currentTimeMillis() - start;
            writer.append(expected.toString()).append(", ").append(Long.toString(solvingTime));
        } catch (Exception e){
        	System.out.println(String.format("%s failed with the following msg: %s", path, e.getMessage()));
        }
    }
    
    //@Test(timeout = TIMEOUT)
    public void testAssume() {
        try (SolverContext ctx = TestHelper.createContext();
             ProverEnvironment prover = ctx.newProverEnvironment(ProverOptions.GENERATE_MODELS);
             BufferedWriter writer = new BufferedWriter(new FileWriter(getCSVFileName(getClass(), "assume", ""), true)))
        {
            writer.newLine();
            writer.append(path.substring(path.lastIndexOf("/") + 1)).append(", ");
            // The flush() is required to write the content in the presence of timeouts
            writer.flush();
        	String property = path.substring(0, path.lastIndexOf("-")) + ".yml";
        	expected = readExpected(property);
            Program program = new ProgramParser().parse(new File(path));
            VerificationTask task = new VerificationTask(program, wmm, Arch.NONE, settings);
            writer.append(path.substring(path.lastIndexOf("/") + 1)).append(", ");
            long start = System.currentTimeMillis();
            assertEquals(expected, runAnalysisAssumeSolver(ctx, prover, task));
            long solvingTime = System.currentTimeMillis() - start;
            writer.append(expected.toString()).append(", ").append(Long.toString(solvingTime));
        } catch (Exception e){
        	System.out.println(String.format("%s failed with the following msg: %s", path, e.getMessage()));
        }
    }

    //@Test(timeout = TIMEOUT)
    public void testRefinement() {
        try (SolverContext ctx = TestHelper.createContext();
             ProverEnvironment prover = ctx.newProverEnvironment(ProverOptions.GENERATE_MODELS);
             BufferedWriter writer = new BufferedWriter(new FileWriter(getCSVFileName(getClass(), "refinement", ""), true)))
        {
            writer.newLine();
            writer.append(path.substring(path.lastIndexOf("/") + 1)).append(", ");
            // The flush() is required to write the content in the presence of timeouts
            writer.flush();
            String property = path.substring(0, path.lastIndexOf("-")) + ".yml";
            expected = readExpected(property);
            Program program = new ProgramParser().parse(new File(path));
            VerificationTask task = new VerificationTask(program, wmm, Arch.NONE, settings);
            writer.append(path.substring(path.lastIndexOf("/") + 1)).append(", ");
            long start = System.currentTimeMillis();
            assertEquals(expected, Refinement.runAnalysisSaturationSolver(ctx, prover,
                    RefinementTask.fromVerificationTaskWithDefaultBaselineWMM(task)));
            long solvingTime = System.currentTimeMillis() - start;
            writer.append(expected.toString()).append(", ").append(Long.toString(solvingTime));
        } catch (Exception e){
        	System.out.println(String.format("%s failed with the following msg: %s", path, e.getMessage()));
        }
    }

	private Result readExpected(String property) {
		try (BufferedReader br = new BufferedReader(new FileReader(property))) {
		    while (!(br.readLine()).contains("unreach-call.prp")) {
		       continue;
		    }
		    return br.readLine().contains("false") ? FAIL : PASS;

		} catch (Exception e) {
			System.out.println(String.format("%s failed with the following msg: %s", path, e.getMessage()));
		}
		return null;
	}
=======
    protected Provider<Wmm> getWmmProvider() {
        return GlobalSettings.ATOMIC_AS_LOCK ?
                Providers.createWmmFromName(() -> "svcomp-locks") :
                Providers.createWmmFromName(() -> "svcomp");
    }

    @ClassRule
    public static CSVLogger.Initialization csvInit = CSVLogger.Initialization.create();

    // Provider rules
    protected final Provider<ShutdownManager> shutdownManagerProvider = Provider.fromSupplier(ShutdownManager::create);
    protected final Provider<Arch> targetProvider = () -> Arch.NONE;
    protected final Provider<String> filePathProvider = getProgramPathProvider();
    protected final Provider<Integer> boundProvider = getBoundProvider();
    protected final Provider<Integer> timeoutProvider = getTimeoutProvider();
    protected final Provider<Program> programProvider = Providers.createProgramFromPath(filePathProvider);
    protected final Provider<Wmm> wmmProvider = getWmmProvider();
    protected final Provider<Result> expectedResultProvider = Provider.fromSupplier(() ->
    	readExpected(filePathProvider.get().substring(0, filePathProvider.get().lastIndexOf("-")) + ".yml", "unreach-call.prp"));
    protected final Provider<VerificationTask> taskProvider = Providers.createTask(programProvider, wmmProvider, targetProvider, boundProvider, timeoutProvider);
    protected final Provider<SolverContext> contextProvider = Providers.createSolverContextFromManager(shutdownManagerProvider);
    protected final Provider<ProverEnvironment> proverProvider = Providers.createProverWithFixedOptions(contextProvider, SolverContext.ProverOptions.GENERATE_MODELS);
    protected final Provider<ProverEnvironment> prover2Provider = Providers.createProverWithFixedOptions(contextProvider, SolverContext.ProverOptions.GENERATE_MODELS);

    // Special rules
    protected final Timeout timeout = Timeout.millis(getTimeout());
    protected final CSVLogger csvLogger = CSVLogger.create(() -> name);
    protected final RequestShutdownOnError shutdownOnError = RequestShutdownOnError.create(shutdownManagerProvider);

    @Rule
    public RuleChain ruleChain = RuleChain.outerRule(shutdownManagerProvider)
            .around(shutdownOnError)
            .around(filePathProvider)
            .around(boundProvider)
            .around(timeoutProvider)
            .around(programProvider)
            .around(wmmProvider)
            .around(taskProvider)
            .around(expectedResultProvider)
            .around(csvLogger)
            .around(timeout)
            // Context/Prover need to be created inside test-thread spawned by <timeout>
            .around(contextProvider)
            .around(proverProvider)
            .around(prover2Provider);


    //@Test
    @CSVLogger.FileName("csv/two-solvers")
    public void testTwoSolvers() throws Exception {
        assertEquals(expectedResultProvider.get(),
        		TwoSolvers.run(contextProvider.get(), proverProvider.get(), prover2Provider.get(), taskProvider.get()));
    }

//    @Test
    @CSVLogger.FileName("csv/assume")
    public void testAssume() throws Exception {
        assertEquals(expectedResultProvider.get(),
        		AssumeSolver.run(contextProvider.get(), proverProvider.get(), taskProvider.get()));
    }

    @Test
    @CSVLogger.FileName("csv/incremental")
    public void testIncremental() throws Exception {
        assertEquals(expectedResultProvider.get(),
        		IncrementalSolver.run(contextProvider.get(), proverProvider.get(), taskProvider.get()));
    }

    //@Test
    @CSVLogger.FileName("csv/refinement")
    public void testRefinement() throws Exception {
        assertEquals(expectedResultProvider.get(), RefinementSolver.run(contextProvider.get(), proverProvider.get(),
                RefinementTask.fromVerificationTaskWithDefaultBaselineWMM(taskProvider.get())));
    }
>>>>>>> 49f96c79
}<|MERGE_RESOLUTION|>--- conflicted
+++ resolved
@@ -50,118 +50,6 @@
         return Provider.fromSupplier(() -> 0);
     }
 
-<<<<<<< HEAD
-    //@Test(timeout = TIMEOUT)
-    public void test() {
-        try (SolverContext ctx = TestHelper.createContext();
-             ProverEnvironment prover1 = ctx.newProverEnvironment(ProverOptions.GENERATE_MODELS);
-             ProverEnvironment prover2 = ctx.newProverEnvironment(ProverOptions.GENERATE_MODELS);
-             BufferedWriter writer = new BufferedWriter(new FileWriter(getCSVFileName(getClass(), "two", ""), true)))
-        {
-            writer.newLine();
-            writer.append(path.substring(path.lastIndexOf("/") + 1)).append(", ");
-            // The flush() is required to write the content in the presence of timeouts
-            writer.flush();
-        	String property = path.substring(0, path.lastIndexOf("-")) + ".yml";
-        	expected = readExpected(property);
-            Program program = new ProgramParser().parse(new File(path));
-            VerificationTask task = new VerificationTask(program, wmm, Arch.NONE, settings);
-            writer.append(path.substring(path.lastIndexOf("/") + 1)).append(", ");
-            long start = System.currentTimeMillis();
-            assertEquals(expected, runAnalysisTwoSolvers(ctx, prover1, prover2, task));
-            long solvingTime = System.currentTimeMillis() - start;
-            writer.append(expected.toString()).append(", ").append(Long.toString(solvingTime));
-        } catch (Exception e){
-        	System.out.println(String.format("%s failed with the following msg: %s", path, e.getMessage()));
-        }
-    }
-
-    @Test(timeout = TIMEOUT)
-    public void testIncremental() {
-        try (SolverContext ctx = TestHelper.createContext();
-             ProverEnvironment prover = ctx.newProverEnvironment(ProverOptions.GENERATE_MODELS);
-             BufferedWriter writer = new BufferedWriter(new FileWriter(getCSVFileName(getClass(), "incremental", ""), true)))
-        {
-            writer.newLine();
-            writer.append(path.substring(path.lastIndexOf("/") + 1)).append(", ");
-            // The flush() is required to write the content in the presence of timeouts
-            writer.flush();
-        	String property = path.substring(0, path.lastIndexOf("-")) + ".yml";
-        	expected = readExpected(property);
-            Program program = new ProgramParser().parse(new File(path));
-            VerificationTask task = new VerificationTask(program, wmm, Arch.NONE, settings);
-            writer.append(path.substring(path.lastIndexOf("/") + 1)).append(", ");
-            long start = System.currentTimeMillis();
-            assertEquals(expected, runAnalysisIncrementalSolver(ctx, prover, task));
-            long solvingTime = System.currentTimeMillis() - start;
-            writer.append(expected.toString()).append(", ").append(Long.toString(solvingTime));
-        } catch (Exception e){
-        	System.out.println(String.format("%s failed with the following msg: %s", path, e.getMessage()));
-        }
-    }
-    
-    //@Test(timeout = TIMEOUT)
-    public void testAssume() {
-        try (SolverContext ctx = TestHelper.createContext();
-             ProverEnvironment prover = ctx.newProverEnvironment(ProverOptions.GENERATE_MODELS);
-             BufferedWriter writer = new BufferedWriter(new FileWriter(getCSVFileName(getClass(), "assume", ""), true)))
-        {
-            writer.newLine();
-            writer.append(path.substring(path.lastIndexOf("/") + 1)).append(", ");
-            // The flush() is required to write the content in the presence of timeouts
-            writer.flush();
-        	String property = path.substring(0, path.lastIndexOf("-")) + ".yml";
-        	expected = readExpected(property);
-            Program program = new ProgramParser().parse(new File(path));
-            VerificationTask task = new VerificationTask(program, wmm, Arch.NONE, settings);
-            writer.append(path.substring(path.lastIndexOf("/") + 1)).append(", ");
-            long start = System.currentTimeMillis();
-            assertEquals(expected, runAnalysisAssumeSolver(ctx, prover, task));
-            long solvingTime = System.currentTimeMillis() - start;
-            writer.append(expected.toString()).append(", ").append(Long.toString(solvingTime));
-        } catch (Exception e){
-        	System.out.println(String.format("%s failed with the following msg: %s", path, e.getMessage()));
-        }
-    }
-
-    //@Test(timeout = TIMEOUT)
-    public void testRefinement() {
-        try (SolverContext ctx = TestHelper.createContext();
-             ProverEnvironment prover = ctx.newProverEnvironment(ProverOptions.GENERATE_MODELS);
-             BufferedWriter writer = new BufferedWriter(new FileWriter(getCSVFileName(getClass(), "refinement", ""), true)))
-        {
-            writer.newLine();
-            writer.append(path.substring(path.lastIndexOf("/") + 1)).append(", ");
-            // The flush() is required to write the content in the presence of timeouts
-            writer.flush();
-            String property = path.substring(0, path.lastIndexOf("-")) + ".yml";
-            expected = readExpected(property);
-            Program program = new ProgramParser().parse(new File(path));
-            VerificationTask task = new VerificationTask(program, wmm, Arch.NONE, settings);
-            writer.append(path.substring(path.lastIndexOf("/") + 1)).append(", ");
-            long start = System.currentTimeMillis();
-            assertEquals(expected, Refinement.runAnalysisSaturationSolver(ctx, prover,
-                    RefinementTask.fromVerificationTaskWithDefaultBaselineWMM(task)));
-            long solvingTime = System.currentTimeMillis() - start;
-            writer.append(expected.toString()).append(", ").append(Long.toString(solvingTime));
-        } catch (Exception e){
-        	System.out.println(String.format("%s failed with the following msg: %s", path, e.getMessage()));
-        }
-    }
-
-	private Result readExpected(String property) {
-		try (BufferedReader br = new BufferedReader(new FileReader(property))) {
-		    while (!(br.readLine()).contains("unreach-call.prp")) {
-		       continue;
-		    }
-		    return br.readLine().contains("false") ? FAIL : PASS;
-
-		} catch (Exception e) {
-			System.out.println(String.format("%s failed with the following msg: %s", path, e.getMessage()));
-		}
-		return null;
-	}
-=======
     protected Provider<Wmm> getWmmProvider() {
         return GlobalSettings.ATOMIC_AS_LOCK ?
                 Providers.createWmmFromName(() -> "svcomp-locks") :
@@ -236,5 +124,4 @@
         assertEquals(expectedResultProvider.get(), RefinementSolver.run(contextProvider.get(), proverProvider.get(),
                 RefinementTask.fromVerificationTaskWithDefaultBaselineWMM(taskProvider.get())));
     }
->>>>>>> 49f96c79
 }