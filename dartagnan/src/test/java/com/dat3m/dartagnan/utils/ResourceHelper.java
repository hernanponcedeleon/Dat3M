--- conflicted
+++ resolved
@@ -33,21 +33,6 @@
         return expectedResults;
     }
 
-<<<<<<< HEAD
-    public static void initialiseCSVFile(Class<?> testingClass, String method, String target) throws IOException {
-        Files.deleteIfExists(Paths.get(getCSVFileName(testingClass, method, target)));
-    	try (BufferedWriter writer = new BufferedWriter(new FileWriter(getCSVFileName(testingClass, method, target), true))) {
-            writer.append("benchmark, result, time");
-    	}
-    }
-
-    public static String getCSVFileName(Class<?> testingClass, String method, String target) {
-        return String.format("%s/output/csv/%s-%s%s.csv", 
-        		System.getenv("DAT3M_HOME"), 
-        		testingClass.getSimpleName(), 
-        		method, 
-        		target != "" ? "-" + target : target);
-=======
     public static Result readExpected(String filepath, String property) {
         try (BufferedReader br = new BufferedReader(new FileReader(filepath))) {
             while (!(br.readLine()).contains(property)) {
@@ -79,6 +64,5 @@
         String dirPrefix = dirIndex == -1 ? "" : name.substring(0, dirIndex + 1);
         String fileName = dirIndex == -1 ? name : name.substring(dirIndex + 1);
         return String.format("%s/output/%s%s-%s.csv", System.getenv("DAT3M_HOME"), dirPrefix, testingClass.getSimpleName(), fileName);
->>>>>>> 49f96c79
     }
 }