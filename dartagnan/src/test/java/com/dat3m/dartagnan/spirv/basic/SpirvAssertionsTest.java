--- conflicted
+++ resolved
@@ -113,20 +113,14 @@
 
     @Test
     public void testAllSolvers() throws Exception {
-<<<<<<< HEAD
         try (SolverContext ctx = mkCtx(); ProverWithTracker prover = mkProver(ctx)) {
              assertEquals(expected, RefinementSolver.run(ctx, prover, mkTask()).getResult());
         }
-=======
-        /* TODO: Implementation
-        try (SolverContext ctx = mkCtx(); ProverEnvironment prover = mkProver(ctx)) {
-            assertEquals(expected, RefinementSolver.run(ctx, prover, mkTask()).getResult());
-        }*/
->>>>>>> 0b42ed33
         try (SolverContext ctx = mkCtx(); ProverWithTracker prover = mkProver(ctx)) {
             assertEquals(expected, AssumeSolver.run(ctx, prover, mkTask()).getResult());
         }
     }
+
 
 
     private SolverContext mkCtx() throws InvalidConfigurationException {
