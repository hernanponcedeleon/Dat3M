--- conflicted
+++ resolved
@@ -116,15 +116,12 @@
     public void testAllSolvers() throws Exception {
         try (SolverContext ctx = mkCtx(); ProverWithTracker prover = mkProver(ctx)) {
              assertEquals(expected, RefinementSolver.run(ctx, prover, mkTask()).getResult());
-<<<<<<< HEAD
         }
-=======
-        }*/
->>>>>>> 0b42ed33
         try (SolverContext ctx = mkCtx(); ProverWithTracker prover = mkProver(ctx)) {
             assertEquals(expected, AssumeSolver.run(ctx, prover, mkTask()).getResult());
         }
     }
+
 
 
     private SolverContext mkCtx() throws InvalidConfigurationException {
