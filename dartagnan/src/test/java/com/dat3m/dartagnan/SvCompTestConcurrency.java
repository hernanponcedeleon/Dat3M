--- conflicted
+++ resolved
@@ -39,10 +39,6 @@
         data.add(new Object[]{TEST_RESOURCE_PATH + "boogie/concurrency/singleton-O0.bpl", wmm, s1});
         data.add(new Object[]{TEST_RESOURCE_PATH + "boogie/concurrency/singleton_with-uninit-problems-O0.bpl", wmm, s2});
         data.add(new Object[]{TEST_RESOURCE_PATH + "boogie/concurrency/stack-2-O0.bpl", wmm, s2});
-<<<<<<< HEAD
-        //data.add(new Object[]{TEST_RESOURCE_PATH + "boogie/concurrency/stack-1-O0.bpl", wmm, s6});
-=======
->>>>>>> 27d66849
         data.add(new Object[]{TEST_RESOURCE_PATH + "boogie/concurrency/stack_longer-1-O0.bpl", wmm, s2});
         data.add(new Object[]{TEST_RESOURCE_PATH + "boogie/concurrency/stack_longest-1-O0.bpl", wmm, s2});
         data.add(new Object[]{TEST_RESOURCE_PATH + "boogie/concurrency/stateful01-1-O0.bpl", wmm, s1});
