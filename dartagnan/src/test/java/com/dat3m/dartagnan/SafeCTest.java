package com.dat3m.dartagnan;

import com.dat3m.dartagnan.analysis.Base;
import com.dat3m.dartagnan.analysis.Refinement;
import com.dat3m.dartagnan.parsers.cat.ParserCat;
import com.dat3m.dartagnan.parsers.program.ProgramParser;
import com.dat3m.dartagnan.program.Program;
import com.dat3m.dartagnan.utils.ResourceHelper;
import com.dat3m.dartagnan.utils.Result;
import com.dat3m.dartagnan.utils.Settings;
import com.dat3m.dartagnan.verification.VerificationTask;
import com.dat3m.dartagnan.wmm.Wmm;
import com.dat3m.dartagnan.wmm.utils.Arch;
import com.dat3m.dartagnan.wmm.utils.alias.Alias;
import com.microsoft.z3.Context;
import org.junit.Test;
import org.junit.runner.RunWith;
import org.junit.runners.Parameterized;

import java.io.File;
import java.io.IOException;
import java.util.ArrayList;
import java.util.List;

import static com.dat3m.dartagnan.utils.ResourceHelper.TEST_RESOURCE_PATH;
import static com.dat3m.dartagnan.utils.Result.FAIL;
import static com.dat3m.dartagnan.utils.Result.UNKNOWN;
import static com.dat3m.dartagnan.wmm.utils.Arch.ARM8;
import static com.dat3m.dartagnan.wmm.utils.Arch.POWER;
import static com.dat3m.dartagnan.wmm.utils.Arch.TSO;
import static org.junit.Assert.assertEquals;
import static org.junit.Assert.fail;

@RunWith(Parameterized.class)
public class SafeCTest {

	static final int TIMEOUT = 1800000;

    private final String path;
    private final Wmm wmm;
    private final Arch target;
    private final Settings settings;
    private final Result expected;

	@Parameterized.Parameters(name = "{index}: {0} target={2}")
    public static Iterable<Object[]> data() throws IOException {
        Wmm tso = new ParserCat().parse(new File(ResourceHelper.CAT_RESOURCE_PATH + "cat/tso.cat"));
        Wmm power = new ParserCat().parse(new File(ResourceHelper.CAT_RESOURCE_PATH + "cat/power.cat"));
        Wmm arm = new ParserCat().parse(new File(ResourceHelper.CAT_RESOURCE_PATH + "cat/aarch64.cat"));

        Settings s1 = new Settings(Alias.CFIS, 1, TIMEOUT);

        List<Object[]> data = new ArrayList<>();

        data.add(new Object[]{TEST_RESOURCE_PATH + "locks/safe/ttas-5-O0.bpl", tso, TSO, s1, UNKNOWN});
        data.add(new Object[]{TEST_RESOURCE_PATH + "locks/safe/ttas-5-O0.bpl", arm, ARM8, s1, UNKNOWN});
        data.add(new Object[]{TEST_RESOURCE_PATH + "locks/safe/ttas-5-O0.bpl", power, POWER, s1, UNKNOWN});

        data.add(new Object[]{TEST_RESOURCE_PATH + "locks/safe/ttas-5-acq2rx-O0.bpl", tso, TSO, s1, FAIL});
        data.add(new Object[]{TEST_RESOURCE_PATH + "locks/safe/ttas-5-acq2rx-O0.bpl", arm, ARM8, s1, FAIL});
        data.add(new Object[]{TEST_RESOURCE_PATH + "locks/safe/ttas-5-acq2rx-O0.bpl", power, POWER, s1, FAIL});

        data.add(new Object[]{TEST_RESOURCE_PATH + "locks/safe/ttas-5-rel2rx-O0.bpl", tso, TSO, s1, FAIL});
        data.add(new Object[]{TEST_RESOURCE_PATH + "locks/safe/ttas-5-rel2rx-O0.bpl", arm, ARM8, s1, FAIL});
        data.add(new Object[]{TEST_RESOURCE_PATH + "locks/safe/ttas-5-rel2rx-O0.bpl", power, POWER, s1, FAIL});

        data.add(new Object[]{TEST_RESOURCE_PATH + "locks/safe/ticketlock-6-O0.bpl", tso, TSO, s1, UNKNOWN});
        data.add(new Object[]{TEST_RESOURCE_PATH + "locks/safe/ticketlock-6-O0.bpl", arm, ARM8, s1, UNKNOWN});
        data.add(new Object[]{TEST_RESOURCE_PATH + "locks/safe/ticketlock-6-O0.bpl", power, POWER, s1, UNKNOWN});

        data.add(new Object[]{TEST_RESOURCE_PATH + "locks/safe/ticketlock-6-acq2rx-O0.bpl", tso, TSO, s1, FAIL});
        data.add(new Object[]{TEST_RESOURCE_PATH + "locks/safe/ticketlock-6-acq2rx-O0.bpl", arm, ARM8, s1, FAIL});
        data.add(new Object[]{TEST_RESOURCE_PATH + "locks/safe/ticketlock-6-acq2rx-O0.bpl", power, POWER, s1, FAIL});

        data.add(new Object[]{TEST_RESOURCE_PATH + "locks/safe/ticketlock-6-rel2rx-O0.bpl", tso, TSO, s1, FAIL});
        data.add(new Object[]{TEST_RESOURCE_PATH + "locks/safe/ticketlock-6-rel2rx-O0.bpl", arm, ARM8, s1, FAIL});
        data.add(new Object[]{TEST_RESOURCE_PATH + "locks/safe/ticketlock-6-rel2rx-O0.bpl", power, POWER, s1, FAIL});

        data.add(new Object[]{TEST_RESOURCE_PATH + "locks/safe/mutex-4-O0.bpl", tso, TSO, s1, UNKNOWN});
        data.add(new Object[]{TEST_RESOURCE_PATH + "locks/safe/mutex-4-O0.bpl", arm, ARM8, s1, UNKNOWN});
        data.add(new Object[]{TEST_RESOURCE_PATH + "locks/safe/mutex-4-O0.bpl", power, POWER, s1, UNKNOWN});

        data.add(new Object[]{TEST_RESOURCE_PATH + "locks/safe/mutex-4-acq2rx-futex-O0.bpl", tso, TSO, s1, FAIL});
        data.add(new Object[]{TEST_RESOURCE_PATH + "locks/safe/mutex-4-acq2rx-futex-O0.bpl", arm, ARM8, s1, FAIL});
        data.add(new Object[]{TEST_RESOURCE_PATH + "locks/safe/mutex-4-acq2rx-futex-O0.bpl", power, POWER, s1, FAIL});

        data.add(new Object[]{TEST_RESOURCE_PATH + "locks/safe/mutex-4-O0-rel2rx-futex-O0.bpl", tso, TSO, s1, FAIL});
        data.add(new Object[]{TEST_RESOURCE_PATH + "locks/safe/mutex-4-O0-rel2rx-futex-O0.bpl", arm, ARM8, s1, FAIL});
        data.add(new Object[]{TEST_RESOURCE_PATH + "locks/safe/mutex-4-O0-rel2rx-futex-O0.bpl", power, POWER, s1, FAIL});

        data.add(new Object[]{TEST_RESOURCE_PATH + "locks/safe/mutex_musl-4-O0.bpl", tso, TSO, s1, UNKNOWN});
        data.add(new Object[]{TEST_RESOURCE_PATH + "locks/safe/mutex_musl-4-O0.bpl", arm, ARM8, s1, UNKNOWN});
        data.add(new Object[]{TEST_RESOURCE_PATH + "locks/safe/mutex_musl-4-O0.bpl", power, POWER, s1, UNKNOWN});

        return data;
    }

    public SafeCTest(String path, Wmm wmm, Arch target, Settings settings, Result expected) {
        this.path = path;
        this.wmm = wmm;
        this.target = target;
        this.settings = settings;
        this.expected = expected;
    }
    
    @Test(timeout = TIMEOUT)
    public void test() {
    	try {
            Program program = new ProgramParser().parse(new File(path));
            Context ctx = new Context();
            VerificationTask task = new VerificationTask(program, wmm, target, settings);
<<<<<<< HEAD
            assertEquals(UNKNOWN, Base.runAnalysisAssumeSolver(ctx.mkSolver(), ctx, task));
            ctx.close();
        } catch (IOException e){
            fail("Missing resource file");
        }
    }

    @Test(timeout = TIMEOUT)
    public void testRefinement() {
        try {
            Program program = new ProgramParser().parse(new File(path));
            Context ctx = new Context();
            VerificationTask task = new VerificationTask(program, wmm, target, settings);
            assertEquals(UNKNOWN, Refinement.runAnalysisGraphRefinement(ctx.mkSolver(), ctx, task));
=======
            assertEquals(expected, com.dat3m.dartagnan.analysis.Base.runAnalysisAssumeSolver(ctx.mkSolver(), ctx, task));
>>>>>>> 328cc6fb
            ctx.close();
        } catch (IOException e){
            fail("Missing resource file");
        }
    }
}<|MERGE_RESOLUTION|>--- conflicted
+++ resolved
@@ -103,14 +103,13 @@
         this.expected = expected;
     }
     
-    @Test(timeout = TIMEOUT)
+//    @Test(timeout = TIMEOUT)
     public void test() {
     	try {
             Program program = new ProgramParser().parse(new File(path));
             Context ctx = new Context();
             VerificationTask task = new VerificationTask(program, wmm, target, settings);
-<<<<<<< HEAD
-            assertEquals(UNKNOWN, Base.runAnalysisAssumeSolver(ctx.mkSolver(), ctx, task));
+            assertEquals(expected, Base.runAnalysisAssumeSolver(ctx.mkSolver(), ctx, task));
             ctx.close();
         } catch (IOException e){
             fail("Missing resource file");
@@ -123,10 +122,7 @@
             Program program = new ProgramParser().parse(new File(path));
             Context ctx = new Context();
             VerificationTask task = new VerificationTask(program, wmm, target, settings);
-            assertEquals(UNKNOWN, Refinement.runAnalysisGraphRefinement(ctx.mkSolver(), ctx, task));
-=======
-            assertEquals(expected, com.dat3m.dartagnan.analysis.Base.runAnalysisAssumeSolver(ctx.mkSolver(), ctx, task));
->>>>>>> 328cc6fb
+            assertEquals(expected, Refinement.runAnalysisGraphRefinement(ctx.mkSolver(), ctx, task));
             ctx.close();
         } catch (IOException e){
             fail("Missing resource file");
