--- conflicted
+++ resolved
@@ -45,13 +45,8 @@
     public void RegisterAlreadyExist() throws Exception {
     	ProgramBuilder pb = new ProgramBuilder();
     	pb.initThread(0);
-<<<<<<< HEAD
-    	Thread t = pb.build().getThreads().get(0);
+    	Thread t = pb.build(SourceLanguage.LITMUS).getThreads().get(0);
     	t.newRegister("r1", -1);
-=======
-    	Thread t = pb.build(SourceLanguage.LITMUS).getThreads().get(0);
-    	t.addRegister("r1", -1);
->>>>>>> 8c85f362
     	// Adding same register a second time
     	t.newRegister("r1", -1);
     }
@@ -91,21 +86,12 @@
 
     @Test(expected = IllegalArgumentException.class)
     public void unrollBeforeDCEException() throws Exception {
-<<<<<<< HEAD
         ProgramBuilder pb = new ProgramBuilder();
         pb.initThread(0);
-        Program p = pb.build();
+        Program p = pb.build(SourceLanguage.LITMUS);
         LoopUnrolling.newInstance().run(p);
         // DCE cannot be called after unrolling
         DeadCodeElimination.newInstance().run(p);
-=======
-    	ProgramBuilder pb = new ProgramBuilder();
-    	pb.initThread(0);
-    	Program p = pb.build(SourceLanguage.LITMUS);
-    	LoopUnrolling.newInstance().run(p);
-    	// DCE cannot be called after unrolling
-    	DeadCodeElimination.newInstance().run(p);
->>>>>>> 8c85f362
     }
 
     @Test(expected = IllegalArgumentException.class)
