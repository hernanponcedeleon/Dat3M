package com.dat3m.dartagnan.exceptions;

import com.dat3m.dartagnan.exception.ProgramProcessingException;
import com.dat3m.dartagnan.expression.BConst;
import com.dat3m.dartagnan.expression.IValue;
import com.dat3m.dartagnan.parsers.program.utils.ProgramBuilder;
import com.dat3m.dartagnan.program.event.EventFactory;
import com.dat3m.dartagnan.program.event.EventFactory.Linux;
import com.dat3m.dartagnan.program.event.core.Load;
import com.dat3m.dartagnan.program.event.core.rmw.RMWStoreExclusive;
import com.dat3m.dartagnan.program.event.lang.linux.cond.RMWReadCond;
import com.dat3m.dartagnan.program.memory.MemoryObject;
import com.dat3m.dartagnan.program.processing.LoopUnrolling;
import org.junit.Test;

import static com.dat3m.dartagnan.program.event.EventFactory.newRMWStoreExclusive;

public class UnrollExceptionsTest {

	// These events cannot be unrolled. They are generated during compilation.
	
    @Test(expected = ProgramProcessingException.class)
    public void RMWStore() throws Exception {
    	ProgramBuilder pb = new ProgramBuilder();
    	pb.initThread(0);
<<<<<<< HEAD
    	Address address = pb.getOrCreateAddress("X");
    	Load load = EventFactory.newRMWLoad(pb.getOrCreateRegister(0, "r1", 32), address, null);
		pb.addChild(0, EventFactory.newRMWStore(load, address, IValue.ONE, null));
=======
        MemoryObject object = pb.getOrNewObject("X");
        Load load = EventFactory.newRMWLoad(pb.getOrCreateRegister(0, "r1", 32), object, null);
        pb.addChild(0, EventFactory.newRMWStore(load, object, IValue.ONE, null));
>>>>>>> 423023b4
    	LoopUnrolling processor = LoopUnrolling.newInstance();
    	processor.setUnrollingBound(2);
		processor.run(pb.build());
    }

    @Test(expected = ProgramProcessingException.class)
    public void RMWStoreCon() throws Exception {
    	ProgramBuilder pb = new ProgramBuilder();
    	pb.initThread(0);
<<<<<<< HEAD
    	Address address = pb.getOrCreateAddress("X");
    	RMWReadCond load = Linux.newRMWReadCondCmp(pb.getOrCreateRegister(0, "r1", 32), BConst.TRUE, address, null);
		pb.addChild(0, Linux.newRMWStoreCond(load, address, IValue.ONE, null));
=======
        MemoryObject object = pb.getOrNewObject("X");
        RMWReadCond load = Linux.newRMWReadCondCmp(pb.getOrCreateRegister(0, "r1", 32), BConst.TRUE, object, null);
        pb.addChild(0, Linux.newRMWStoreCond(load, object, IValue.ONE, null));
>>>>>>> 423023b4
    	LoopUnrolling processor = LoopUnrolling.newInstance();
    	processor.setUnrollingBound(2);
		processor.run(pb.build());
    }

    @Test(expected = ProgramProcessingException.class)
    public void RMWStoreExclusive() throws Exception {
    	ProgramBuilder pb = new ProgramBuilder();
    	pb.initThread(0);
<<<<<<< HEAD
    	pb.addChild(0, EventFactory.newRMWStoreExclusive(pb.getOrCreateAddress("X"), IValue.ONE, null, true));
=======
    	pb.addChild(0, EventFactory.newRMWStoreExclusive(pb.getOrNewObject("X"), IValue.ONE, null, true));
>>>>>>> 423023b4
    	LoopUnrolling processor = LoopUnrolling.newInstance();
    	processor.setUnrollingBound(2);
		processor.run(pb.build());
    }

    @Test(expected = ProgramProcessingException.class)
    public void FenceCond() throws Exception {
    	ProgramBuilder pb = new ProgramBuilder();
    	pb.initThread(0);
<<<<<<< HEAD
    	Address address = pb.getOrCreateAddress("X");
    	RMWReadCond load = Linux.newRMWReadCondCmp(pb.getOrCreateRegister(0, "r1", 32), BConst.TRUE, address, null);
=======
        MemoryObject object = pb.getOrNewObject("X");
        RMWReadCond load = Linux.newRMWReadCondCmp(pb.getOrCreateRegister(0, "r1", 32), BConst.TRUE, object, null);
>>>>>>> 423023b4
		pb.addChild(0, Linux.newConditionalBarrier(load, null));
    	LoopUnrolling processor = LoopUnrolling.newInstance();
    	processor.setUnrollingBound(2);
		processor.run(pb.build());
    }

    @Test(expected = ProgramProcessingException.class)
    public void ExecutionStatus() throws Exception {
    	ProgramBuilder pb = new ProgramBuilder();
    	pb.initThread(0);
<<<<<<< HEAD
    	Address address = pb.getOrCreateAddress("X");
        RMWStoreExclusive store = newRMWStoreExclusive(address, IValue.ONE, null);
=======
        MemoryObject object = pb.getOrNewObject("X");
        RMWStoreExclusive store = newRMWStoreExclusive(object, IValue.ONE, null);
>>>>>>> 423023b4
		pb.addChild(0, EventFactory.newExecutionStatus(pb.getOrCreateRegister(0, "r1", 32), store));
    	LoopUnrolling processor = LoopUnrolling.newInstance();
    	processor.setUnrollingBound(2);
		processor.run(pb.build());
    }
}<|MERGE_RESOLUTION|>--- conflicted
+++ resolved
@@ -23,15 +23,9 @@
     public void RMWStore() throws Exception {
     	ProgramBuilder pb = new ProgramBuilder();
     	pb.initThread(0);
-<<<<<<< HEAD
-    	Address address = pb.getOrCreateAddress("X");
-    	Load load = EventFactory.newRMWLoad(pb.getOrCreateRegister(0, "r1", 32), address, null);
-		pb.addChild(0, EventFactory.newRMWStore(load, address, IValue.ONE, null));
-=======
         MemoryObject object = pb.getOrNewObject("X");
         Load load = EventFactory.newRMWLoad(pb.getOrCreateRegister(0, "r1", 32), object, null);
         pb.addChild(0, EventFactory.newRMWStore(load, object, IValue.ONE, null));
->>>>>>> 423023b4
     	LoopUnrolling processor = LoopUnrolling.newInstance();
     	processor.setUnrollingBound(2);
 		processor.run(pb.build());
@@ -41,15 +35,9 @@
     public void RMWStoreCon() throws Exception {
     	ProgramBuilder pb = new ProgramBuilder();
     	pb.initThread(0);
-<<<<<<< HEAD
-    	Address address = pb.getOrCreateAddress("X");
-    	RMWReadCond load = Linux.newRMWReadCondCmp(pb.getOrCreateRegister(0, "r1", 32), BConst.TRUE, address, null);
-		pb.addChild(0, Linux.newRMWStoreCond(load, address, IValue.ONE, null));
-=======
         MemoryObject object = pb.getOrNewObject("X");
         RMWReadCond load = Linux.newRMWReadCondCmp(pb.getOrCreateRegister(0, "r1", 32), BConst.TRUE, object, null);
         pb.addChild(0, Linux.newRMWStoreCond(load, object, IValue.ONE, null));
->>>>>>> 423023b4
     	LoopUnrolling processor = LoopUnrolling.newInstance();
     	processor.setUnrollingBound(2);
 		processor.run(pb.build());
@@ -59,11 +47,7 @@
     public void RMWStoreExclusive() throws Exception {
     	ProgramBuilder pb = new ProgramBuilder();
     	pb.initThread(0);
-<<<<<<< HEAD
-    	pb.addChild(0, EventFactory.newRMWStoreExclusive(pb.getOrCreateAddress("X"), IValue.ONE, null, true));
-=======
     	pb.addChild(0, EventFactory.newRMWStoreExclusive(pb.getOrNewObject("X"), IValue.ONE, null, true));
->>>>>>> 423023b4
     	LoopUnrolling processor = LoopUnrolling.newInstance();
     	processor.setUnrollingBound(2);
 		processor.run(pb.build());
@@ -73,13 +57,8 @@
     public void FenceCond() throws Exception {
     	ProgramBuilder pb = new ProgramBuilder();
     	pb.initThread(0);
-<<<<<<< HEAD
-    	Address address = pb.getOrCreateAddress("X");
-    	RMWReadCond load = Linux.newRMWReadCondCmp(pb.getOrCreateRegister(0, "r1", 32), BConst.TRUE, address, null);
-=======
         MemoryObject object = pb.getOrNewObject("X");
         RMWReadCond load = Linux.newRMWReadCondCmp(pb.getOrCreateRegister(0, "r1", 32), BConst.TRUE, object, null);
->>>>>>> 423023b4
 		pb.addChild(0, Linux.newConditionalBarrier(load, null));
     	LoopUnrolling processor = LoopUnrolling.newInstance();
     	processor.setUnrollingBound(2);
@@ -90,13 +69,8 @@
     public void ExecutionStatus() throws Exception {
     	ProgramBuilder pb = new ProgramBuilder();
     	pb.initThread(0);
-<<<<<<< HEAD
-    	Address address = pb.getOrCreateAddress("X");
-        RMWStoreExclusive store = newRMWStoreExclusive(address, IValue.ONE, null);
-=======
         MemoryObject object = pb.getOrNewObject("X");
         RMWStoreExclusive store = newRMWStoreExclusive(object, IValue.ONE, null);
->>>>>>> 423023b4
 		pb.addChild(0, EventFactory.newExecutionStatus(pb.getOrCreateRegister(0, "r1", 32), store));
     	LoopUnrolling processor = LoopUnrolling.newInstance();
     	processor.setUnrollingBound(2);
