--- conflicted
+++ resolved
@@ -1,30 +1,13 @@
 package com.dat3m.dartagnan;
 
-<<<<<<< HEAD
-import com.dat3m.dartagnan.analysis.Method;
-import com.dat3m.dartagnan.parsers.cat.ParserCat;
-import com.dat3m.dartagnan.utils.ResourceHelper;
-import com.dat3m.dartagnan.utils.Settings;
-import com.dat3m.dartagnan.wmm.Wmm;
-import com.dat3m.dartagnan.wmm.utils.alias.Alias;
-=======
 import com.dat3m.dartagnan.utils.rules.Provider;
->>>>>>> 49f96c79
 import org.junit.runner.RunWith;
 import org.junit.runners.Parameterized;
 
 import java.io.IOException;
-<<<<<<< HEAD
-import java.util.ArrayList;
-import java.util.List;
-
-import static com.dat3m.dartagnan.utils.ResourceHelper.TEST_RESOURCE_PATH;
-import static com.dat3m.dartagnan.utils.ResourceHelper.initialiseCSVFile;
-=======
 import java.util.Arrays;
 
 import static com.dat3m.dartagnan.utils.ResourceHelper.TEST_RESOURCE_PATH;
->>>>>>> 49f96c79
 
 @RunWith(Parameterized.class)
 public class SvCompTestLarge extends AbstractSvCompTest {
@@ -40,72 +23,6 @@
 
     @Parameterized.Parameters(name = "{index}: {0} bound={1}")
     public static Iterable<Object[]> data() throws IOException {
-<<<<<<< HEAD
-        String cat_file = GlobalSettings.ATOMIC_AS_LOCK ? "cat/svcomp-locks.cat" : "cat/svcomp.cat";
-        Wmm wmm = new ParserCat().parse(new File(ResourceHelper.CAT_RESOURCE_PATH + cat_file));
-
-        Settings s1 = new Settings(Alias.CFIS, 1, TIMEOUT);
-
-    	// We want the files to be created every time we run the unit tests
-        for(Method method : Method.values()) {
-        	initialiseCSVFile(SvCompTestLarge.class, method.asStringOption(), "");
-        }
-
-        List<Object[]> data = new ArrayList<>();
-        String base = TEST_RESOURCE_PATH + "large/";
-        // mixXXX examples
-        data.add(new Object[]{base + "mix000_power.opt-O0.bpl", wmm, s1});
-        data.add(new Object[]{base + "mix000_pso.opt-O0.bpl", wmm, s1});
-        data.add(new Object[]{base + "mix000_rmo.opt-O0.bpl", wmm, s1});
-        data.add(new Object[]{base + "mix000_tso.opt-O0.bpl", wmm, s1});
-
-        data.add(new Object[]{base + "mix003_power.opt-O0.bpl", wmm, s1});
-        data.add(new Object[]{base + "mix003_pso.opt-O0.bpl", wmm, s1});
-        data.add(new Object[]{base + "mix003_rmo.opt-O0.bpl", wmm, s1});
-        data.add(new Object[]{base + "mix003_tso.opt-O0.bpl", wmm, s1});
-
-        // podwrXXX examples
-        data.add(new Object[]{base + "podwr000_power.opt-O0.bpl", wmm, s1});
-        data.add(new Object[]{base + "podwr000_pso.opt-O0.bpl", wmm, s1});
-        data.add(new Object[]{base + "podwr000_rmo.opt-O0.bpl", wmm, s1});
-        data.add(new Object[]{base + "podwr000_tso.opt-O0.bpl", wmm, s1});
-
-        data.add(new Object[]{base + "podwr001_power.opt-O0.bpl", wmm, s1});
-        data.add(new Object[]{base + "podwr001_pso.opt-O0.bpl", wmm, s1});
-        data.add(new Object[]{base + "podwr001_rmo.opt-O0.bpl", wmm, s1});
-        data.add(new Object[]{base + "podwr001_tso.opt-O0.bpl", wmm, s1});
-
-
-        // safeXXX examples
-        data.add(new Object[]{base + "safe000_power.opt-O0.bpl", wmm, s1});
-        data.add(new Object[]{base + "safe000_pso.opt-O0.bpl", wmm, s1});
-        data.add(new Object[]{base + "safe000_rmo.opt-O0.bpl", wmm, s1});
-        data.add(new Object[]{base + "safe000_tso.opt-O0.bpl", wmm, s1});
-
-        data.add(new Object[]{base + "safe030_power.opt-O0.bpl", wmm, s1});
-        data.add(new Object[]{base + "safe030_pso.opt-O0.bpl", wmm, s1});
-        data.add(new Object[]{base + "safe030_rmo.opt-O0.bpl", wmm, s1});
-        data.add(new Object[]{base + "safe030_tso.opt-O0.bpl", wmm, s1});
-
-        // rfiXXX examples
-        data.add(new Object[]{base + "rfi000_power.opt-O0.bpl", wmm, s1});
-        data.add(new Object[]{base + "rfi000_pso.opt-O0.bpl", wmm, s1});
-        data.add(new Object[]{base + "rfi000_rmo.opt-O0.bpl", wmm, s1});
-        data.add(new Object[]{base + "rfi000_tso.opt-O0.bpl", wmm, s1});
-
-        data.add(new Object[]{base + "rfi009_power.opt-O0.bpl", wmm, s1});
-        data.add(new Object[]{base + "rfi009_pso.opt-O0.bpl", wmm, s1});
-        data.add(new Object[]{base + "rfi009_rmo.opt-O0.bpl", wmm, s1});
-        data.add(new Object[]{base + "rfi009_tso.opt-O0.bpl", wmm, s1});
-
-        // thinXXX examples
-        data.add(new Object[]{base + "thin000_power.opt-O0.bpl", wmm, s1});
-        data.add(new Object[]{base + "thin000_pso.opt-O0.bpl", wmm, s1});
-        data.add(new Object[]{base + "thin000_rmo.opt-O0.bpl", wmm, s1});
-        data.add(new Object[]{base + "thin000_tso.opt-O0.bpl", wmm, s1});
-
-        return data;
-=======
         return Arrays.asList(new Object[][] {
                 {"mix000_power.opt", 1},
                 {"mix000_pso.opt", 1},
@@ -152,7 +69,6 @@
                 {"thin000_rmo.opt", 1},
                 {"thin000_tso.opt", 1}
         });
->>>>>>> 49f96c79
     }
 
 }