package com.dat3m.dartagnan;

import com.dat3m.dartagnan.utils.rules.Provider;
import org.junit.runner.RunWith;
import org.junit.runners.Parameterized;

import java.io.IOException;
import java.util.Arrays;

import static com.dat3m.dartagnan.utils.ResourceHelper.TEST_RESOURCE_PATH;

@RunWith(Parameterized.class)
public class SvCompConcurrencyTest extends AbstractSvCompTest {

    public SvCompConcurrencyTest(String name, int bound) {
        super(name, bound);
    }

    @Override
    protected Provider<String> getProgramPathProvider() {
        return () -> TEST_RESOURCE_PATH + "boogie/concurrency/" + name + "-O0.bpl";
    }


<<<<<<< HEAD
        data.add(new Object[]{TEST_RESOURCE_PATH + "boogie/concurrency/fib_bench-1-O0.bpl", wmm, s6});
        data.add(new Object[]{TEST_RESOURCE_PATH + "boogie/concurrency/fib_bench-2-O0.bpl", wmm, s6});
        data.add(new Object[]{TEST_RESOURCE_PATH + "boogie/concurrency/fib_bench_longer-1-O0.bpl", wmm, s7});
        data.add(new Object[]{TEST_RESOURCE_PATH + "boogie/concurrency/fib_bench_longer-2-O0.bpl", wmm, s7});
        data.add(new Object[]{TEST_RESOURCE_PATH + "boogie/concurrency/lazy01-O0.bpl", wmm, s1});
        data.add(new Object[]{TEST_RESOURCE_PATH + "boogie/concurrency/singleton-O0.bpl", wmm, s1});
        data.add(new Object[]{TEST_RESOURCE_PATH + "boogie/concurrency/singleton_with-uninit-problems-O0.bpl", wmm, s2});
        data.add(new Object[]{TEST_RESOURCE_PATH + "boogie/concurrency/stack-2-O0.bpl", wmm, s2});
        /*data.add(new Object[]{TEST_RESOURCE_PATH + "boogie/concurrency/stack_longer-1-O0.bpl", wmm, s2});
        data.add(new Object[]{TEST_RESOURCE_PATH + "boogie/concurrency/stack_longest-1-O0.bpl", wmm, s2});*/
        data.add(new Object[]{TEST_RESOURCE_PATH + "boogie/concurrency/stateful01-1-O0.bpl", wmm, s1});
        data.add(new Object[]{TEST_RESOURCE_PATH + "boogie/concurrency/stateful01-2-O0.bpl", wmm, s1});
        data.add(new Object[]{TEST_RESOURCE_PATH + "boogie/concurrency/triangular-1-O0.bpl", wmm, s6});
        data.add(new Object[]{TEST_RESOURCE_PATH + "boogie/concurrency/triangular-2-O0.bpl", wmm, s6});
        data.add(new Object[]{TEST_RESOURCE_PATH + "boogie/concurrency/qrcu-2-O0.bpl", wmm, s1});
        data.add(new Object[]{TEST_RESOURCE_PATH + "boogie/concurrency/read_write_lock-1-O0.bpl", wmm, s1});
        data.add(new Object[]{TEST_RESOURCE_PATH + "boogie/concurrency/read_write_lock-2-O0.bpl", wmm, s1});
        data.add(new Object[]{TEST_RESOURCE_PATH + "boogie/concurrency/time_var_mutex-O0.bpl", wmm, s2});
        data.add(new Object[]{TEST_RESOURCE_PATH + "boogie/concurrency/01_inc-O0.bpl", wmm, s3});
        data.add(new Object[]{TEST_RESOURCE_PATH + "boogie/concurrency/14_spin2003-O0.bpl", wmm, s3});
        data.add(new Object[]{TEST_RESOURCE_PATH + "boogie/concurrency/18_read_write_lock-O0.bpl", wmm, s1});
        data.add(new Object[]{TEST_RESOURCE_PATH + "boogie/concurrency/19_time_var_mutex-O0.bpl", wmm, s2});
        data.add(new Object[]{TEST_RESOURCE_PATH + "boogie/concurrency/40_barrier_vf-O0.bpl", wmm, s3});
        data.add(new Object[]{TEST_RESOURCE_PATH + "boogie/concurrency/45_monabsex1_vs-O0.bpl", wmm, s3});
        data.add(new Object[]{TEST_RESOURCE_PATH + "boogie/concurrency/46_monabsex2_vs-O0.bpl", wmm, s3});
        data.add(new Object[]{TEST_RESOURCE_PATH + "boogie/concurrency/qw2004-2-O0.bpl", wmm, s2});
        data.add(new Object[]{TEST_RESOURCE_PATH + "boogie/concurrency/race-1_1-join-O0.bpl", wmm, s1});
        data.add(new Object[]{TEST_RESOURCE_PATH + "boogie/concurrency/race-1_2-join-O0.bpl", wmm, s1});
        data.add(new Object[]{TEST_RESOURCE_PATH + "boogie/concurrency/race-1_3-join-O0.bpl", wmm, s1});
        data.add(new Object[]{TEST_RESOURCE_PATH + "boogie/concurrency/race-2_1-container_of-O0.bpl", wmm, s2});
        data.add(new Object[]{TEST_RESOURCE_PATH + "boogie/concurrency/race-2_2-container_of-O0.bpl", wmm, s1});
        data.add(new Object[]{TEST_RESOURCE_PATH + "boogie/concurrency/race-2_3-container_of-O0.bpl", wmm, s1});
        data.add(new Object[]{TEST_RESOURCE_PATH + "boogie/concurrency/race-2_4-container_of-O0.bpl", wmm, s1});
        data.add(new Object[]{TEST_RESOURCE_PATH + "boogie/concurrency/race-2_5-container_of-O0.bpl", wmm, s1});
        data.add(new Object[]{TEST_RESOURCE_PATH + "boogie/concurrency/race-3_1-container_of-global-O0.bpl", wmm, s2});
        data.add(new Object[]{TEST_RESOURCE_PATH + "boogie/concurrency/race-3_2-container_of-global-O0.bpl", wmm, s1});
        data.add(new Object[]{TEST_RESOURCE_PATH + "boogie/concurrency/test-easy8.wvr-O0.bpl", wmm, s1});
        
        return data;
=======
    @Parameterized.Parameters(name = "{index}: {0}, bound={1}")
    public static Iterable<Object[]> data() throws IOException {
        return Arrays.asList(new Object[][] {
                {"fib_bench-1", 6},
                {"fib_bench-2", 6},
                {"fib_bench_longer-1", 7},
                {"fib_bench_longer-2", 7},
                {"lazy01", 1},
                {"singleton", 1},
                {"singleton_with-uninit-problems", 2},
                {"stack-2", 2},
                {"stack_longer-1", 2},
                {"stack_longest-1", 2},
                {"stateful01-1", 1},
                {"stateful01-2", 1},
                {"triangular-1", 6},
                {"triangular-2", 6},
                {"qrcu-2", 1},
                {"read_write_lock-1", 1},
                {"read_write_lock-2", 1},
                {"time_var_mutex", 2},
                {"01_inc", 3},
                {"14_spin2003", 3},
                {"18_read_write_lock", 1},
                {"19_time_var_mutex", 2},
                {"40_barrier_vf", 3},
                {"45_monabsex1_vs", 3},
                {"46_monabsex2_vs", 3},
                {"qw2004-2", 2},
                {"race-1_1-join", 1},
                {"race-1_2-join", 1},
                {"race-1_3-join", 1},
                {"race-2_1-container_of", 2},
                {"race-2_2-container_of", 1},
                {"race-2_3-container_of", 1},
                {"race-2_4-container_of", 1},
                {"race-2_5-container_of", 1},
                {"race-3_1-container_of-global", 2},
                {"race-3_2-container_of-global", 1},
                {"test-easy8.wvr", 1}
        });
>>>>>>> 52f2303f
    }
}<|MERGE_RESOLUTION|>--- conflicted
+++ resolved
@@ -21,48 +21,6 @@
         return () -> TEST_RESOURCE_PATH + "boogie/concurrency/" + name + "-O0.bpl";
     }
 
-
-<<<<<<< HEAD
-        data.add(new Object[]{TEST_RESOURCE_PATH + "boogie/concurrency/fib_bench-1-O0.bpl", wmm, s6});
-        data.add(new Object[]{TEST_RESOURCE_PATH + "boogie/concurrency/fib_bench-2-O0.bpl", wmm, s6});
-        data.add(new Object[]{TEST_RESOURCE_PATH + "boogie/concurrency/fib_bench_longer-1-O0.bpl", wmm, s7});
-        data.add(new Object[]{TEST_RESOURCE_PATH + "boogie/concurrency/fib_bench_longer-2-O0.bpl", wmm, s7});
-        data.add(new Object[]{TEST_RESOURCE_PATH + "boogie/concurrency/lazy01-O0.bpl", wmm, s1});
-        data.add(new Object[]{TEST_RESOURCE_PATH + "boogie/concurrency/singleton-O0.bpl", wmm, s1});
-        data.add(new Object[]{TEST_RESOURCE_PATH + "boogie/concurrency/singleton_with-uninit-problems-O0.bpl", wmm, s2});
-        data.add(new Object[]{TEST_RESOURCE_PATH + "boogie/concurrency/stack-2-O0.bpl", wmm, s2});
-        /*data.add(new Object[]{TEST_RESOURCE_PATH + "boogie/concurrency/stack_longer-1-O0.bpl", wmm, s2});
-        data.add(new Object[]{TEST_RESOURCE_PATH + "boogie/concurrency/stack_longest-1-O0.bpl", wmm, s2});*/
-        data.add(new Object[]{TEST_RESOURCE_PATH + "boogie/concurrency/stateful01-1-O0.bpl", wmm, s1});
-        data.add(new Object[]{TEST_RESOURCE_PATH + "boogie/concurrency/stateful01-2-O0.bpl", wmm, s1});
-        data.add(new Object[]{TEST_RESOURCE_PATH + "boogie/concurrency/triangular-1-O0.bpl", wmm, s6});
-        data.add(new Object[]{TEST_RESOURCE_PATH + "boogie/concurrency/triangular-2-O0.bpl", wmm, s6});
-        data.add(new Object[]{TEST_RESOURCE_PATH + "boogie/concurrency/qrcu-2-O0.bpl", wmm, s1});
-        data.add(new Object[]{TEST_RESOURCE_PATH + "boogie/concurrency/read_write_lock-1-O0.bpl", wmm, s1});
-        data.add(new Object[]{TEST_RESOURCE_PATH + "boogie/concurrency/read_write_lock-2-O0.bpl", wmm, s1});
-        data.add(new Object[]{TEST_RESOURCE_PATH + "boogie/concurrency/time_var_mutex-O0.bpl", wmm, s2});
-        data.add(new Object[]{TEST_RESOURCE_PATH + "boogie/concurrency/01_inc-O0.bpl", wmm, s3});
-        data.add(new Object[]{TEST_RESOURCE_PATH + "boogie/concurrency/14_spin2003-O0.bpl", wmm, s3});
-        data.add(new Object[]{TEST_RESOURCE_PATH + "boogie/concurrency/18_read_write_lock-O0.bpl", wmm, s1});
-        data.add(new Object[]{TEST_RESOURCE_PATH + "boogie/concurrency/19_time_var_mutex-O0.bpl", wmm, s2});
-        data.add(new Object[]{TEST_RESOURCE_PATH + "boogie/concurrency/40_barrier_vf-O0.bpl", wmm, s3});
-        data.add(new Object[]{TEST_RESOURCE_PATH + "boogie/concurrency/45_monabsex1_vs-O0.bpl", wmm, s3});
-        data.add(new Object[]{TEST_RESOURCE_PATH + "boogie/concurrency/46_monabsex2_vs-O0.bpl", wmm, s3});
-        data.add(new Object[]{TEST_RESOURCE_PATH + "boogie/concurrency/qw2004-2-O0.bpl", wmm, s2});
-        data.add(new Object[]{TEST_RESOURCE_PATH + "boogie/concurrency/race-1_1-join-O0.bpl", wmm, s1});
-        data.add(new Object[]{TEST_RESOURCE_PATH + "boogie/concurrency/race-1_2-join-O0.bpl", wmm, s1});
-        data.add(new Object[]{TEST_RESOURCE_PATH + "boogie/concurrency/race-1_3-join-O0.bpl", wmm, s1});
-        data.add(new Object[]{TEST_RESOURCE_PATH + "boogie/concurrency/race-2_1-container_of-O0.bpl", wmm, s2});
-        data.add(new Object[]{TEST_RESOURCE_PATH + "boogie/concurrency/race-2_2-container_of-O0.bpl", wmm, s1});
-        data.add(new Object[]{TEST_RESOURCE_PATH + "boogie/concurrency/race-2_3-container_of-O0.bpl", wmm, s1});
-        data.add(new Object[]{TEST_RESOURCE_PATH + "boogie/concurrency/race-2_4-container_of-O0.bpl", wmm, s1});
-        data.add(new Object[]{TEST_RESOURCE_PATH + "boogie/concurrency/race-2_5-container_of-O0.bpl", wmm, s1});
-        data.add(new Object[]{TEST_RESOURCE_PATH + "boogie/concurrency/race-3_1-container_of-global-O0.bpl", wmm, s2});
-        data.add(new Object[]{TEST_RESOURCE_PATH + "boogie/concurrency/race-3_2-container_of-global-O0.bpl", wmm, s1});
-        data.add(new Object[]{TEST_RESOURCE_PATH + "boogie/concurrency/test-easy8.wvr-O0.bpl", wmm, s1});
-        
-        return data;
-=======
     @Parameterized.Parameters(name = "{index}: {0}, bound={1}")
     public static Iterable<Object[]> data() throws IOException {
         return Arrays.asList(new Object[][] {
@@ -104,6 +62,5 @@
                 {"race-3_2-container_of-global", 1},
                 {"test-easy8.wvr", 1}
         });
->>>>>>> 52f2303f
     }
 }