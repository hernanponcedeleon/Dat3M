--- conflicted
+++ resolved
@@ -1,15 +1,6 @@
 package com.dat3m.dartagnan;
 
-<<<<<<< HEAD
-import com.dat3m.dartagnan.analysis.Method;
-import com.dat3m.dartagnan.parsers.cat.ParserCat;
-import com.dat3m.dartagnan.utils.ResourceHelper;
-import com.dat3m.dartagnan.utils.Settings;
-import com.dat3m.dartagnan.wmm.Wmm;
-import com.dat3m.dartagnan.wmm.utils.alias.Alias;
-=======
 import com.dat3m.dartagnan.utils.rules.Provider;
->>>>>>> 49f96c79
 import org.junit.runner.RunWith;
 import org.junit.runners.Parameterized;
 
@@ -21,66 +12,9 @@
 @RunWith(Parameterized.class)
 public class SvCompConcurrencyTest extends AbstractSvCompTest {
 
-<<<<<<< HEAD
-	@Parameterized.Parameters(name = "{index}: {0} bound={2}")
-    public static Iterable<Object[]> data() throws IOException {
-    	String cat_file = GlobalSettings.ATOMIC_AS_LOCK ? "cat/svcomp-locks.cat" : "cat/svcomp.cat";
-        Wmm wmm = new ParserCat().parse(new File(ResourceHelper.CAT_RESOURCE_PATH + cat_file));
-
-        Settings s1 = new Settings(Alias.CFIS, 1, TIMEOUT);
-        Settings s2 = new Settings(Alias.CFIS, 2, TIMEOUT);
-        Settings s3 = new Settings(Alias.CFIS, 3, TIMEOUT);
-        Settings s6 = new Settings(Alias.CFIS, 6, TIMEOUT);
-        Settings s7 = new Settings(Alias.CFIS, 7, TIMEOUT);
-        
-    	// We want the files to be created every time we run the unit tests
-        for(Method method : Method.values()) {
-        	initialiseCSVFile(SvCompConcurrencyTest.class, method.asStringOption(), "");
-        }
-
-        List<Object[]> data = new ArrayList<>();
-
-        data.add(new Object[]{TEST_RESOURCE_PATH + "boogie/concurrency/fib_bench-1-O0.bpl", wmm, s6});
-        data.add(new Object[]{TEST_RESOURCE_PATH + "boogie/concurrency/fib_bench-2-O0.bpl", wmm, s6});
-        data.add(new Object[]{TEST_RESOURCE_PATH + "boogie/concurrency/fib_bench_longer-1-O0.bpl", wmm, s7});
-        data.add(new Object[]{TEST_RESOURCE_PATH + "boogie/concurrency/fib_bench_longer-2-O0.bpl", wmm, s7});
-        data.add(new Object[]{TEST_RESOURCE_PATH + "boogie/concurrency/lazy01-O0.bpl", wmm, s1});
-        data.add(new Object[]{TEST_RESOURCE_PATH + "boogie/concurrency/singleton-O0.bpl", wmm, s1});
-        data.add(new Object[]{TEST_RESOURCE_PATH + "boogie/concurrency/singleton_with-uninit-problems-O0.bpl", wmm, s2});
-        data.add(new Object[]{TEST_RESOURCE_PATH + "boogie/concurrency/stack-2-O0.bpl", wmm, s2});
-        /*data.add(new Object[]{TEST_RESOURCE_PATH + "boogie/concurrency/stack_longer-1-O0.bpl", wmm, s2});
-        data.add(new Object[]{TEST_RESOURCE_PATH + "boogie/concurrency/stack_longest-1-O0.bpl", wmm, s2});*/
-        data.add(new Object[]{TEST_RESOURCE_PATH + "boogie/concurrency/stateful01-1-O0.bpl", wmm, s1});
-        data.add(new Object[]{TEST_RESOURCE_PATH + "boogie/concurrency/stateful01-2-O0.bpl", wmm, s1});
-        data.add(new Object[]{TEST_RESOURCE_PATH + "boogie/concurrency/triangular-1-O0.bpl", wmm, s6});
-        data.add(new Object[]{TEST_RESOURCE_PATH + "boogie/concurrency/triangular-2-O0.bpl", wmm, s6});
-        data.add(new Object[]{TEST_RESOURCE_PATH + "boogie/concurrency/qrcu-2-O0.bpl", wmm, s1});
-        data.add(new Object[]{TEST_RESOURCE_PATH + "boogie/concurrency/read_write_lock-1-O0.bpl", wmm, s1});
-        data.add(new Object[]{TEST_RESOURCE_PATH + "boogie/concurrency/read_write_lock-2-O0.bpl", wmm, s1});
-        data.add(new Object[]{TEST_RESOURCE_PATH + "boogie/concurrency/time_var_mutex-O0.bpl", wmm, s2});
-        data.add(new Object[]{TEST_RESOURCE_PATH + "boogie/concurrency/01_inc-O0.bpl", wmm, s3});
-        data.add(new Object[]{TEST_RESOURCE_PATH + "boogie/concurrency/14_spin2003-O0.bpl", wmm, s3});
-        data.add(new Object[]{TEST_RESOURCE_PATH + "boogie/concurrency/18_read_write_lock-O0.bpl", wmm, s1});
-        data.add(new Object[]{TEST_RESOURCE_PATH + "boogie/concurrency/19_time_var_mutex-O0.bpl", wmm, s2});
-        data.add(new Object[]{TEST_RESOURCE_PATH + "boogie/concurrency/40_barrier_vf-O0.bpl", wmm, s3});
-        data.add(new Object[]{TEST_RESOURCE_PATH + "boogie/concurrency/45_monabsex1_vs-O0.bpl", wmm, s3});
-        data.add(new Object[]{TEST_RESOURCE_PATH + "boogie/concurrency/46_monabsex2_vs-O0.bpl", wmm, s3});
-        data.add(new Object[]{TEST_RESOURCE_PATH + "boogie/concurrency/qw2004-2-O0.bpl", wmm, s2});
-        data.add(new Object[]{TEST_RESOURCE_PATH + "boogie/concurrency/race-1_1-join-O0.bpl", wmm, s1});
-        data.add(new Object[]{TEST_RESOURCE_PATH + "boogie/concurrency/race-1_2-join-O0.bpl", wmm, s1});
-        data.add(new Object[]{TEST_RESOURCE_PATH + "boogie/concurrency/race-1_3-join-O0.bpl", wmm, s1});
-        data.add(new Object[]{TEST_RESOURCE_PATH + "boogie/concurrency/race-2_1-container_of-O0.bpl", wmm, s2});
-        data.add(new Object[]{TEST_RESOURCE_PATH + "boogie/concurrency/race-2_2-container_of-O0.bpl", wmm, s1});
-        data.add(new Object[]{TEST_RESOURCE_PATH + "boogie/concurrency/race-2_3-container_of-O0.bpl", wmm, s1});
-        data.add(new Object[]{TEST_RESOURCE_PATH + "boogie/concurrency/race-2_4-container_of-O0.bpl", wmm, s1});
-        data.add(new Object[]{TEST_RESOURCE_PATH + "boogie/concurrency/race-2_5-container_of-O0.bpl", wmm, s1});
-        data.add(new Object[]{TEST_RESOURCE_PATH + "boogie/concurrency/race-3_1-container_of-global-O0.bpl", wmm, s2});
-        data.add(new Object[]{TEST_RESOURCE_PATH + "boogie/concurrency/race-3_2-container_of-global-O0.bpl", wmm, s1});
-=======
     public SvCompConcurrencyTest(String name, int bound) {
         super(name, bound);
     }
->>>>>>> 49f96c79
 
     @Override
     protected Provider<String> getProgramPathProvider() {
