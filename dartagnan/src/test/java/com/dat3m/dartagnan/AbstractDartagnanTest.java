--- conflicted
+++ resolved
@@ -65,7 +65,6 @@
         this.wmm = wmm;
         this.settings = settings;
     }
-<<<<<<< HEAD
 
     //@Test
     public void testCombined() {
@@ -104,10 +103,8 @@
     }
 
     //@Test
-=======
-    
+
     @Test(timeout = 60000)
->>>>>>> 4110cce3
     public void test() {
         try (SolverContext ctx = TestHelper.createContext();
              ProverEnvironment prover1 = ctx.newProverEnvironment(ProverOptions.GENERATE_MODELS);
