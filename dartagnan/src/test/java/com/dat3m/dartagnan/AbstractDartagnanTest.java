package com.dat3m.dartagnan;

import com.dat3m.dartagnan.analysis.Refinement;
import com.dat3m.dartagnan.parsers.cat.ParserCat;
import com.dat3m.dartagnan.parsers.program.ProgramParser;
import com.dat3m.dartagnan.program.Program;
import com.dat3m.dartagnan.utils.ResourceHelper;
import com.dat3m.dartagnan.utils.Result;
import com.dat3m.dartagnan.utils.Settings;
import com.dat3m.dartagnan.utils.TestHelper;
import com.dat3m.dartagnan.verification.VerificationTask;
import com.dat3m.dartagnan.wmm.Wmm;
import com.dat3m.dartagnan.wmm.utils.Arch;
import com.dat3m.dartagnan.wmm.utils.alias.Alias;
import org.junit.Test;
import org.sosy_lab.java_smt.api.ProverEnvironment;
import org.sosy_lab.java_smt.api.SolverContext;
import org.sosy_lab.java_smt.api.SolverContext.ProverOptions;

import java.io.File;
import java.io.IOException;
import java.nio.file.Files;
import java.nio.file.Path;
import java.nio.file.Paths;
import java.util.ArrayList;
import java.util.Map;
import java.util.stream.Stream;

import static com.dat3m.dartagnan.analysis.Base.runAnalysisTwoSolvers;
import static org.junit.Assert.assertEquals;
import static org.junit.Assert.fail;

public abstract class AbstractDartagnanTest {

	static int SOLVER_TIMEOUT = 60;
	
    static Iterable<Object[]> buildParameters(String litmusPath, String cat, Arch target) throws IOException {
        int n = ResourceHelper.LITMUS_RESOURCE_PATH.length();
        Map<String, Result> expectationMap = ResourceHelper.getExpectedResults();
        Wmm wmm = new ParserCat().parse(new File(ResourceHelper.CAT_RESOURCE_PATH + cat));

        Settings s1 = new Settings(Alias.CFIS, 1, SOLVER_TIMEOUT);
        try (Stream<Path> fileStream = Files.walk(Paths.get(ResourceHelper.LITMUS_RESOURCE_PATH + litmusPath))) {
            return fileStream
                    .filter(Files::isRegularFile)
                    .map(Path::toString)
                    .filter(f -> f.endsWith("litmus"))
                    .filter(f -> expectationMap.containsKey(f.substring(n)))
                    .map(f -> new Object[]{f, expectationMap.get(f.substring(n))})
                    .collect(ArrayList::new,
                            (l, f) -> l.add(new Object[]{f[0], f[1], target, wmm, s1}), ArrayList::addAll);
        }
    }

    private final String path;
    private final Result expected;
    private final Arch target;
    private final Wmm wmm;
    private final Settings settings;

    AbstractDartagnanTest(String path, Result expected, Arch target, Wmm wmm, Settings settings) {
        this.path = path;
        this.expected = expected;
        this.target = target;
        this.wmm = wmm;
        this.settings = settings;
    }
<<<<<<< HEAD

    //@Test
    public void testCombined() {
        // Compares Refinement and Assume solver on litmus tests
        // Replaces location-based assertions by ...
        final boolean REPLACE_BY_TRUE = true;
        // ... to allow Refinement to work

        Result res = Result.UNKNOWN;
        try (SolverContext ctx = TestHelper.createContext();
             ProverEnvironment prover1 = ctx.newProverEnvironment(ProverOptions.GENERATE_MODELS);
             ProverEnvironment prover2 = ctx.newProverEnvironment(ProverOptions.GENERATE_MODELS))
        {
            Program program = new ProgramParser().parse(new File(path));
            if (program.getAss() != null) {
                program.setAss(program.getAss().removeLocAssertions(REPLACE_BY_TRUE));
                VerificationTask task = new VerificationTask(program, wmm, target, settings);
                res = runAnalysisTwoSolvers(ctx, prover1, prover2, task);
            }
        } catch (Exception e) {
            fail(e.getMessage());
        }

        try (SolverContext ctx = TestHelper.createContext();
             ProverEnvironment prover = ctx.newProverEnvironment(ProverOptions.GENERATE_MODELS))
        {
            Program program = new ProgramParser().parse(new File(path));
            if (program.getAss() != null) {
                program.setAss(program.getAss().removeLocAssertions(REPLACE_BY_TRUE));
                VerificationTask task = new VerificationTask(program, wmm, target, settings);
                assertEquals(res, Refinement.runAnalysisGraphRefinement(ctx, prover, task));
            }
        } catch (Exception e) {
            fail(e.getMessage());
        }
    }

    //@Test

    @Test(timeout = 60000)
=======
    
    @Test()
>>>>>>> 0e11bc0c
    public void test() {
        try (SolverContext ctx = TestHelper.createContext();
             ProverEnvironment prover1 = ctx.newProverEnvironment(ProverOptions.GENERATE_MODELS);
             ProverEnvironment prover2 = ctx.newProverEnvironment(ProverOptions.GENERATE_MODELS))
        {
            Program program = new ProgramParser().parse(new File(path));
            if (program.getAss() != null) {
                // program.setAss(program.getAss().removeLocAssertions(true)); // TEST CODE for comparing!
                VerificationTask task = new VerificationTask(program, wmm, target, settings);
                assertEquals(expected, runAnalysisTwoSolvers(ctx, prover1, prover2, task));
            }
        } catch (Exception e){
            fail(e.getMessage());
        }
    }

    @Test
    public void testRefinement() {
        try (SolverContext ctx = TestHelper.createContext();
             ProverEnvironment prover = ctx.newProverEnvironment(ProverOptions.GENERATE_MODELS))
        {
            Program program = new ProgramParser().parse(new File(path));
            if (program.getAss() != null) {
                //program.setAss(program.getAss().removeLocAssertions(true));
                if (!program.getAss().getLocs().isEmpty()) {
                    // We assert true, because Refinement can't handle these assertions
                    // They need coherence, which Refinement avoids to encode!
                    assertEquals(0 ,0);
                    return;
                }
                VerificationTask task = new VerificationTask(program, wmm, target, settings);
                assertEquals(expected, Refinement.runAnalysisGraphRefinement(ctx, prover, task));
            }
        } catch (Exception e){
            fail(e.getMessage());
        }
    }
}<|MERGE_RESOLUTION|>--- conflicted
+++ resolved
@@ -65,7 +65,8 @@
         this.wmm = wmm;
         this.settings = settings;
     }
-<<<<<<< HEAD
+    
+    @Test()
 
     //@Test
     public void testCombined() {
@@ -104,12 +105,6 @@
     }
 
     //@Test
-
-    @Test(timeout = 60000)
-=======
-    
-    @Test()
->>>>>>> 0e11bc0c
     public void test() {
         try (SolverContext ctx = TestHelper.createContext();
              ProverEnvironment prover1 = ctx.newProverEnvironment(ProverOptions.GENERATE_MODELS);
