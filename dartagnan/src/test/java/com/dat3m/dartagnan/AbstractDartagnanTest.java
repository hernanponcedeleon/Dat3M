package com.dat3m.dartagnan;

import com.dat3m.dartagnan.parsers.program.ProgramParser;
import com.dat3m.dartagnan.wmm.utils.alias.Alias;
import com.dat3m.dartagnan.wmm.utils.Mode;
import com.dat3m.dartagnan.parsers.cat.ParserCat;
import com.dat3m.dartagnan.program.Program;
import com.dat3m.dartagnan.utils.ResourceHelper;
import com.dat3m.dartagnan.wmm.Wmm;
import com.dat3m.dartagnan.wmm.utils.Arch;
import com.microsoft.z3.Context;
import com.microsoft.z3.Solver;
import org.junit.Test;

import java.io.IOException;
import java.nio.file.Files;
import java.nio.file.Path;
import java.nio.file.Paths;
import java.util.ArrayList;
import java.util.Map;

import static org.junit.Assert.assertEquals;
import static org.junit.Assert.fail;

public abstract class AbstractDartagnanTest {

    static Iterable<Object[]> buildParameters(String litmusPath, String cat, Arch target, int unroll) throws IOException {
        int n = ResourceHelper.LITMUS_RESOURCE_PATH.length();
        Map<String, Boolean> expectationMap = ResourceHelper.getExpectedResults();
<<<<<<< HEAD
        Wmm wmm = new ParserCat().parseFile(ResourceHelper.CAT_RESOURCE_PATH + cat, target);
=======
        Wmm wmm = new ParserCat().parse(ResourceHelper.CAT_RESOURCE_PATH + cat);
>>>>>>> bd795336

        return Files.walk(Paths.get(ResourceHelper.LITMUS_RESOURCE_PATH + litmusPath))
                .filter(Files::isRegularFile)
                .map(Path::toString)
                .filter(f -> f.endsWith("litmus"))
                .filter(f -> expectationMap.containsKey(f.substring(n)))
                .map(f -> new Object[]{f, expectationMap.get(f.substring(n))})
                .collect(ArrayList::new,
                        (l, f) -> {
                            l.add(new Object[]{f[0], f[1], target, wmm, unroll, Mode.KNASTER});
                            l.add(new Object[]{f[0], f[1], target, wmm, unroll, Mode.IDL});
                            l.add(new Object[]{f[0], f[1], target, wmm, unroll, Mode.KLEENE});
                        }, ArrayList::addAll);
    }

    private String input;
    private boolean expected;
    private Arch target;
    private Wmm wmm;
    private int unroll;
    private Mode mode;

    AbstractDartagnanTest(String input, boolean expected, Arch target, Wmm wmm, int unroll, Mode mode) {
        this.input = input;
        this.expected = expected;
        this.target = target;
        this.wmm = wmm;
        this.unroll = unroll;
        this.mode = mode;
    }

    @Test
    public void test() {
        try {
            Program program = new ProgramParser().parse(input);
            if (program.getAss() != null) {
                Context ctx = new Context();
                Solver solver = ctx.mkSolver(ctx.mkTactic(Dartagnan.TACTIC));
                assertEquals(expected, Dartagnan.testProgram(solver, ctx, program, wmm, target, unroll, mode, Alias.CFIS));
                ctx.close();
            }
        } catch (IOException e){
            fail("Missing resource file");
        }
    }
}<|MERGE_RESOLUTION|>--- conflicted
+++ resolved
@@ -27,11 +27,7 @@
     static Iterable<Object[]> buildParameters(String litmusPath, String cat, Arch target, int unroll) throws IOException {
         int n = ResourceHelper.LITMUS_RESOURCE_PATH.length();
         Map<String, Boolean> expectationMap = ResourceHelper.getExpectedResults();
-<<<<<<< HEAD
-        Wmm wmm = new ParserCat().parseFile(ResourceHelper.CAT_RESOURCE_PATH + cat, target);
-=======
         Wmm wmm = new ParserCat().parse(ResourceHelper.CAT_RESOURCE_PATH + cat);
->>>>>>> bd795336
 
         return Files.walk(Paths.get(ResourceHelper.LITMUS_RESOURCE_PATH + litmusPath))
                 .filter(Files::isRegularFile)
