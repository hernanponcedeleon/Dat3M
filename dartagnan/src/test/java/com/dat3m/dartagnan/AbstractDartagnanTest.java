package com.dat3m.dartagnan;

import com.dat3m.dartagnan.analysis.Refinement;
import com.dat3m.dartagnan.parsers.cat.ParserCat;
import com.dat3m.dartagnan.parsers.program.ProgramParser;
import com.dat3m.dartagnan.program.Program;
import com.dat3m.dartagnan.utils.ResourceHelper;
import com.dat3m.dartagnan.utils.Result;
import com.dat3m.dartagnan.utils.Settings;
import com.dat3m.dartagnan.utils.TestHelper;
import com.dat3m.dartagnan.verification.RefinementTask;
import com.dat3m.dartagnan.verification.VerificationTask;
import com.dat3m.dartagnan.wmm.Wmm;
import com.dat3m.dartagnan.wmm.utils.Arch;
import com.dat3m.dartagnan.wmm.utils.alias.Alias;
import org.junit.Test;
import org.sosy_lab.java_smt.api.ProverEnvironment;
import org.sosy_lab.java_smt.api.SolverContext;
import org.sosy_lab.java_smt.api.SolverContext.ProverOptions;

import java.io.BufferedWriter;
import java.io.File;
import java.io.FileWriter;
import java.io.IOException;
import java.nio.file.Files;
import java.nio.file.Path;
import java.nio.file.Paths;
import java.util.ArrayList;
import java.util.Map;
import java.util.stream.Stream;

import static com.dat3m.dartagnan.analysis.Base.runAnalysisTwoSolvers;
<<<<<<< HEAD
import static org.junit.Assert.assertEquals;
import static org.junit.Assert.fail;
=======
import static com.dat3m.dartagnan.utils.ResourceHelper.getCSVFileName;
import static org.junit.Assert.*;
>>>>>>> 517d6f9b

public abstract class AbstractDartagnanTest {

	static final int SOLVER_TIMEOUT = 60;
    static final int TIMEOUT = 10000;
	
    static Iterable<Object[]> buildParameters(String litmusPath, String cat, Arch target) throws IOException {
    	int n = ResourceHelper.LITMUS_RESOURCE_PATH.length();
        Map<String, Result> expectationMap = ResourceHelper.getExpectedResults();
        Wmm wmm = new ParserCat().parse(new File(ResourceHelper.CAT_RESOURCE_PATH + cat));

        Settings s1 = new Settings(Alias.CFIS, 1, SOLVER_TIMEOUT);
        try (Stream<Path> fileStream = Files.walk(Paths.get(ResourceHelper.LITMUS_RESOURCE_PATH + litmusPath))) {
            return fileStream
                    .filter(Files::isRegularFile)
                    .map(Path::toString)
                    .filter(f -> f.endsWith("litmus"))
                    .filter(f -> expectationMap.containsKey(f.substring(n)))
                    .map(f -> new Object[]{f, expectationMap.get(f.substring(n))})
                    .collect(ArrayList::new,
                            (l, f) -> l.add(new Object[]{f[0], f[1], target, wmm, s1}), ArrayList::addAll);
        }
    }

    private final String path;
    private final Result expected;
    private final Arch target;
    private final Wmm wmm;
    private final Settings settings;

    AbstractDartagnanTest(String path, Result expected, Arch target, Wmm wmm, Settings settings) {
        this.path = path;
        this.expected = expected;
        this.target = target;
        this.wmm = wmm;
        this.settings = settings;
    }

    //@Test(timeout = TIMEOUT)
    public void testCombined() {
        // Compares Refinement and TwoSolvers on litmus tests
        // Replaces location-based assertions by ...
        final boolean REPLACE_BY_TRUE = true;
        // ... to allow Refinement to work

        Result res = Result.UNKNOWN;
        // Get initial result by TwoSolvers
        try (SolverContext ctx = TestHelper.createContext();
             ProverEnvironment prover1 = ctx.newProverEnvironment(ProverOptions.GENERATE_MODELS);
             ProverEnvironment prover2 = ctx.newProverEnvironment(ProverOptions.GENERATE_MODELS))
        {
            Program program = new ProgramParser().parse(new File(path));
            if (program.getAss() != null) {
                program.setAss(program.getAss().removeLocAssertions(REPLACE_BY_TRUE));
                VerificationTask task = new VerificationTask(program, wmm, target, settings);
                res = runAnalysisTwoSolvers(ctx, prover1, prover2, task);
            }
        } catch (Exception e) {
            fail(e.getMessage());
        }

        // Now compare TwoSolvers result with Refinement result.
        try (SolverContext ctx = TestHelper.createContext();
             ProverEnvironment prover = ctx.newProverEnvironment(ProverOptions.GENERATE_MODELS))
        {
            Program program = new ProgramParser().parse(new File(path));
            if (program.getAss() != null) {
                program.setAss(program.getAss().removeLocAssertions(REPLACE_BY_TRUE));
                VerificationTask task = new VerificationTask(program, wmm, target, settings);
                assertEquals(res, Refinement.runAnalysisSaturationSolver(ctx, prover,
                        RefinementTask.fromVerificationTaskWithDefaultBaselineWMM(task)));
            }
        } catch (Exception e) {
            fail(e.getMessage());
        }
    }

     //@Test(timeout = TIMEOUT)
    public void test() {
        try (SolverContext ctx = TestHelper.createContext();
             ProverEnvironment prover1 = ctx.newProverEnvironment(ProverOptions.GENERATE_MODELS);
             ProverEnvironment prover2 = ctx.newProverEnvironment(ProverOptions.GENERATE_MODELS);
        	 BufferedWriter writer = new BufferedWriter(new FileWriter(getCSVFileName(getClass(), "two-solvers"), true)))
        {
            Program program = new ProgramParser().parse(new File(path));
            if (program.getAss() != null) {
                VerificationTask task = new VerificationTask(program, wmm, target, settings);
                long start = System.currentTimeMillis();
                assertEquals(expected, runAnalysisTwoSolvers(ctx, prover1, prover2, task));
                long solvingTime = System.currentTimeMillis() - start;
                writer.append(path.substring(path.lastIndexOf("/") + 1)).append(", ").append(Long.toString(solvingTime));
                writer.newLine();
            }
        } catch (Exception e){
            fail(e.getMessage());
        }
    }

<<<<<<< HEAD
    @Test(timeout = TIMEOUT)
=======
//    @Test(timeout = TIMEOUT)
>>>>>>> 517d6f9b
    public void testRefinement() {
        try (SolverContext ctx = TestHelper.createContext();
             ProverEnvironment prover = ctx.newProverEnvironment(ProverOptions.GENERATE_MODELS);
             BufferedWriter writer = new BufferedWriter(new FileWriter(getCSVFileName(getClass(), "refinement"), true)))
        {
            Program program = new ProgramParser().parse(new File(path));
            if (program.getAss() != null) {
                /*if (!program.getAss().getLocs().isEmpty()) {
                    // We assert true, because Refinement can't handle these assertions
                    // They need coherence, which Refinement avoids to encode!
                    assertTrue(true);
                    return;
                }*/
                VerificationTask task = new VerificationTask(program, wmm, target, settings);
                long start = System.currentTimeMillis();
                assertEquals(expected, Refinement.runAnalysisSaturationSolver(ctx, prover,
                        RefinementTask.fromVerificationTaskWithDefaultBaselineWMM(task)));
                long solvingTime = System.currentTimeMillis() - start;
                writer.append(path.substring(path.lastIndexOf("/") + 1)).append(", ").append(Long.toString(solvingTime));
                writer.newLine();
            }
        } catch (Exception e){
            fail(e.getMessage());
        }
    }
}<|MERGE_RESOLUTION|>--- conflicted
+++ resolved
@@ -30,13 +30,9 @@
 import java.util.stream.Stream;
 
 import static com.dat3m.dartagnan.analysis.Base.runAnalysisTwoSolvers;
-<<<<<<< HEAD
+import static com.dat3m.dartagnan.utils.ResourceHelper.getCSVFileName;
 import static org.junit.Assert.assertEquals;
 import static org.junit.Assert.fail;
-=======
-import static com.dat3m.dartagnan.utils.ResourceHelper.getCSVFileName;
-import static org.junit.Assert.*;
->>>>>>> 517d6f9b
 
 public abstract class AbstractDartagnanTest {
 
@@ -135,11 +131,7 @@
         }
     }
 
-<<<<<<< HEAD
     @Test(timeout = TIMEOUT)
-=======
-//    @Test(timeout = TIMEOUT)
->>>>>>> 517d6f9b
     public void testRefinement() {
         try (SolverContext ctx = TestHelper.createContext();
              ProverEnvironment prover = ctx.newProverEnvironment(ProverOptions.GENERATE_MODELS);
