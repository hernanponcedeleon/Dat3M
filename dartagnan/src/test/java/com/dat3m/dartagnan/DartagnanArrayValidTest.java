package com.dat3m.dartagnan;

import com.dat3m.dartagnan.parsers.program.ProgramParser;
import com.dat3m.dartagnan.wmm.utils.alias.Alias;
import com.dat3m.dartagnan.wmm.utils.Mode;
import com.dat3m.dartagnan.parsers.cat.ParserCat;
import com.dat3m.dartagnan.program.Program;
import com.dat3m.dartagnan.utils.ResourceHelper;
import com.dat3m.dartagnan.wmm.Wmm;
import com.dat3m.dartagnan.wmm.utils.Arch;
import com.microsoft.z3.Context;
import com.microsoft.z3.Solver;
import org.junit.Test;
import org.junit.runner.RunWith;
import org.junit.runners.Parameterized;

import java.io.IOException;
import java.nio.file.Files;
import java.nio.file.Paths;
import java.util.stream.Collectors;

import static org.junit.Assert.assertTrue;
import static org.junit.Assert.fail;

@RunWith(Parameterized.class)
public class DartagnanArrayValidTest {

    @Parameterized.Parameters(name = "{index}: {0}")
    public static Iterable<Object[]> data() throws IOException {
<<<<<<< HEAD
        Wmm wmm = new ParserCat().parseFile(ResourceHelper.CAT_RESOURCE_PATH + "cat/linux-kernel.cat", Arch.NONE);
=======
        Wmm wmm = new ParserCat().parse(ResourceHelper.CAT_RESOURCE_PATH + "cat/linux-kernel.cat");
>>>>>>> bd795336
        return Files.walk(Paths.get(ResourceHelper.TEST_RESOURCE_PATH + "arrays/ok/"))
                .filter(Files::isRegularFile)
                .filter(f -> (f.toString().endsWith("litmus")))
                .map(f -> new Object[]{f.toString(), wmm})
                .collect(Collectors.toList());
    }

    private String input;
    private Wmm wmm;

    public DartagnanArrayValidTest(String input, Wmm wmm) {
        this.input = input;
        this.wmm = wmm;
    }

    @Test
    public void test() {
        try{
            Program program = new ProgramParser().parse(input);
            Context ctx = new Context();
            Solver solver = ctx.mkSolver(ctx.mkTactic(Dartagnan.TACTIC));
            assertTrue(Dartagnan.testProgram(solver, ctx, program, wmm, Arch.NONE, 2, Mode.KNASTER, Alias.CFIS));
            ctx.close();
        } catch (IOException e){
            fail("Missing resource file");
        }
    }
}<|MERGE_RESOLUTION|>--- conflicted
+++ resolved
@@ -27,11 +27,7 @@
 
     @Parameterized.Parameters(name = "{index}: {0}")
     public static Iterable<Object[]> data() throws IOException {
-<<<<<<< HEAD
-        Wmm wmm = new ParserCat().parseFile(ResourceHelper.CAT_RESOURCE_PATH + "cat/linux-kernel.cat", Arch.NONE);
-=======
         Wmm wmm = new ParserCat().parse(ResourceHelper.CAT_RESOURCE_PATH + "cat/linux-kernel.cat");
->>>>>>> bd795336
         return Files.walk(Paths.get(ResourceHelper.TEST_RESOURCE_PATH + "arrays/ok/"))
                 .filter(Files::isRegularFile)
                 .filter(f -> (f.toString().endsWith("litmus")))
