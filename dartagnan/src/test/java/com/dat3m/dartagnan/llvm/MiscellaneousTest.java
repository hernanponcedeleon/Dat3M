--- conflicted
+++ resolved
@@ -84,12 +84,8 @@
                 {"thread_loop", IMM, FAIL, 1},
                 {"thread_id", IMM, PASS, 1},
                 {"thread_return_val", IMM, PASS, 1},
-<<<<<<< HEAD
-                {"thread_invalid_join", IMM, FAIL, 1},
-=======
                 {"thread_invalid_join_self", IMM, FAIL, 1},
                 {"thread_invalid_join_uninit", IMM, FAIL, 1},
->>>>>>> 0e1e7312
                 {"funcPtrInStaticMemory", IMM, PASS, 1},
                 {"verifierAssert", ARM8, FAIL, 1},
                 {"uninitRead", IMM, FAIL, 1},
