<<<<<<< HEAD
; @Input: %v3value = {0, 0, 0}
=======
; @Input: %v3v = Vector {0, 0, 0}
>>>>>>> 04dac504
; @Output: forall (%v3v[0]==2 and %v3v[8]==1 and %v3v[16]==0)
; @Config: 1, 1, 1
; SPIR-V
; Version: 1.0
; Schema: 0
               OpCapability Shader
        %ext = OpExtInstImport "GLSL.std.450"
               OpMemoryModel Logical GLSL450
               OpEntryPoint GLCompute %main "main"
               OpSource GLSL 450
       %void = OpTypeVoid
       %func = OpTypeFunction %void
       %uint = OpTypeInt 64 0
     %v3uint = OpTypeVector %uint 3
 %ptr_v3uint = OpTypePointer Uniform %v3uint
   %ptr_uint = OpTypePointer Uniform %uint
         %c0 = OpConstant %uint 0
         %c1 = OpConstant %uint 1
         %c2 = OpConstant %uint 2
        %v3v = OpVariable %ptr_v3uint Uniform
       %main = OpFunction %void None %func
      %label = OpLabel
        %el0 = OpAccessChain %ptr_uint %v3v %c0
        %el1 = OpAccessChain %ptr_uint %v3v %c1
        %el2 = OpAccessChain %ptr_uint %v3v %c2
               OpStore %el0 %c0
               OpStore %el1 %c1
               OpStore %el2 %c2
         %v0 = OpLoad %uint %el0
         %v1 = OpLoad %uint %el1
         %v2 = OpLoad %uint %el2
               OpStore %el0 %v2
               OpStore %el1 %v1
               OpStore %el2 %v0
               OpReturn
               OpFunctionEnd<|MERGE_RESOLUTION|>--- conflicted
+++ resolved
@@ -1,8 +1,4 @@
-<<<<<<< HEAD
-; @Input: %v3value = {0, 0, 0}
-=======
-; @Input: %v3v = Vector {0, 0, 0}
->>>>>>> 04dac504
+; @Input: %v3v = {0, 0, 0}
 ; @Output: forall (%v3v[0]==2 and %v3v[8]==1 and %v3v[16]==0)
 ; @Config: 1, 1, 1
 ; SPIR-V
