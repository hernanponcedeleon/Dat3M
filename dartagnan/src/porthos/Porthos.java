--- conflicted
+++ resolved
@@ -156,24 +156,18 @@
         Solver s = ctx.mkSolver();
         Solver s2 = ctx.mkSolver();
 
+        Relation.EncodeCtrlPo = wmmResolver.encodeCtrlPo(source);
         BoolExpr sourceDF = pSource.encodeDF(ctx);
         BoolExpr sourceCF = pSource.encodeCF(ctx);
         BoolExpr sourceDF_RF = pSource.encodeDF_RF(ctx);
         BoolExpr sourceDomain = Domain.encode(pSource, ctx);
-<<<<<<< HEAD
-=======
-        Relation.EncodeCtrlPo = wmmResolver.encodeCtrlPo(source);
->>>>>>> a927a6c3
         BoolExpr sourceMM = mcmS.encode(pSource, ctx, false, cmd.hasOption("idl"));
 
+        Relation.EncodeCtrlPo = wmmResolver.encodeCtrlPo(target);
         s.add(pTarget.encodeDF(ctx));
         s.add(pTarget.encodeCF(ctx));
         s.add(pTarget.encodeDF_RF(ctx));
         s.add(Domain.encode(pTarget, ctx));
-<<<<<<< HEAD
-=======
-        Relation.EncodeCtrlPo = wmmResolver.encodeCtrlPo(target);
->>>>>>> a927a6c3
         s.add(mcmT.encode(pTarget, ctx, false, cmd.hasOption("idl")));
         s.add(mcmT.Consistent(pTarget, ctx));
 
