--- conflicted
+++ resolved
@@ -198,18 +198,12 @@
                     break;
                 case "data":
                     Relation RW = new RelCartesian(new FilterBasic("R"), new FilterBasic("W"));
-<<<<<<< HEAD
-                    Relation iddTrans = new RelTrans(new BasicRelation("idd")).setEventMask(EventRepository.EVENT_MEMORY | EventRepository.EVENT_LOCAL);
-                    addRelation(RW);
-                    addRelation(iddTrans);
-                    relation = new RelIntersection(iddTrans, RW, "data");
-=======
                     idd = new RelIdd();
                     iddTrans = new RelTrans(idd).setEventMask(EventRepository.EVENT_MEMORY | EventRepository.EVENT_LOCAL | EventRepository.EVENT_IF);
                     addRelation(idd);
                     addRelation(RW);
                     addRelation(iddTrans);
-                    relation = new RelInterSect(iddTrans, RW, "data");
+                    relation = new RelIntersection(iddTrans, RW, "data");
                     break;
                 case "ctrl":
                     idd = new RelIdd();
@@ -217,27 +211,18 @@
                     addRelation(idd);
                     addRelation(iddTrans);
                     relation = new RelCtrl();
->>>>>>> a927a6c3
                     break;
                 case "ctrlisync":
                     Relation isync = new RelFencerel("Isync", "isync");
                     addRelation(isync);
-<<<<<<< HEAD
-                    relation = new RelIntersection(new BasicRelation("ctrl"), isync, "ctrlisync");
-=======
                     addRelation(new RelCtrl());
-                    relation = new RelInterSect(new RelCtrl(), isync, "ctrlisync");
->>>>>>> a927a6c3
+                    relation = new RelIntersection(new RelCtrl(), isync, "ctrlisync");
                     break;
                 case "ctrlisb":
                     Relation isb = new RelFencerel("Isb", "isb");
                     addRelation(isb);
-<<<<<<< HEAD
-                    relation = new RelIntersection(new BasicRelation("ctrl"), isb, "ctrlisb");
-=======
                     addRelation(new RelCtrl());
-                    relation = new RelInterSect(new RelCtrl(), isb, "ctrlisb");
->>>>>>> a927a6c3
+                    relation = new RelIntersection(new RelCtrl(), isb, "ctrlisb");
                     break;
                 case "rmw":
                     relation = new RelRMW();
