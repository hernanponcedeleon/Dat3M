package dartagnan;

import java.io.File;
import java.io.IOException;
import java.util.Arrays;

import com.microsoft.z3.*;
import com.microsoft.z3.enumerations.Z3_ast_print_mode;

import dartagnan.utils.Graph;
import dartagnan.wmm.Wmm;
import dartagnan.wmm.utils.Arch;
import org.antlr.v4.runtime.ANTLRInputStream;
import org.antlr.v4.runtime.CommonTokenStream;
import org.antlr.v4.runtime.DiagnosticErrorListener;
import org.apache.commons.io.FileUtils;

import dartagnan.asserts.AbstractAssert;
import dartagnan.program.Program;
<<<<<<< HEAD
=======
import dartagnan.program.event.Event;
import dartagnan.program.utils.EventRepository;
import dartagnan.utils.Utils;
import dartagnan.wmm.Domain;
import dartagnan.wmm.relation.Relation;
>>>>>>> 588638d7
import dartagnan.parsers.ParserInterface;
import dartagnan.parsers.ParserResolver;

import org.apache.commons.cli.*;

@SuppressWarnings("deprecation")
public class Dartagnan {

	public static void main(String[] args) throws Z3Exception, IOException {

		Options options = new Options();

		Option targetOption = new Option("t", "target", true, "Target architecture to compile the program");
		targetOption.setRequired(true);
		options.addOption(targetOption);

		Option inputOption = new Option("i", "input", true, "Path to the file containing the input program");
		inputOption.setRequired(true);
		options.addOption(inputOption);

		Option catOption = new Option("cat", true, "Path to the CAT file");
		catOption.setRequired(true);
		options.addOption(catOption);

		options.addOption(new Option("unroll", true, "Unrolling steps"));
		options.addOption(new Option("idl", "Uses IDL encoding for transitive closure"));
		options.addOption(new Option("relax", "Uses relax encoding for recursive relations"));
		options.addOption(new Option("draw", true, "Path to save the execution graph if the state is reachable"));
		options.addOption(new Option("rels", true, "Relations to be drawn in the graph"));

        CommandLine cmd;
        try {
        	cmd = new DefaultParser().parse(options, args);
        }
        catch (ParseException e) {
			new HelpFormatter().printHelp("DARTAGNAN", options);
        	System.exit(1);
        	return;
        }

		String target = cmd.getOptionValue("target").trim();
        if(!(Arch.targets.contains(target))){
            System.out.println("Unrecognized target");
            System.exit(0);
            return;
        }

		String inputFilePath = cmd.getOptionValue("input");
		if(!inputFilePath.endsWith("pts") && !inputFilePath.endsWith("litmus")) {
			System.out.println("Unrecognized program format");
			System.exit(0);
			return;
		}

		Program p = parseProgram(inputFilePath);
		if(p.getAss() == null){
			throw new RuntimeException("Assert is required for Dartagnan tests");
		}

		Context ctx = new Context();
		Solver s = ctx.mkSolver(ctx.mkTactic("qfufbv"));
		Wmm mcm = new Wmm(cmd.getOptionValue("cat"), target);

        if(cmd.hasOption("draw")) {
            mcm.setDrawExecutionGraph();
            mcm.addDrawRelations(Graph.getDefaultRelations());
            if(cmd.hasOption("rels")) {
                mcm.addDrawRelations(Arrays.asList(cmd.getOptionValue("rels").split(",")));
            }
        }

		int steps = 1;
		if(cmd.hasOption("unroll")) {
			steps = Integer.parseInt(cmd.getOptionValue("unroll"));
		}

		p.initialize(steps);
		p.compile(target, false, true);

<<<<<<< HEAD
=======
		Context ctx = new Context();
		Solver s = ctx.mkSolver(ctx.mkTactic("qfufbv"));
		
>>>>>>> 588638d7
		s.add(p.encodeDF(ctx));
		s.add(p.getAss().encode(ctx));
        if(p.getAssFilter() != null){
            s.add(p.getAssFilter().encode(ctx));
        }
		s.add(p.encodeCF(ctx));
		s.add(p.encodeDF_RF(ctx));
		s.add(p.encodeFinalValues(ctx));
        s.add(mcm.encode(p, ctx, cmd.hasOption("relax"), cmd.hasOption("idl")));
        s.add(mcm.consistent(p, ctx));

		boolean result = (s.check() == Status.SATISFIABLE);
		if(p.getAss().getInvert()){
			result = !result;
		}

		if(p.getAssFilter() != null){
            System.out.println("Filter " + (p.getAssFilter()));
        }
		System.out.println("Condition " + p.getAss().toStringWithType());
		System.out.println(result ? "Ok" : "No");

		if(cmd.hasOption("draw") && canDrawGraph(p.getAss(), result)) {
			Graph graph = new Graph(s.getModel(), ctx);
			String outputPath = cmd.getOptionValue("draw");
			ctx.setPrintMode(Z3_ast_print_mode.Z3_PRINT_SMTLIB_FULL);
			if(cmd.hasOption("rels")) {
				graph.addRelations(Arrays.asList(cmd.getOptionValue("rels").split(",")));
			}
			graph.build(p).draw(outputPath);
			System.out.println("Execution graph is written to " + outputPath);
		}
	}

	public static Program parseProgram(String inputFilePath) throws IOException{
		File file = new File(inputFilePath);
		String programRaw = FileUtils.readFileToString(file, "UTF-8");
		ANTLRInputStream input = new ANTLRInputStream(programRaw);
		Program program = new Program(inputFilePath);

		if(inputFilePath.endsWith("litmus")) {
			ParserResolver parserResolver = new ParserResolver();
			ParserInterface parser = parserResolver.getParser(inputFilePath);
			program = parser.parse(inputFilePath);
		}

		if(inputFilePath.endsWith("pts")) {
			PorthosLexer lexer = new PorthosLexer(input);
			CommonTokenStream tokens = new CommonTokenStream(lexer);
			PorthosParser parser = new PorthosParser(tokens);
			parser.addErrorListener(new DiagnosticErrorListener(true));
			program = parser.program(inputFilePath).p;
		}

		return program;
	}

	private static boolean canDrawGraph(AbstractAssert ass, boolean result){
		String type = ass.getType();
		if(type == null){
			return result;
		}

		if(result){
			return type.equals(AbstractAssert.ASSERT_TYPE_EXISTS) || type.equals(AbstractAssert.ASSERT_TYPE_FINAL);
		}
		return type.equals(AbstractAssert.ASSERT_TYPE_NOT_EXISTS) || type.equals(AbstractAssert.ASSERT_TYPE_FORALL);
	}
}<|MERGE_RESOLUTION|>--- conflicted
+++ resolved
@@ -17,14 +17,6 @@
 
 import dartagnan.asserts.AbstractAssert;
 import dartagnan.program.Program;
-<<<<<<< HEAD
-=======
-import dartagnan.program.event.Event;
-import dartagnan.program.utils.EventRepository;
-import dartagnan.utils.Utils;
-import dartagnan.wmm.Domain;
-import dartagnan.wmm.relation.Relation;
->>>>>>> 588638d7
 import dartagnan.parsers.ParserInterface;
 import dartagnan.parsers.ParserResolver;
 
@@ -104,12 +96,6 @@
 		p.initialize(steps);
 		p.compile(target, false, true);
 
-<<<<<<< HEAD
-=======
-		Context ctx = new Context();
-		Solver s = ctx.mkSolver(ctx.mkTactic("qfufbv"));
-		
->>>>>>> 588638d7
 		s.add(p.encodeDF(ctx));
 		s.add(p.getAss().encode(ctx));
         if(p.getAssFilter() != null){
