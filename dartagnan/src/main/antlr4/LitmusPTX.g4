--- conflicted
+++ resolved
@@ -80,39 +80,6 @@
     |   fenceInstruction
     |   atomInstruction
     |   redInstruction
-<<<<<<< HEAD
-    ;
-
-storeInstruction
-    :   storeConstant
-    |   storeRegister
-    ;
-
-storeConstant
-    :   store Period sem (Period scope)? location Comma constant
-    ;
-
-storeRegister
-    :   store Period sem (Period scope)? location Comma register
-    ;
-
-loadInstruction
-    :   loadConstant
-    |   loadLocation
-    ;
-
-loadConstant
-    :   load Period sem (Period scope)? register Comma constant
-    ;
-
-loadLocation
-    :   load Period sem (Period scope)? register Comma location
-    ;
-
-
-fenceInstruction
-    :   fencePhysic
-=======
     ;
 
 storeInstruction
@@ -146,12 +113,18 @@
     :   fencePhysic
     |   fenceProxy
     |   fenceAlias
->>>>>>> 30bcb008
     ;
 
 fencePhysic
     :   Fence Period sem Period scope
-<<<<<<< HEAD
+    ;
+
+fenceProxy
+    :   Fence Period proxy
+    ;
+
+fenceAlias
+    :   Fence Period Alias
     ;
 
 atomInstruction
@@ -180,44 +153,6 @@
     :   red Period sem Period scope Period operation location Comma register
     ;
 
-=======
-    ;
-
-fenceProxy
-    :   Fence Period proxy
-    ;
-
-fenceAlias
-    :   Fence Period Alias
-    ;
-
-atomInstruction
-    :   atomConstant
-    |   atomRegister
-    ;
-
-atomConstant
-    :   atom Period sem Period scope Period operation register Comma location Comma constant
-    ;
-
-atomRegister
-    :   atom Period sem Period scope Period operation register Comma location Comma register
-    ;
-
-redInstruction
-    :   redConstant
-    |   redRegister
-    ;
-
-redConstant
-    :   red Period sem Period scope Period operation location Comma constant
-    ;
-
-redRegister
-    :   red Period sem Period scope Period operation location Comma register
-    ;
-
->>>>>>> 30bcb008
 
 scope returns [String content]
     :   CTA {$content = "CTA";}
@@ -274,45 +209,23 @@
 
 load returns [String content]
     :   Load {$content = "LD";}
-<<<<<<< HEAD
-=======
     |   TextureLoad {$content = "TLD";}
     |   SurfaceLoad {$content = "SULD";}
     |   ConstantLoad {$content = "COLD";}
->>>>>>> 30bcb008
     ;
 
 store returns [String content]
     :   Store {$content = "ST";}
-<<<<<<< HEAD
-=======
     |   Sustore {$content = "SUST";}
->>>>>>> 30bcb008
     ;
 
 atom returns [String content]
     :   Atom {$content = "ATOM";}
-<<<<<<< HEAD
-=======
     |   SurfaceAtom {$content = "SUATOM";}
->>>>>>> 30bcb008
     ;
 
 red returns [String content]
     :   Red {$content = "RED";}
-<<<<<<< HEAD
-    ;
-
-Load    :   'ld';
-Store   :   'st';
-Atom    :   'atom';
-Red     :   'red';
-Fence   :   'fence';
-
-CTA     :   'cta';
-GPU     :   'gpu';
-SYS     :   'sys';
-=======
     |   SurfaceRed {$content = "SURED";}
     ;
 
@@ -334,18 +247,19 @@
 
 Red             :   'red';
 SurfaceRed      :   'sured';
->>>>>>> 30bcb008
+
+Fence   :   'fence';
+
+CTA     :   'cta';
+GPU     :   'gpu';
+SYS     :   'sys';
 
 Weak    :   'weak';
 Relaxed :   'relaxed';
 Acquire :   'acquire';
 Release :   'release';
 ACQ_REL :   'acq_rel';
-<<<<<<< HEAD
 SC      :   'sc';
-=======
-SC:   'sc';
->>>>>>> 30bcb008
 
 Plus    :   'plus';
 Minus   :   'minus';
