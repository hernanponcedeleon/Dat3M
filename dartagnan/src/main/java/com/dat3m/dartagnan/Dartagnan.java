--- conflicted
+++ resolved
@@ -178,14 +178,6 @@
             	boolean safetyViolationFound = false;
             	if((result == FAIL && !p.getAss().getInvert()) || 
             			(result == PASS && p.getAss().getInvert())) {
-<<<<<<< HEAD
-					printWarningIfThreadStartFailed(p, modelChecker.getEncodingContext(), prover);
-            		if(TRUE.equals(prover.getModel().evaluate(REACHABILITY.getSMTVariable(ctx.getFormulaManager())))) {
-            			safetyViolationFound = true;
-            			System.out.println("Safety violation found");
-            		}
-            		if(TRUE.equals(prover.getModel().evaluate(LIVENESS.getSMTVariable(ctx.getFormulaManager())))) {
-=======
 					final EncodingContext encCtx = modelChecker.getEncodingContext();
 					printWarningIfThreadStartFailed(p, encCtx, prover);
             		if(TRUE.equals(prover.getModel().evaluate(REACHABILITY.getSMTVariable(encCtx)))) {
@@ -193,7 +185,6 @@
             			System.out.println("Safety violation found");
             		}
             		if(TRUE.equals(prover.getModel().evaluate(LIVENESS.getSMTVariable(encCtx)))) {
->>>>>>> 4a0c0c90
             			System.out.println("Liveness violation found");
             		}
                 }
