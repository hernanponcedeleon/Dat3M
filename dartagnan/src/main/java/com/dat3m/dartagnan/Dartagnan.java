package com.dat3m.dartagnan;

import com.dat3m.dartagnan.wmm.utils.alias.Alias;
import com.dat3m.dartagnan.wmm.utils.Mode;
import com.dat3m.dartagnan.wmm.utils.Arch;
import com.microsoft.z3.Context;
import com.microsoft.z3.Solver;
import com.microsoft.z3.Status;
import com.microsoft.z3.enumerations.Z3_ast_print_mode;
import com.dat3m.dartagnan.asserts.AbstractAssert;
import com.dat3m.dartagnan.parsers.program.ProgramParser;
import com.dat3m.dartagnan.parsers.cat.ParserCat;
import com.dat3m.dartagnan.program.Program;
import com.dat3m.dartagnan.utils.Graph;
import com.dat3m.dartagnan.wmm.Wmm;
import org.apache.commons.cli.*;

import java.io.IOException;
import java.util.Arrays;

public class Dartagnan {

    public static final String TACTIC = "qfufbv";

    public static void main(String[] args) throws IOException {

        Options options = new Options();

        Option inputOption = new Option("i", "input", true, "Path to the file with input program");
        inputOption.setRequired(true);
        options.addOption(inputOption);

        Option catOption = new Option("cat", true, "Path to the CAT file");
        catOption.setRequired(true);
        options.addOption(catOption);

        Option targetOption = new Option("t", "target", true, "Target architecture {none|arm|arm8|power|tso}");
        options.addOption(targetOption);

        Option modeOption = new Option("m", "mode", true, "Encoding mode {knastertarski|idl|kleene}");
        options.addOption(modeOption);

        Option aliasOption = new Option("a", "alias", true, "Type of alias analysis {none|andersen|cfs}");
        options.addOption(aliasOption);

        options.addOption(new Option("unroll", true, "Unrolling steps"));
        options.addOption(new Option("draw", true, "Path to save the execution graph if the state is reachable"));
        options.addOption(new Option("rels", true, "Relations to be drawn in the graph"));

        CommandLine cmd;
        try {
            cmd = new DefaultParser().parse(options, args);
        }
        catch (ParseException e) {
            new HelpFormatter().printHelp("DARTAGNAN", options);
            System.exit(1);
            return;
        }

        String inputFilePath = cmd.getOptionValue("input");
        if(!inputFilePath.endsWith("pts") && !inputFilePath.endsWith("litmus")) {
            System.out.println("Unrecognized program format");
            System.exit(0);
            return;
        }

        Mode mode = Mode.get(cmd.getOptionValue("mode"));
        Alias alias = Alias.get(cmd.getOptionValue("alias"));

        Program p = new ProgramParser().parse(inputFilePath);
        
        Arch target = p.getArch();

        if(p.getArch() == null && cmd.hasOption("target")) {
        	target = Arch.get(cmd.getOptionValue("target"));
        }
        
        if(target == null) {
            System.out.println("Compilation target cannot be infered");
            System.exit(0);
            return;
        }
        
        if(p.getAss() == null){
            throw new RuntimeException("Assert is required for Dartagnan tests");
        }

<<<<<<< HEAD
        Wmm mcm = new ParserCat().parseFile(cmd.getOptionValue("cat"), target);
=======
        Wmm mcm = new ParserCat().parse(cmd.getOptionValue("cat"));
>>>>>>> bd795336

        if(cmd.hasOption("draw")) {
            mcm.setDrawExecutionGraph();
            mcm.addDrawRelations(Graph.getDefaultRelations());
            if(cmd.hasOption("rels")) {
                mcm.addDrawRelations(Arrays.asList(cmd.getOptionValue("rels").split(",")));
            }
        }

        int steps = 1;
        if(cmd.hasOption("unroll")) {
            steps = Integer.parseInt(cmd.getOptionValue("unroll"));
        }

        Context ctx = new Context();
        Solver s = ctx.mkSolver(ctx.mkTactic(TACTIC));

        boolean result = testProgram(s, ctx, p, mcm, target, steps, mode, alias);

        if(p.getAssFilter() != null){
            System.out.println("Filter " + (p.getAssFilter()));
        }
        System.out.println("Condition " + p.getAss().toStringWithType());
        System.out.println(result ? "Ok" : "No");

        if(cmd.hasOption("draw") && canDrawGraph(p.getAss(), result)) {
            Graph graph = new Graph(s.getModel(), ctx);
            String outputPath = cmd.getOptionValue("draw");
            ctx.setPrintMode(Z3_ast_print_mode.Z3_PRINT_SMTLIB_FULL);
            if(cmd.hasOption("rels")) {
                graph.addRelations(Arrays.asList(cmd.getOptionValue("rels").split(",")));
            }
            graph.build(p).draw(outputPath);
            System.out.println("Execution graph is written to " + outputPath);
        }

        ctx.close();
    }

    public static boolean testProgram(Solver solver, Context ctx, Program program, Wmm wmm, Arch target, int steps,
                               Mode mode, Alias alias){

        program.unroll(steps, 0);
        program.compile(target, 0);

        solver.add(program.getAss().encode(ctx));
        if(program.getAssFilter() != null){
            solver.add(program.getAssFilter().encode(ctx));
        }
        solver.add(program.encodeCF(ctx));
        solver.add(program.encodeFinalRegisterValues(ctx));
        solver.add(wmm.encode(program, ctx, mode, alias));
        solver.add(wmm.consistent(program, ctx));

        boolean result = (solver.check() == Status.SATISFIABLE);
        if(program.getAss().getInvert()){
            result = !result;
        }
        return result;
    }

    public static boolean canDrawGraph(AbstractAssert ass, boolean result){
        String type = ass.getType();
        if(type == null){
            return result;
        }

        if(result){
            return type.equals(AbstractAssert.ASSERT_TYPE_EXISTS) || type.equals(AbstractAssert.ASSERT_TYPE_FINAL);
        }
        return type.equals(AbstractAssert.ASSERT_TYPE_NOT_EXISTS) || type.equals(AbstractAssert.ASSERT_TYPE_FORALL);
    }
}<|MERGE_RESOLUTION|>--- conflicted
+++ resolved
@@ -85,11 +85,7 @@
             throw new RuntimeException("Assert is required for Dartagnan tests");
         }
 
-<<<<<<< HEAD
-        Wmm mcm = new ParserCat().parseFile(cmd.getOptionValue("cat"), target);
-=======
         Wmm mcm = new ParserCat().parse(cmd.getOptionValue("cat"));
->>>>>>> bd795336
 
         if(cmd.hasOption("draw")) {
             mcm.setDrawExecutionGraph();
