package com.dat3m.dartagnan;

import com.dat3m.dartagnan.configuration.OptionNames;
import com.dat3m.dartagnan.configuration.Property;
import com.dat3m.dartagnan.encoding.EncodingContext;
import com.dat3m.dartagnan.encoding.ProverWithTracker;
import com.dat3m.dartagnan.expression.ExpressionPrinter;
import com.dat3m.dartagnan.parsers.cat.ParserCat;
import com.dat3m.dartagnan.parsers.program.ProgramParser;
import com.dat3m.dartagnan.parsers.witness.ParserWitness;
import com.dat3m.dartagnan.program.Program;
import com.dat3m.dartagnan.program.Program.SourceLanguage;
import com.dat3m.dartagnan.program.analysis.SyntacticContextAnalysis;
import com.dat3m.dartagnan.program.event.Event;
import com.dat3m.dartagnan.program.event.Tag;
import com.dat3m.dartagnan.program.event.core.Assert;
import com.dat3m.dartagnan.program.event.core.CondJump;
import com.dat3m.dartagnan.program.event.core.Load;
import com.dat3m.dartagnan.utils.Result;
import com.dat3m.dartagnan.utils.Utils;
import com.dat3m.dartagnan.utils.options.BaseOptions;
import com.dat3m.dartagnan.verification.VerificationTask;
import com.dat3m.dartagnan.verification.VerificationTask.VerificationTaskBuilder;
import com.dat3m.dartagnan.verification.model.ExecutionModel;
import com.dat3m.dartagnan.verification.solving.AssumeSolver;
import com.dat3m.dartagnan.verification.solving.DataRaceSolver;
import com.dat3m.dartagnan.verification.solving.ModelChecker;
import com.dat3m.dartagnan.verification.solving.RefinementSolver;
import com.dat3m.dartagnan.witness.WitnessType;
import com.dat3m.dartagnan.witness.graphml.WitnessBuilder;
import com.dat3m.dartagnan.witness.graphml.WitnessGraph;
import com.dat3m.dartagnan.wmm.Wmm;
import com.dat3m.dartagnan.wmm.axiom.Axiom;
import com.google.common.base.Preconditions;
import com.google.common.collect.ImmutableSet;
import org.apache.logging.log4j.LogManager;
import org.apache.logging.log4j.Logger;
import org.apache.maven.model.io.xpp3.MavenXpp3Reader;
import org.sosy_lab.common.ShutdownManager;
import org.sosy_lab.common.configuration.Configuration;
import org.sosy_lab.common.configuration.InvalidConfigurationException;
import org.sosy_lab.common.configuration.Options;
import org.sosy_lab.common.log.BasicLogManager;
import org.sosy_lab.java_smt.SolverContextFactory;
import org.sosy_lab.java_smt.api.Model;
import org.sosy_lab.java_smt.api.ProverEnvironment;
import org.sosy_lab.java_smt.api.SolverContext;
import org.sosy_lab.java_smt.api.SolverContext.ProverOptions;
import org.sosy_lab.java_smt.api.SolverException;

import java.io.File;
import java.io.FileReader;
import java.io.IOException;
import java.math.BigInteger;
import java.nio.file.Path;
import java.util.*;

import static com.dat3m.dartagnan.GlobalSettings.getOrCreateOutputDirectory;
import static com.dat3m.dartagnan.GlobalSettings.logGlobalSettings;
import static com.dat3m.dartagnan.configuration.OptionInfo.collectOptions;
import static com.dat3m.dartagnan.configuration.OptionNames.PHANTOM_REFERENCES;
import static com.dat3m.dartagnan.configuration.OptionNames.TARGET;
import static com.dat3m.dartagnan.configuration.Property.*;
import static com.dat3m.dartagnan.program.analysis.SyntacticContextAnalysis.*;
import static com.dat3m.dartagnan.utils.GitInfo.*;
import static com.dat3m.dartagnan.utils.Result.*;
import static com.dat3m.dartagnan.witness.WitnessType.GRAPHML;
import static com.dat3m.dartagnan.witness.graphviz.ExecutionGraphVisualizer.generateGraphvizFile;
import static java.lang.Boolean.FALSE;
import static java.lang.Boolean.TRUE;
import static java.lang.String.valueOf;

@Options
public class Dartagnan extends BaseOptions {

    private static final Logger logger = LogManager.getLogger(Dartagnan.class);

    private static final Set<String> supportedFormats =
            ImmutableSet.copyOf(Arrays.asList(".litmus", ".c", ".i", ".ll", ".spv.dis"));

    private Dartagnan(Configuration config) throws InvalidConfigurationException {
        config.recursiveInject(this);
    }

    public static void main(String[] args) throws Exception {

        initGitInfo();

        if (Arrays.asList(args).contains("--help")) {
            collectOptions();
            return;
        }

        if (Arrays.asList(args).contains("--version")) {
            final MavenXpp3Reader mvnReader = new MavenXpp3Reader();
            final FileReader fileReader = new FileReader(System.getenv("DAT3M_HOME") + "/pom.xml");
            final String version = String.format("%s (commit %s)", mvnReader.read(fileReader).getVersion(), getGitId());
            System.out.println(version);
            return;
        }

        logGitInfo();

        String[] argKeyword = Arrays.stream(args)
                .filter(s -> s.startsWith("-"))
                .toArray(String[]::new);
        Configuration config = Configuration.fromCmdLineArguments(argKeyword);
        Dartagnan o = new Dartagnan(config);

        GlobalSettings.configure(config);
        logGlobalSettings();

        File fileProgram = new File(Arrays.stream(args).filter(a -> supportedFormats.stream().anyMatch(a::endsWith))
                .findFirst()
                .orElseThrow(() -> new IllegalArgumentException("Input program not given or format not recognized")));
        logger.info("Program path: {}", fileProgram);

        File fileModel = new File(Arrays.stream(args).filter(a -> a.endsWith(".cat")).findFirst()
                .orElseThrow(() -> new IllegalArgumentException("CAT model not given or format not recognized")));
        logger.info("CAT file path: {}", fileModel);


        Wmm mcm = new ParserCat(Path.of(o.getCatIncludePath())).parse(fileModel);
        Program p = new ProgramParser().parse(fileProgram);
        EnumSet<Property> properties = o.getProperty();

        WitnessGraph witness = new WitnessGraph();
        if (o.runValidator()) {
            logger.info("Witness path: {}", o.getWitnessPath());
            witness = new ParserWitness().parse(new File(o.getWitnessPath()));
        }

        VerificationTaskBuilder builder = VerificationTask.builder()
                .withConfig(config)
                .withProgressModel(o.getProgressModel())
                .withWitness(witness);
        // If the arch has been set during parsing (this only happens for litmus tests)
        // and the user did not explicitly add the target option, we use the one
        // obtained during parsing.
        if (p.getArch() != null && !config.hasProperty(TARGET)) {
            builder = builder.withTarget(p.getArch());
        }
        VerificationTask task = builder.build(p, mcm, properties);

        ShutdownManager sdm = ShutdownManager.create();
        Thread t = new Thread(() -> {
            try {
                if (o.hasTimeout()) {
                    // Converts timeout from secs to millisecs
                    Thread.sleep(1000L * o.getTimeout());
                    sdm.requestShutdown("Shutdown Request");
                    logger.warn("Shutdown Request");
                }
            } catch (InterruptedException e) {
                // Verification ended, nothing to be done.
            }
        });

        try {
            long startTime = System.currentTimeMillis();
            t.start();
            Configuration solverConfig = Configuration.builder()
                    .setOption(PHANTOM_REFERENCES, valueOf(o.usePhantomReferences()))
                    .build();
            try (SolverContext ctx = SolverContextFactory.createSolverContext(
                    solverConfig,
                    BasicLogManager.create(solverConfig),
                    sdm.getNotifier(),
                    o.getSolver());
                    ProverWithTracker prover = new ProverWithTracker(ctx,
<<<<<<< HEAD
                        o.getDumpSmtLib() ?
                            System.getenv("DAT3M_OUTPUT") + String.format("/%s.smt2", p.getName()) : "",
=======
                        o.getDumpSmtLib() ? GlobalSettings.getOutputDirectory() + String.format("/%s.smt2", p.getName()) : "",
>>>>>>> 90c3a7b5
                        ProverOptions.GENERATE_MODELS)) {
                ModelChecker modelChecker;
                if (properties.contains(DATARACEFREEDOM)) {
                    if (properties.size() > 1) {
                        System.out.println("Data race detection cannot be combined with other properties");
                        System.exit(1);
                    }
                    modelChecker = DataRaceSolver.run(ctx, prover, task);
                } else {
                    // Property is either PROGRAM_SPEC, LIVENESS, or CAT_SPEC
                    modelChecker = switch (o.getMethod()) {
                        case EAGER -> AssumeSolver.run(ctx, prover, task);
                        case LAZY -> RefinementSolver.run(ctx, prover, task);
                    };
                }

                // Verification ended, we can interrupt the timeout Thread
                t.interrupt();

                if (modelChecker.hasModel() && o.getWitnessType().generateGraphviz()) {
                    generateExecutionGraphFile(task, prover, modelChecker, o.getWitnessType());
                }

                long endTime = System.currentTimeMillis();
                String summary = generateResultSummary(task, prover, modelChecker);
                System.out.print(summary);
                System.out.println("Total verification time: " + Utils.toTimeString(endTime - startTime));

                // We only generate witnesses if we are not validating one.
                if (o.getWitnessType().equals(GRAPHML) && !o.runValidator()) {
                    generateWitnessIfAble(task, prover, modelChecker, summary);
                }
            }
        } catch (InterruptedException e) {
            logger.warn("Timeout elapsed. The SMT solver was stopped");
            System.out.println("TIMEOUT");
            System.exit(0);
        } catch (Exception e) {
            logger.error(e.getMessage(), e);
            System.out.println("ERROR");
            System.exit(1);
        }
    }

    public static File generateExecutionGraphFile(VerificationTask task, ProverEnvironment prover, ModelChecker modelChecker,
                                                  WitnessType witnessType)
            throws InvalidConfigurationException, SolverException, IOException {
        Preconditions.checkArgument(modelChecker.hasModel(), "No execution graph to generate.");

        final ExecutionModel m = ExecutionModel.withContext(modelChecker.getEncodingContext());
        m.initialize(prover.getModel());
        final SyntacticContextAnalysis synContext = newInstance(task.getProgram());
        final String progName = task.getProgram().getName();
        final int fileSuffixIndex = progName.lastIndexOf('.');
        final String name = progName.isEmpty() ? "unnamed_program" :
                (fileSuffixIndex == - 1) ? progName : progName.substring(0, fileSuffixIndex);
        // RF edges give both ordering and data flow information, thus even when the pair is in PO
        // we get some data flow information by observing the edge
        // FR edges only give ordering information which is known if the pair is also in PO
        // CO edges only give ordering information which is known if the pair is also in PO
        return generateGraphvizFile(m, 1, (x, y) -> true, (x, y) -> !x.getThread().equals(y.getThread()),
                (x, y) -> !x.getThread().equals(y.getThread()), getOrCreateOutputDirectory() + "/", name,
                synContext, witnessType.convertToPng());
    }

    private static void generateWitnessIfAble(VerificationTask task, ProverEnvironment prover,
            ModelChecker modelChecker, String summary) {
        // ------------------ Generate Witness, if possible ------------------
        final EnumSet<Property> properties = task.getProperty();
        if (task.getProgram().getFormat().equals(SourceLanguage.LLVM) && modelChecker.hasModel()
                && properties.contains(PROGRAM_SPEC) && properties.size() == 1
                && modelChecker.getResult() != UNKNOWN) {
            try {
                WitnessBuilder w = WitnessBuilder.of(modelChecker.getEncodingContext(), prover,
                        modelChecker.getResult(), summary);
                if (w.canBeBuilt()) {
                    w.build().write();
                }
            } catch (InvalidConfigurationException e) {
                logger.warn(e.getMessage());
            }
        }
    }

    public static String generateResultSummary(VerificationTask task, ProverEnvironment prover,
            ModelChecker modelChecker) throws SolverException {
        // ----------------- Generate output of verification result -----------------
        final Program p = task.getProgram();
        final EnumSet<Property> props = task.getProperty();
        final Result result = modelChecker.getResult();
        final EncodingContext encCtx = modelChecker.getEncodingContext();
        final Model model = modelChecker.hasModel() ? prover.getModel() : null;
        final boolean hasViolations = result == FAIL && (model != null);
        final boolean hasPositiveWitnesses = result == PASS && (model != null);

        StringBuilder summary = new StringBuilder();

        if (p.getFormat() != SourceLanguage.LITMUS) {
            final SyntacticContextAnalysis synContext = newInstance(p);
            if (hasViolations) {
                printWarningIfThreadStartFailed(p, encCtx, prover);
                if (props.contains(PROGRAM_SPEC) && FALSE.equals(model.evaluate(PROGRAM_SPEC.getSMTVariable(encCtx)))) {
                    summary.append("===== Program specification violation found =====\n");
                    for (Assert ass : p.getThreadEvents(Assert.class)) {
                        final boolean isViolated = TRUE.equals(model.evaluate(encCtx.execution(ass)))
                                && FALSE.equals(
                                        model.evaluate(encCtx.encodeExpressionAsBooleanAt(ass.getExpression(), ass)));
                        if (isViolated) {
                            final String callStack = makeContextString(
                                    synContext.getContextInfo(ass).getContextOfType(CallContext.class), " -> ");
                            summary
                                    .append("\tE").append(ass.getGlobalId())
                                    .append(":\t")
                                    .append(callStack.isEmpty() ? callStack : callStack + " -> ")
                                    .append(getSourceLocationString(ass))
                                    .append(": ").append(ass.getErrorMessage())
                                    .append("\n");
                        }
                    }
                    summary.append("=================================================\n");
                }
                if (props.contains(LIVENESS) && FALSE.equals(model.evaluate(LIVENESS.getSMTVariable(encCtx)))) {
                    summary.append("============ Liveness violation found ============\n");
                    for (CondJump e : p.getThreadEvents(CondJump.class)) {
                        if (e.hasTag(Tag.SPINLOOP) && TRUE.equals(model.evaluate(encCtx.execution(e)))
                                && TRUE.equals(model.evaluate(encCtx.jumpCondition(e)))) {
                            final String callStack = makeContextString(
                                    synContext.getContextInfo(e).getContextOfType(CallContext.class), " -> ");
                            summary
                                    .append("\tE").append(e.getGlobalId())
                                    .append(":\t")
                                    .append(callStack.isEmpty() ? callStack : callStack + " -> ")
                                    .append(getSourceLocationString(e))
                                    .append("\n");
                        }
                    }
                    summary.append("=================================================\n");
                }
                final List<Axiom> violatedCATSpecs = task.getMemoryModel().getAxioms().stream()
                        .filter(Axiom::isFlagged)
                        .filter(ax -> props.contains(CAT_SPEC)
                                && FALSE.equals(model.evaluate(CAT_SPEC.getSMTVariable(ax, encCtx))))
                        .toList();
                if (!violatedCATSpecs.isEmpty()) {
                    summary.append("======= CAT specification violation found =======\n");
                    // Computed by the model checker since it needs access to the WmmEncoder
                    summary.append(modelChecker.getFlaggedPairsOutput());
                    summary.append("=================================================\n");
                }
            } else if (hasPositiveWitnesses) {
                if (props.contains(PROGRAM_SPEC) && TRUE.equals(model.evaluate(PROGRAM_SPEC.getSMTVariable(encCtx)))) {
                    // The check above is just a sanity check: the program spec has to be true
                    // because it is the only property that got encoded.
                    summary.append("Program specification witness found.").append("\n");
                }
            } else if (result == UNKNOWN && modelChecker.hasModel()) {
                // We reached unrolling bounds.
                summary.append("=========== Not fully unrolled loops ============\n");
                for (Event ev : p.getThreadEventsWithAllTags(Tag.BOUND)) {
                    final boolean isReached = TRUE.equals(model.evaluate(encCtx.execution(ev)));
                    if (isReached) {
                        summary
                                .append("\t")
                                .append(synContext.getSourceLocationWithContext(ev, true))
                                .append("\n");
                    }
                }
                summary.append("=================================================\n");
            }
            summary.append(result).append("\n");
        } else {
            // Litmus-specific output format that matches with Herd7 (as good as it can)
            if (p.getFilterSpecification() != null) {
                summary.append("Filter ").append(p.getFilterSpecification()).append("\n");
            }

            // NOTE: We cannot produce an output that matches herd7 when checking for both program spec and cat properties.
            // This requires two SMT-queries because a single model is unlikely to witness/falsify both properties
            // simultaneously.
            // Instead, if we check for multiple safety properties, we find the first one and
            // generate output based on its type (Program spec OR CAT property)
            // TODO: Perform two separate checks

            if (hasPositiveWitnesses) {
                // We have a positive witness or no violations, then the program must be ok.
                // NOTE: We also treat the UNKNOWN case as positive, assuming that
                // looping litmus tests are unusual.
                printSpecification(summary, p);
                summary.append("Ok").append("\n");
            } else if (hasViolations) {
                if (props.contains(PROGRAM_SPEC) && FALSE.equals(model.evaluate(PROGRAM_SPEC.getSMTVariable(encCtx)))) {
                    // Program spec violated
                    printSpecification(summary, p);
                    summary.append("No").append("\n");
                } else {
                    final List<Axiom> violatedCATSpecs = task.getMemoryModel().getAxioms().stream()
                            .filter(Axiom::isFlagged)
                            .filter(ax -> props.contains(CAT_SPEC)
                                    && FALSE.equals(model.evaluate(CAT_SPEC.getSMTVariable(ax, encCtx))))
                            .toList();
                    for (Axiom violatedAx : violatedCATSpecs) {
                        summary.append("Flag ")
                                .append(Optional.ofNullable(violatedAx.getName()).orElse(violatedAx.getNameOrTerm()))
                                .append("\n");
                    }
                }
            } else {
                // We have neither a witness nor a violation ...
                if (result == UNKNOWN) {
                    // Sanity check: UNKNOWN is not an expected result for litmus tests
                    logger.warn("Unexpected result for litmus test: {}", result);
                    summary.append(result).append("\n");
                } else if (task.getProperty().contains(PROGRAM_SPEC)) {
                    // ... which can be good or bad (no witness = bad, not violation = good)
                    printSpecification(summary, p);
                    summary.append(result == PASS ? "Ok" : "No").append("\n");
                }
            }
        }
        return summary.toString();
    }

    private static void printWarningIfThreadStartFailed(Program p, EncodingContext encoder, ProverEnvironment prover)
            throws SolverException {
        for (Event e : p.getThreadEvents()) {
            if (e.hasTag(Tag.STARTLOAD)
                    && BigInteger.ZERO.equals(prover.getModel().evaluate(encoder.value((Load) e)))) {
                // This msg should be displayed even if the logging is off
                System.out.printf(
                        "[WARNING] The call to pthread_create of thread %s failed. To force thread creation to succeed use --%s=true%n",
                        e.getThread(), OptionNames.THREAD_CREATE_ALWAYS_SUCCEEDS);
                break;
            }
        }
    }

    private static void printSpecification(StringBuilder sb, Program program) {
        sb.append("Condition ").append(program.getSpecificationType().toString().toLowerCase()).append(" ");
        boolean init = false;
        if (program.getSpecification() != null) {
            sb.append(new ExpressionPrinter(true).visit(program.getSpecification()));
            init = true;
        }
        for (Assert assertion : program.getThreadEvents(Assert.class)) {
            sb.append(init ? " && " : "").append(assertion.getExpression()).append("%").append(assertion.getGlobalId());
            init = true;
        }
        sb.append("\n");
    }
}<|MERGE_RESOLUTION|>--- conflicted
+++ resolved
@@ -168,12 +168,7 @@
                     sdm.getNotifier(),
                     o.getSolver());
                     ProverWithTracker prover = new ProverWithTracker(ctx,
-<<<<<<< HEAD
-                        o.getDumpSmtLib() ?
-                            System.getenv("DAT3M_OUTPUT") + String.format("/%s.smt2", p.getName()) : "",
-=======
                         o.getDumpSmtLib() ? GlobalSettings.getOutputDirectory() + String.format("/%s.smt2", p.getName()) : "",
->>>>>>> 90c3a7b5
                         ProverOptions.GENERATE_MODELS)) {
                 ModelChecker modelChecker;
                 if (properties.contains(DATARACEFREEDOM)) {
