package com.dat3m.dartagnan;

import com.dat3m.dartagnan.parsers.cat.ParserCat;
import com.dat3m.dartagnan.parsers.program.ProgramParser;
import com.dat3m.dartagnan.parsers.witness.ParserWitness;
import com.dat3m.dartagnan.program.Program;
import com.dat3m.dartagnan.utils.Result;
import com.dat3m.dartagnan.utils.options.BaseOptions;
import com.dat3m.dartagnan.verification.RefinementTask;
import com.dat3m.dartagnan.verification.VerificationTask;
import com.dat3m.dartagnan.verification.solving.*;
import com.dat3m.dartagnan.witness.WitnessBuilder;
import com.dat3m.dartagnan.witness.WitnessGraph;
import com.dat3m.dartagnan.wmm.Wmm;
import com.google.common.collect.ImmutableSet;
import org.apache.logging.log4j.LogManager;
import org.apache.logging.log4j.Logger;
import org.sosy_lab.common.ShutdownManager;
import org.sosy_lab.common.configuration.Configuration;
import org.sosy_lab.common.configuration.InvalidConfigurationException;
import org.sosy_lab.common.configuration.Options;
import org.sosy_lab.common.log.BasicLogManager;
import org.sosy_lab.java_smt.SolverContextFactory;
import org.sosy_lab.java_smt.api.ProverEnvironment;
import org.sosy_lab.java_smt.api.SolverContext;
import org.sosy_lab.java_smt.api.SolverContext.ProverOptions;

import java.io.File;
import java.util.Arrays;
import java.util.Set;

<<<<<<< HEAD
import static com.dat3m.dartagnan.GlobalSettings.LogGlobalSettings;
import static com.dat3m.dartagnan.analysis.Analysis.RACES;
import static com.dat3m.dartagnan.analysis.Base.*;
import static com.dat3m.dartagnan.analysis.DataRaces.checkForRaces;
import static com.dat3m.dartagnan.analysis.Refinement.runAnalysisSaturationSolver;
=======
import static com.dat3m.dartagnan.configuration.OptionInfo.collectOptions;
import static com.dat3m.dartagnan.configuration.OptionNames.PHANTOM_REFERENCES;
import static com.dat3m.dartagnan.configuration.Property.RACES;
>>>>>>> 49f96c79
import static com.dat3m.dartagnan.utils.GitInfo.CreateGitInfo;
import static com.dat3m.dartagnan.utils.Result.FAIL;
import static com.dat3m.dartagnan.utils.Result.UNKNOWN;
import static java.lang.String.valueOf;

@Options
public class Dartagnan extends BaseOptions {

	private static final Logger logger = LogManager.getLogger(Dartagnan.class);

	private static final Set<String> supportedFormats = 
    		ImmutableSet.copyOf(Arrays.asList(".litmus", ".bpl", ".c", ".i"));

	private Dartagnan(Configuration config) throws InvalidConfigurationException {
		config.recursiveInject(this);
	}

	public static void main(String[] args) throws Exception {
    	
        if(Arrays.asList(args).contains("--help")) {
            collectOptions();
            return;
        }

    	CreateGitInfo();

    	String[] argKeyword = Arrays.stream(args)
				.filter(s->s.startsWith("-"))
				.toArray(String[]::new);
		Configuration config = Configuration.fromCmdLineArguments(argKeyword); // TODO: We don't parse configs yet
		Dartagnan o = new Dartagnan(config);

		if(Arrays.stream(args).noneMatch(a -> supportedFormats.stream().anyMatch(a::endsWith))) {
			throw new IllegalArgumentException("Input program not given or format not recognized");
		}
		// get() is guaranteed to success
		File fileProgram = new File(Arrays.stream(args).filter(a -> supportedFormats.stream().anyMatch(a::endsWith)).findFirst().get());
		logger.info("Program path: " + fileProgram);

		if(Arrays.stream(args).noneMatch(a -> a.endsWith(".cat"))) {
			throw new IllegalArgumentException("CAT model not given or format not recognized");
		}
		// get() is guaranteed to success		
		File fileModel = new File(Arrays.stream(args).filter(a -> a.endsWith(".cat")).findFirst().get());		
		logger.info("CAT file path: " + fileModel);	
        
		Wmm mcm = new ParserCat().parse(fileModel);
        Program p = new ProgramParser().parse(fileProgram);
        
        WitnessGraph witness = new WitnessGraph();
        if(o.runValidator()) {
        	logger.info("Witness path: " + o.getWitnessPath());
        	witness = new ParserWitness().parse(new File(o.getWitnessPath()));
        }

        VerificationTask task = VerificationTask.builder()
                .withConfig(config)
                .withWitness(witness)
                .build(p, mcm);

        ShutdownManager sdm = ShutdownManager.create();
    	Thread t = new Thread(() -> {
			try {
				if(o.hasTimeout()) {
					// Converts timeout from secs to millisecs
					Thread.sleep(1000L * o.getTimeout());
					sdm.requestShutdown("Shutdown Request");
					logger.warn("Shutdown Request");
				}
			} catch (InterruptedException e) {
				// Verification ended, nothing to be done.
			}});

    	try {
            t.start();
            Configuration solverConfig = Configuration.builder()
                    .setOption(PHANTOM_REFERENCES, valueOf(o.usePhantomReferences()))
                    .build();
            try (SolverContext ctx = SolverContextFactory.createSolverContext(
            		solverConfig,
                    BasicLogManager.create(solverConfig),
                    sdm.getNotifier(),
                    o.getSolver());
                 ProverEnvironment prover = ctx.newProverEnvironment(ProverOptions.GENERATE_MODELS))
            {
                Result result = UNKNOWN;
                switch (o.getProperty()) {
                	case RACES:
                    	result = DataRaceSolver.run(ctx, prover, task);
                        break;
					case LIVENESS:
                    case REACHABILITY:
                    	switch (o.getMethod()) {
                        	case TWO:
                            	try (ProverEnvironment prover2 = ctx.newProverEnvironment(ProverOptions.GENERATE_MODELS)) {
                                	result = TwoSolvers.run(ctx, prover, prover2, task);
                                }
                                break;
                            case INCREMENTAL:
                            	result = IncrementalSolver.run(ctx, prover, task);
                                break;
                            case ASSUME:
                            	result = AssumeSolver.run(ctx, prover, task);
                            	break;
                            case CAAT:
                            	result = RefinementSolver.run(ctx, prover,
                            			RefinementTask.fromVerificationTaskWithDefaultBaselineWMM(task));
                                break;
                        }
                        break;
                }

                // Verification ended, we can interrupt the timeout Thread
                t.interrupt();

                if (fileProgram.getName().endsWith(".litmus")) {
                    if (p.getAssFilter() != null) {
                        System.out.println("Filter " + (p.getAssFilter()));
                    }
                    System.out.println("Condition " + p.getAss().toStringWithType());
                    System.out.println(result == FAIL ? "Ok" : "No");
                } else {
                    System.out.println(result);
                }

<<<<<<< HEAD
                if (options.createWitness() != null && options.getAnalysis() != RACES) {
                    new WitnessBuilder(p, ctx, prover, result, options).write();
                }
=======
				try {
					WitnessBuilder w = new WitnessBuilder(task, ctx, prover, result);
	                // We only write witnesses for REACHABILITY (if the path to the original C file was given) 
					// and if we are not doing witness validation
	                if (!o.getProperty().equals(RACES) && w.canBeBuilt() && !o.runValidator()) {
						w.build().write();
	                }
				} catch(InvalidConfigurationException e) {
					logger.warn(e.getMessage());
				}
>>>>>>> 49f96c79
            }
        } catch (InterruptedException e){
        	logger.warn("Timeout elapsed. The SMT solver was stopped");
        	System.out.println("TIMEOUT");
        	System.exit(0);
        } catch (Exception e) {
        	logger.error(e.getMessage());
        	System.out.println("ERROR");
        	System.exit(1);
        }
    }
}<|MERGE_RESOLUTION|>--- conflicted
+++ resolved
@@ -29,17 +29,9 @@
 import java.util.Arrays;
 import java.util.Set;
 
-<<<<<<< HEAD
-import static com.dat3m.dartagnan.GlobalSettings.LogGlobalSettings;
-import static com.dat3m.dartagnan.analysis.Analysis.RACES;
-import static com.dat3m.dartagnan.analysis.Base.*;
-import static com.dat3m.dartagnan.analysis.DataRaces.checkForRaces;
-import static com.dat3m.dartagnan.analysis.Refinement.runAnalysisSaturationSolver;
-=======
 import static com.dat3m.dartagnan.configuration.OptionInfo.collectOptions;
 import static com.dat3m.dartagnan.configuration.OptionNames.PHANTOM_REFERENCES;
 import static com.dat3m.dartagnan.configuration.Property.RACES;
->>>>>>> 49f96c79
 import static com.dat3m.dartagnan.utils.GitInfo.CreateGitInfo;
 import static com.dat3m.dartagnan.utils.Result.FAIL;
 import static com.dat3m.dartagnan.utils.Result.UNKNOWN;
@@ -165,11 +157,6 @@
                     System.out.println(result);
                 }
 
-<<<<<<< HEAD
-                if (options.createWitness() != null && options.getAnalysis() != RACES) {
-                    new WitnessBuilder(p, ctx, prover, result, options).write();
-                }
-=======
 				try {
 					WitnessBuilder w = new WitnessBuilder(task, ctx, prover, result);
 	                // We only write witnesses for REACHABILITY (if the path to the original C file was given) 
@@ -180,7 +167,6 @@
 				} catch(InvalidConfigurationException e) {
 					logger.warn(e.getMessage());
 				}
->>>>>>> 49f96c79
             }
         } catch (InterruptedException e){
         	logger.warn("Timeout elapsed. The SMT solver was stopped");
