package com.dat3m.dartagnan;

import com.dat3m.dartagnan.configuration.OptionNames;
import com.dat3m.dartagnan.configuration.Property;
import com.dat3m.dartagnan.encoding.EncodingContext;
import com.dat3m.dartagnan.parsers.cat.ParserCat;
import com.dat3m.dartagnan.parsers.program.ProgramParser;
import com.dat3m.dartagnan.parsers.witness.ParserWitness;
import com.dat3m.dartagnan.program.Program;
import com.dat3m.dartagnan.program.Program.SourceLanguage;
import com.dat3m.dartagnan.program.analysis.CallStackComputation;
import com.dat3m.dartagnan.program.event.Tag;
import com.dat3m.dartagnan.program.event.core.Event;
import com.dat3m.dartagnan.program.event.core.Load;
import com.dat3m.dartagnan.utils.Result;
import com.dat3m.dartagnan.utils.options.BaseOptions;
import com.dat3m.dartagnan.verification.VerificationTask;
import com.dat3m.dartagnan.verification.model.ExecutionModel;
import com.dat3m.dartagnan.verification.solving.*;
import com.dat3m.dartagnan.witness.WitnessBuilder;
import com.dat3m.dartagnan.witness.WitnessGraph;
import com.dat3m.dartagnan.wmm.Wmm;
import com.dat3m.dartagnan.wmm.axiom.Axiom;
import com.google.common.collect.ImmutableSet;
import org.apache.logging.log4j.LogManager;
import org.apache.logging.log4j.Logger;
import org.sosy_lab.common.ShutdownManager;
import org.sosy_lab.common.configuration.Configuration;
import org.sosy_lab.common.configuration.InvalidConfigurationException;
import org.sosy_lab.common.configuration.Options;
import org.sosy_lab.common.log.BasicLogManager;
import org.sosy_lab.java_smt.SolverContextFactory;
import org.sosy_lab.java_smt.api.Model;
import org.sosy_lab.java_smt.api.ProverEnvironment;
import org.sosy_lab.java_smt.api.SolverContext;
import org.sosy_lab.java_smt.api.SolverContext.ProverOptions;
import org.sosy_lab.java_smt.api.SolverException;

import java.io.File;
import java.math.BigInteger;
import java.util.*;
import java.util.stream.Collectors;

import static com.dat3m.dartagnan.GlobalSettings.LogGlobalSettings;
import static com.dat3m.dartagnan.configuration.OptionInfo.collectOptions;
import static com.dat3m.dartagnan.configuration.OptionNames.PHANTOM_REFERENCES;
import static com.dat3m.dartagnan.configuration.Property.*;
import static com.dat3m.dartagnan.utils.GitInfo.CreateGitInfo;
import static com.dat3m.dartagnan.utils.Result.*;
import static com.dat3m.dartagnan.utils.visualization.ExecutionGraphVisualizer.generateGraphvizFile;
import static java.lang.Boolean.FALSE;
import static java.lang.Boolean.TRUE;
import static java.lang.String.valueOf;

@Options
public class Dartagnan extends BaseOptions {

    private static final Logger logger = LogManager.getLogger(Dartagnan.class);

    private static final Set<String> supportedFormats =
            ImmutableSet.copyOf(Arrays.asList(".litmus", ".bpl", ".c", ".i", "ll"));

    private Dartagnan(Configuration config) throws InvalidConfigurationException {
        config.recursiveInject(this);
    }

    public static void main(String[] args) throws Exception {

        if (Arrays.asList(args).contains("--help")) {
            collectOptions();
            return;
        }

        CreateGitInfo();
        LogGlobalSettings();

        String[] argKeyword = Arrays.stream(args)
                .filter(s -> s.startsWith("-"))
                .toArray(String[]::new);
        Configuration config = Configuration.fromCmdLineArguments(argKeyword);
        Dartagnan o = new Dartagnan(config);

        if (Arrays.stream(args).noneMatch(a -> supportedFormats.stream().anyMatch(a::endsWith))) {
            throw new IllegalArgumentException("Input program not given or format not recognized");
        }
        // get() is guaranteed to succeed
        File fileProgram = new File(Arrays.stream(args).filter(a -> supportedFormats.stream().anyMatch(a::endsWith)).findFirst().get());
        logger.info("Program path: " + fileProgram);

        if (Arrays.stream(args).noneMatch(a -> a.endsWith(".cat"))) {
            throw new IllegalArgumentException("CAT model not given or format not recognized");
        }
        // get() is guaranteed to succeed
        File fileModel = new File(Arrays.stream(args).filter(a -> a.endsWith(".cat")).findFirst().get());
        logger.info("CAT file path: " + fileModel);

        Wmm mcm = new ParserCat().parse(fileModel);
        Program p = new ProgramParser().parse(fileProgram);
        EnumSet<Property> properties = o.getProperty();

        WitnessGraph witness = new WitnessGraph();
        if (o.runValidator()) {
            logger.info("Witness path: " + o.getWitnessPath());
            witness = new ParserWitness().parse(new File(o.getWitnessPath()));
        }

        VerificationTask task = VerificationTask.builder()
                .withConfig(config)
                .withWitness(witness)
                .build(p, mcm, properties);

        ShutdownManager sdm = ShutdownManager.create();
        Thread t = new Thread(() -> {
            try {
                if (o.hasTimeout()) {
                    // Converts timeout from secs to millisecs
                    Thread.sleep(1000L * o.getTimeout());
                    sdm.requestShutdown("Shutdown Request");
                    logger.warn("Shutdown Request");
                }
            } catch (InterruptedException e) {
                // Verification ended, nothing to be done.
            }
        });

        try {
            long startTime = System.currentTimeMillis();
            t.start();
            Configuration solverConfig = Configuration.builder()
                    .setOption(PHANTOM_REFERENCES, valueOf(o.usePhantomReferences()))
                    .build();
            try (SolverContext ctx = SolverContextFactory.createSolverContext(
                    solverConfig,
                    BasicLogManager.create(solverConfig),
                    sdm.getNotifier(),
                    o.getSolver());
                 ProverEnvironment prover = ctx.newProverEnvironment(ProverOptions.GENERATE_MODELS)) {
                ModelChecker modelChecker;
                if (properties.contains(DATARACEFREEDOM)) {
                    if (properties.size() > 1) {
                        System.out.println("Data race detection cannot be combined with other properties");
                        System.exit(1);
                    }
                    modelChecker = DataRaceSolver.run(ctx, prover, task);
                } else {
                    // Property is either PROGRAM_SPEC, LIVENESS, or CAT_SPEC
                    switch (o.getMethod()) {
                        case TWO:
                            try (ProverEnvironment prover2 = ctx.newProverEnvironment(ProverOptions.GENERATE_MODELS)) {
                                modelChecker = TwoSolvers.run(ctx, prover, prover2, task);
                            }
                            break;
                        case INCREMENTAL:
                            modelChecker = IncrementalSolver.run(ctx, prover, task);
                            break;
                        case ASSUME:
                            modelChecker = AssumeSolver.run(ctx, prover, task);
                            break;
                        case CAAT:
                            modelChecker = RefinementSolver.run(ctx, prover, task);
                            break;
                        default:
                            throw new InvalidConfigurationException("unsupported method " + o.getMethod());
                    }
                }

                // Verification ended, we can interrupt the timeout Thread
                t.interrupt();

<<<<<<< HEAD
                if (modelChecker.hasModel() && o.generateGraphviz()) {
                    ExecutionModel m = ExecutionModel.withContext(modelChecker.getEncodingContext());
                    m.initialize(prover.getModel());
                    CallStackComputation csc = CallStackComputation.fromConfig(config);
                    csc.run(p);
                    String name = task.getProgram().getName().substring(0, task.getProgram().getName().lastIndexOf('.'));
                    generateGraphvizFile(m, 1, (x, y) -> true, System.getenv("DAT3M_OUTPUT") + "/", name, csc.getCallStackMapping());
=======
				Result result = modelChecker.getResult();
            	if(result.equals(FAIL) && o.generateGraphviz()) {
                	ExecutionModel m = ExecutionModel.withContext(modelChecker.getEncodingContext());
                	m.initialize(prover.getModel());
					CallStackComputation csc = CallStackComputation.fromConfig(config);
					csc.run(p);
    				String name = task.getProgram().getName().substring(0, task.getProgram().getName().lastIndexOf('.'));
    				generateGraphvizFile(m, 1, (x, y) -> true, System.getenv("DAT3M_OUTPUT") + "/", name, csc.getCallStackMapping());
            	}

            	boolean safetyViolationFound = false;
            	if((result == FAIL && !p.getAss().getInvert()) || 
            			(result == PASS && p.getAss().getInvert())) {
					final EncodingContext encCtx = modelChecker.getEncodingContext();
					printWarningIfThreadStartFailed(p, encCtx, prover);
            		if(TRUE.equals(prover.getModel().evaluate(REACHABILITY.getSMTVariable(encCtx)))) {
            			safetyViolationFound = true;
            			System.out.println("Safety violation found");
            		}
            		if(TRUE.equals(prover.getModel().evaluate(LIVENESS.getSMTVariable(encCtx)))) {
            			System.out.println("Liveness violation found");
            		}
>>>>>>> 5520db44
                }

                long endTime = System.currentTimeMillis();
                System.out.print(generateResultSummary(task, prover, modelChecker));
                System.out.println("Total verification time(ms): " + (endTime - startTime));

                if (!o.runValidator()) {
                    // We only generate witnesses if we are not validating one.
                    generateWitnessIfAble(task, prover, modelChecker);
                }
            }
        } catch (InterruptedException e) {
            logger.warn("Timeout elapsed. The SMT solver was stopped");
            System.out.println("TIMEOUT");
            System.exit(0);
        } catch (Exception e) {
            logger.error(e.getMessage(), e);
            System.out.println("ERROR");
            System.exit(1);
        }
    }

    private static void generateWitnessIfAble(VerificationTask task, ProverEnvironment prover, ModelChecker modelChecker) {
        // ------------------ Generate Witness, if possible ------------------
        final EnumSet<Property> properties = task.getProperty();
        if (modelChecker.hasModel() && properties.contains(PROGRAM_SPEC)) {
            try {
                WitnessBuilder w = WitnessBuilder.of(modelChecker.getEncodingContext(), prover, modelChecker.getResult());
                if (w.canBeBuilt()) {
                    //  We can only write witnesses if the path to the original C file was given.
                    w.build().write();
                }
            } catch (InvalidConfigurationException e) {
                logger.warn(e.getMessage());
            }
        }
    }

    public static String generateResultSummary(VerificationTask task, ProverEnvironment prover, ModelChecker modelChecker) throws SolverException {
        // ----------------- Generate output of verification result -----------------
        final Program p = task.getProgram();
        final Result result = modelChecker.getResult();
        final EncodingContext encCtx = modelChecker.getEncodingContext();
        final Model model = modelChecker.hasModel() ? prover.getModel() : null;
        final boolean hasViolations = result == FAIL && (model != null);
        final boolean hasPositiveWitnesses = result == PASS && (model != null);

        StringBuilder summary = new StringBuilder();

        if (p.getFormat().equals(SourceLanguage.BOOGIE)) {
            if (hasViolations) {
                printWarningIfThreadStartFailed(p, encCtx, prover);
                if (FALSE.equals(model.evaluate(PROGRAM_SPEC.getSMTVariable(encCtx)))) {
                    summary.append("Program specification violation found").append("\n");
                    summary.append("User assertion: ").append(p.getSpecification().toStringWithType()).append("\n");
                }
                if (FALSE.equals(model.evaluate(LIVENESS.getSMTVariable(encCtx)))) {
                    summary.append("Liveness violation found").append("\n");
                }
                final List<Axiom> violatedCATSpecs = task.getMemoryModel().getAxioms().stream()
                        .filter(Axiom::isFlagged)
                        .filter(ax -> FALSE.equals(model.evaluate(CAT_SPEC.getSMTVariable(ax, encCtx))))
                        .collect(Collectors.toList());
                if (!violatedCATSpecs.isEmpty()) {
                    summary.append("CAT specification violation found").append("\n");
                    for (Axiom violatedAx : violatedCATSpecs) {
                        summary.append("Flag ")
                                .append(Optional.ofNullable(violatedAx.getName()).orElse(violatedAx.getNameOrTerm()))
                                .append("\n");
                    }
                }
            } else if (hasPositiveWitnesses) {
                if (TRUE.equals(model.evaluate(PROGRAM_SPEC.getSMTVariable(encCtx)))) {
                    // The check above is just a sanity check: the program spec has to be true
                    // because it is the only property that got encoded.
                    summary.append("Program specification witness found.").append("\n");
                    summary.append("User assertion: ").append(p.getSpecification().toStringWithType()).append("\n");
                }
            }
            summary.append(result).append("\n");
        } else {
            // Litmus-specific output format that matches with Herd7 (as good as it can)
            if (p.getFilterSpecification() != null) {
                summary.append("Filter ").append(p.getFilterSpecification().toStringWithType()).append("\n");
            }

            // NOTE: We cannot produce an output that matches herd7 when checking for both program spec and cat properties.
            // This requires two SMT-queries because a single model is unlikely to witness/falsify both properties
            // simultaneously.
            // Instead, if we check for multiple safety properties, we find the first one and
            // generate output based on its type (Program spec OR CAT property)
            // TODO: Perform two separate checks

            if (hasPositiveWitnesses) {
                // We have a positive witness or no violations, then the program must be ok.
                // NOTE: We also treat the UNKNOWN case as positive, assuming that
                // looping litmus tests are unusual.
                summary.append("Condition ").append(p.getSpecification().toStringWithType()).append("\n");
                summary.append("Ok").append("\n");
            } else if (hasViolations) {
                if (FALSE.equals(model.evaluate(PROGRAM_SPEC.getSMTVariable(encCtx)))) {
                    // Program spec violated
                    summary.append("Condition ").append(p.getSpecification().toStringWithType()).append("\n");
                    summary.append("No").append("\n");
                } else {
                    final List<Axiom> violatedCATSpecs = task.getMemoryModel().getAxioms().stream()
                            .filter(Axiom::isFlagged)
                            .filter(ax -> FALSE.equals(model.evaluate(CAT_SPEC.getSMTVariable(ax, encCtx))))
                            .collect(Collectors.toList());
                    for (Axiom violatedAx : violatedCATSpecs) {
                        summary.append("Flag ")
                                .append(Optional.ofNullable(violatedAx.getName()).orElse(violatedAx.getNameOrTerm()))
                                .append("\n");
                    }
                }
            } else {
                // We have neither a witness nor a violation ...
                if (result == UNKNOWN) {
                    // Sanity check: UNKNOWN is not an expected result for litmus tests
                    logger.warn("Unexpected result for litmus test: {}", result);
                    summary.append(result).append("\n");
                } else if (task.getProperty().contains(PROGRAM_SPEC)) {
                    //... which can be good or bad (no witness = bad, not violation = good)
                    summary.append("Condition ").append(p.getSpecification().toStringWithType()).append("\n");
                    summary.append(result == PASS ? "Ok" : "No").append("\n");
                }
            }
        }
        return summary.toString();
    }

<<<<<<< HEAD
    private static void printWarningIfThreadStartFailed(Program p, EncodingContext encoder, ProverEnvironment prover) throws SolverException {
        for (Event e : p.getCache().getEvents(FilterBasic.get(Tag.STARTLOAD))) {
            if (BigInteger.ZERO.equals(prover.getModel().evaluate(encoder.value((Load) e)))) {
                // This msg should be displayed even if the logging is off
                System.out.printf(
                        "[WARNING] The call to pthread_create of thread %s failed. To force thread creation to succeed use --%s=true%n",
                        e.getThread().getId(), OptionNames.THREAD_CREATE_ALWAYS_SUCCEEDS);
                break;
            }
        }
    }
=======
	private static void printWarningIfThreadStartFailed(Program p, EncodingContext encoder, ProverEnvironment prover) throws SolverException {
		for (Event e : p.getEvents()) {
			if (e.is(Tag.STARTLOAD) && BigInteger.ZERO.equals(prover.getModel().evaluate(encoder.value((Load) e)))) {
				// This msg should be displayed even if the logging is off
				System.out.printf(
						"[WARNING] The call to pthread_create of thread %s failed. To force thread creation to succeed use --%s=true%n",
						e.getThread().getId(), OptionNames.THREAD_CREATE_ALWAYS_SUCCEEDS);
				break;
			}
		}
	}
>>>>>>> 5520db44
}<|MERGE_RESOLUTION|>--- conflicted
+++ resolved
@@ -12,6 +12,7 @@
 import com.dat3m.dartagnan.program.event.Tag;
 import com.dat3m.dartagnan.program.event.core.Event;
 import com.dat3m.dartagnan.program.event.core.Load;
+import com.dat3m.dartagnan.program.filter.FilterBasic;
 import com.dat3m.dartagnan.utils.Result;
 import com.dat3m.dartagnan.utils.options.BaseOptions;
 import com.dat3m.dartagnan.verification.VerificationTask;
@@ -167,7 +168,6 @@
                 // Verification ended, we can interrupt the timeout Thread
                 t.interrupt();
 
-<<<<<<< HEAD
                 if (modelChecker.hasModel() && o.generateGraphviz()) {
                     ExecutionModel m = ExecutionModel.withContext(modelChecker.getEncodingContext());
                     m.initialize(prover.getModel());
@@ -175,30 +175,6 @@
                     csc.run(p);
                     String name = task.getProgram().getName().substring(0, task.getProgram().getName().lastIndexOf('.'));
                     generateGraphvizFile(m, 1, (x, y) -> true, System.getenv("DAT3M_OUTPUT") + "/", name, csc.getCallStackMapping());
-=======
-				Result result = modelChecker.getResult();
-            	if(result.equals(FAIL) && o.generateGraphviz()) {
-                	ExecutionModel m = ExecutionModel.withContext(modelChecker.getEncodingContext());
-                	m.initialize(prover.getModel());
-					CallStackComputation csc = CallStackComputation.fromConfig(config);
-					csc.run(p);
-    				String name = task.getProgram().getName().substring(0, task.getProgram().getName().lastIndexOf('.'));
-    				generateGraphvizFile(m, 1, (x, y) -> true, System.getenv("DAT3M_OUTPUT") + "/", name, csc.getCallStackMapping());
-            	}
-
-            	boolean safetyViolationFound = false;
-            	if((result == FAIL && !p.getAss().getInvert()) || 
-            			(result == PASS && p.getAss().getInvert())) {
-					final EncodingContext encCtx = modelChecker.getEncodingContext();
-					printWarningIfThreadStartFailed(p, encCtx, prover);
-            		if(TRUE.equals(prover.getModel().evaluate(REACHABILITY.getSMTVariable(encCtx)))) {
-            			safetyViolationFound = true;
-            			System.out.println("Safety violation found");
-            		}
-            		if(TRUE.equals(prover.getModel().evaluate(LIVENESS.getSMTVariable(encCtx)))) {
-            			System.out.println("Liveness violation found");
-            		}
->>>>>>> 5520db44
                 }
 
                 long endTime = System.currentTimeMillis();
@@ -330,10 +306,9 @@
         return summary.toString();
     }
 
-<<<<<<< HEAD
     private static void printWarningIfThreadStartFailed(Program p, EncodingContext encoder, ProverEnvironment prover) throws SolverException {
-        for (Event e : p.getCache().getEvents(FilterBasic.get(Tag.STARTLOAD))) {
-            if (BigInteger.ZERO.equals(prover.getModel().evaluate(encoder.value((Load) e)))) {
+        for (Event e : p.getEvents()) {
+            if (e.is(Tag.STARTLOAD) && BigInteger.ZERO.equals(prover.getModel().evaluate(encoder.value((Load) e)))) {
                 // This msg should be displayed even if the logging is off
                 System.out.printf(
                         "[WARNING] The call to pthread_create of thread %s failed. To force thread creation to succeed use --%s=true%n",
@@ -342,17 +317,4 @@
             }
         }
     }
-=======
-	private static void printWarningIfThreadStartFailed(Program p, EncodingContext encoder, ProverEnvironment prover) throws SolverException {
-		for (Event e : p.getEvents()) {
-			if (e.is(Tag.STARTLOAD) && BigInteger.ZERO.equals(prover.getModel().evaluate(encoder.value((Load) e)))) {
-				// This msg should be displayed even if the logging is off
-				System.out.printf(
-						"[WARNING] The call to pthread_create of thread %s failed. To force thread creation to succeed use --%s=true%n",
-						e.getThread().getId(), OptionNames.THREAD_CREATE_ALWAYS_SUCCEEDS);
-				break;
-			}
-		}
-	}
->>>>>>> 5520db44
 }