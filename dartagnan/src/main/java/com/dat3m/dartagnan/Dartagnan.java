--- conflicted
+++ resolved
@@ -38,7 +38,6 @@
 import static com.dat3m.dartagnan.configuration.OptionNames.PHANTOM_REFERENCES;
 import static com.dat3m.dartagnan.configuration.Property.*;
 import static com.dat3m.dartagnan.utils.GitInfo.CreateGitInfo;
-import static com.dat3m.dartagnan.verification.solving.RefinementSolver.generateGraphvizFile;
 import static com.dat3m.dartagnan.utils.Result.*;
 import static com.dat3m.dartagnan.utils.visualization.ExecutionGraphVisualizer.generateGraphvizFile;
 import static java.lang.Boolean.TRUE;
@@ -161,11 +160,7 @@
                 	ExecutionModel m = new ExecutionModel(task);
                 	m.initialize(prover.getModel(), ctx);
     				String name = task.getProgram().getName().substring(0, task.getProgram().getName().lastIndexOf('.'));
-<<<<<<< HEAD
-    				generateGraphvizFile(m, 1, (x, y) -> true, System.getenv("DAT3M_HOME") + "/output/", name, false);        		
-=======
     				generateGraphvizFile(m, 1, (x, y) -> true, System.getenv("DAT3M_HOME") + "/output/", name);        		
->>>>>>> db040450
             	}
                 
                 if (p.getFormat().equals(SourceLanguage.LITMUS)) {
