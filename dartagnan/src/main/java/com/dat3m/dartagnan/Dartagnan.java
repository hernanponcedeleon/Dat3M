--- conflicted
+++ resolved
@@ -57,7 +57,7 @@
         
         Wmm mcm = new ParserCat().parse(new File(options.getTargetModelFilePath()));
         Program p = new ProgramParser().parse(new File(options.getProgramFilePath()));
-
+		
         Arch target = p.getArch();
         if(target == null){
             target = options.getTarget();
@@ -102,23 +102,17 @@
 			case RACES:
 				return checkForRaces(s, ctx, p, mcm, target, settings);	
 			case REACHABILITY:
-<<<<<<< HEAD
                 VerificationTask task = new VerificationTask(p, mcm, target, settings);
-				return options.useISolver() ? 
-						runAnalysisIncrementalSolver(s, ctx, task) :
-						runAnalysis(s, ctx, task);
-=======
 				switch(options.solver()) {
 					case TWO:
-						return runAnalysis(s, ctx, p, mcm, target, settings);
+						return runAnalysis(s, ctx, task);
 					case INCREMENTAL:
-						return runAnalysisIncrementalSolver(s, ctx, p, mcm, target, settings);
+						return runAnalysisIncrementalSolver(s, ctx, task);
 					case ASSUME:
-						return runAnalysisAssumeSolver(s, ctx, p, mcm, target, settings);
+						return runAnalysisAssumeSolver(s, ctx, task);
 					default:
 						throw new RuntimeException("Unrecognized solver mode: " + options.solver());
 				}
->>>>>>> 1ecf3ce1
 			default:
 				throw new RuntimeException("Unrecognized analysis: " + options.getAnalysis());
 		}
