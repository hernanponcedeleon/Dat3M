--- conflicted
+++ resolved
@@ -7,11 +7,6 @@
     int modelSize;
     int numComputedReasons;
     int numComputedReducedReasons;
-<<<<<<< HEAD
-    int numComputedCoreReasons;
-    int saturationDepth;
-=======
->>>>>>> 004aa7fb
 
     SolverStatistics() {
         modelConstructionTime = 0;
@@ -19,11 +14,6 @@
         modelSize = 0;
         numComputedReasons = 0;
         numComputedReducedReasons = 0;
-<<<<<<< HEAD
-        numComputedCoreReasons = 0;
-        saturationDepth = 0;
-=======
->>>>>>> 004aa7fb
     }
 
     public long getModelConstructionTime() { return modelConstructionTime; }
@@ -32,11 +22,6 @@
     public int getModelSize() { return modelSize; }
     public int getNumComputedReasons() { return numComputedReasons; }
     public int getNumComputedReducedReasons() { return numComputedReducedReasons; }
-<<<<<<< HEAD
-    public int getNumComputedCoreReasons() { return numComputedCoreReasons; }
-    public int getSaturationDepth() { return saturationDepth; }
-=======
->>>>>>> 004aa7fb
 
     public String toString() {
         StringBuilder str = new StringBuilder();
@@ -46,11 +31,6 @@
         str.append("Model size (#events): ").append(modelSize).append("\n");
         str.append("#Computed reasons: ").append(numComputedReasons).append("\n");
         str.append("#Computed reduced reasons: ").append(numComputedReducedReasons).append("\n");
-<<<<<<< HEAD
-        str.append("#Computed core reasons: ").append(numComputedCoreReasons).append("\n");
-        str.append("Saturation depth: ").append(saturationDepth);
-=======
->>>>>>> 004aa7fb
 
         return str.toString();
     }
