package com.dat3m.dartagnan.analysis.saturation.graphs.relationGraphs.utils;

import com.dat3m.dartagnan.analysis.saturation.graphs.relationGraphs.AbstractRelationGraph;
import com.dat3m.dartagnan.analysis.saturation.graphs.relationGraphs.Edge;
import com.dat3m.dartagnan.analysis.saturation.graphs.relationGraphs.RelationGraph;
import com.dat3m.dartagnan.analysis.saturation.graphs.relationGraphs.utils.collections.EdgeList;
import com.dat3m.dartagnan.analysis.saturation.util.EdgeDirection;
import com.dat3m.dartagnan.verification.model.EventData;
import com.dat3m.dartagnan.verification.model.ExecutionModel;

import java.util.*;
import java.util.stream.Stream;


//TODO: Do not recreate all DataItem items each run but only add new ones if a larger model is found.
// If the DataItems are reused, no time is spent on the usual resizing operations.
// We shouldn't use ArrayList for this resizing, cause it may use up to twice as many entries as needed
// Also it might be reasonable to always create all DataItems to avoid checks during runtime
//TODO 2: Check if it is worth to maintain an extra array per DataItem for iteration.
// This might be relevant in particular with the first idea

/*
    This is a simple graph that allows adding edges directly.
    It is mostly used as an internal implementation for many event graphs.
 */
public final class SimpleGraph extends AbstractRelationGraph {
    private DataItem[] outgoing = new DataItem[0];
    private DataItem[] ingoing = new DataItem[0];
    private int maxTime = 0;
    private int numEvents = 0;

    private final HashMap<Edge, Edge> edgeMap = new HashMap<>();
<<<<<<< HEAD
    // TODO: This should in theory be better but we have some benchmarks where this is problematic
    //private final EdgeSet edgeMap = new EdgeSet(400);
=======
>>>>>>> 898b6607

    @Override
    public List<RelationGraph> getDependencies() {
        return Collections.emptyList();
    }

    @Override
    public void backtrackTo(int time) {
        if (maxTime <= time) {
            return;
        }
        final int bound = Math.min(numEvents, outgoing.length);
        for (int i = 0; i < bound; i++) {
            DataItem item = outgoing[i];
            if (item != null) {
                item.backtrackTo(time);
                maxTime = Math.max(maxTime, item.maxTime);
            }
        }

        final int bound2 = Math.min(numEvents, ingoing.length);
        for (int i = 0; i < bound2; i++) {
            DataItem item = ingoing[i];
            if (item != null) {
                item.backtrackTo(time);
            }
        }

    }

    private DataItem getItem(EventData e, EdgeDirection dir) {
        switch (dir) {
            case OUTGOING:
                return outgoing[e.getId()];
            case INGOING:
                return ingoing[e.getId()];
            default:
                return null;
        }
    }

    public Collection<Edge> getEdges(EventData e, EdgeDirection dir) {
        DataItem item = getItem(e, dir);
        return item == null ? Collections.emptyList() : item.edgeList;
    }


    public Optional<Edge> get(Edge edge) {
        return Optional.ofNullable(edgeMap.get(edge));
    }


    @Override
    public int size() {
        return edgeMap.size();
    }

    @Override
    public int getMinSize() {
        return size();
    }

    @Override
    public int getMaxSize() {
        return size();
    }

    @Override
    public int getEstimatedSize() {
        return size();
    }

    @Override
    public int getMinSize(EventData e, EdgeDirection dir) {
        DataItem item = getItem(e, dir);
        return item == null ? 0 : item.size();
    }

    @Override
    public int getMaxSize(EventData e, EdgeDirection dir) {
        return getMinSize(e, dir);
    }

    @Override
    public int getEstimatedSize(EventData e, EdgeDirection dir) {
        return getMinSize(e, dir);
    }

    public boolean contains(Edge e) {
        return edgeMap.containsKey(e);
<<<<<<< HEAD
        //return edgeMap.contains(e);
=======
>>>>>>> 898b6607
    }

    public boolean contains(EventData a, EventData b) {
        return contains(new Edge(a, b));
    }

    public boolean add(Edge e) {
<<<<<<< HEAD
        if (edgeMap.putIfAbsent(e, e) != null/*!edgeMap.add(e)*/) {
=======
        if (edgeMap.putIfAbsent(e, e) != null) {
>>>>>>> 898b6607
            return false;
        }
        int firstId = e.getFirst().getId();
        int secondId = e.getSecond().getId();
        maxTime = Math.max(maxTime, e.getTime());
        DataItem item1 = outgoing[firstId];
        if (item1 == null) {
            outgoing[firstId] = item1 = new DataItem(true);
        }
        item1.add(e);

        DataItem item2 = ingoing[secondId];
        if (item2 == null) {
            ingoing[secondId] = item2 = new DataItem( false);
        }
        item2.add(e);

        return true;
    }

    public boolean addAll(Collection<? extends Edge> c) {
        boolean changed = false;
        for (Edge e : c) {
            changed |= add(e);
        }
        return changed;
    }

    public void clear() {
        maxTime = 0;
        edgeMap.clear();

        final int bound = Math.min(numEvents, outgoing.length);
        for (int i = 0; i < bound; i++) {
            DataItem item = outgoing[i];
            if (item != null) {
                item.clear();
            }
        }

        final int bound2 = Math.min(numEvents, ingoing.length);
        for (int i = 0; i < bound2; i++) {
            DataItem item = ingoing[i];
            if (item != null) {
                item.clear();
            }
        }
    }

    @Override
    public Stream<Edge> edgeStream() {
        return Arrays.stream(outgoing, 0, Math.min(numEvents, outgoing.length))
                .filter(item -> item != null && !item.isEmpty())
                .flatMap(DataItem::stream);
    }

    @Override
    public Stream<Edge> edgeStream(EventData e, EdgeDirection dir) {
        DataItem item = getItem(e, dir);
        return item == null ? Stream.empty() : item.stream();
    }

    @Override
    public Iterator<Edge> edgeIterator(EventData e, EdgeDirection dir) {
        DataItem item = getItem(e, dir);
        return item == null ? Collections.emptyIterator() : item.iterator();
    }

    @Override
    public Iterator<Edge> edgeIterator() {
        return new EdgeIterator();
    }

    @Override
    public void constructFromModel(ExecutionModel model) {
        numEvents = model.getEventList().size();
        if (numEvents > outgoing.length) {
<<<<<<< HEAD
            final int newCapacity = numEvents + 20;
=======
            final int newCapacity = numEvents + 20; // We give a buffer of 20 extra events
>>>>>>> 898b6607
            outgoing = Arrays.copyOf(outgoing, newCapacity);
            ingoing = Arrays.copyOf(ingoing, newCapacity);
        }
        clear();
    }


    private final class DataItem implements Iterable<Edge> {
        final List<Edge> edgeList;
<<<<<<< HEAD
        //final List<Edge> reversedList;
=======
>>>>>>> 898b6607
        final boolean deleteFromMap;
        int maxTime;

        public DataItem(boolean deleteFromMap) {
<<<<<<< HEAD
            //edgeList = new ArrayList<>(20);
            edgeList = new EdgeList(20);
            //reversedList = Lists.reverse(edgeList);
=======
            edgeList = new EdgeList(20);
>>>>>>> 898b6607
            this.deleteFromMap = deleteFromMap;
            maxTime = 0;
        }

        public int size() {
            return edgeList.size();
        }

        public boolean isEmpty() {
            return edgeList.isEmpty();
        }

        public boolean add(Edge e) {
            edgeList.add(e);
            maxTime = Math.max(maxTime, e.getTime());
            return true;
        }


        public Iterator<Edge> iterator() {
            return edgeList.iterator();
        }

        public Stream<Edge> stream() {
            return edgeList.stream();
        }

        public void clear() {
            edgeList.clear();
            maxTime = 0;
        }

        public void backtrackTo(int time) {
<<<<<<< HEAD
            if (maxTime > time) {
                final List<Edge> edgeList = this.edgeList;
                //final EdgeSet edgeMap = SimpleGraph.this.edgeMap;
=======
            //NOTE: We use the fact that the edge list
            // should be sorted by timestamp (since edges with higher timestamp get added later)
            if (maxTime > time) {
                final List<Edge> edgeList = this.edgeList;
>>>>>>> 898b6607
                final Map<Edge, Edge> edgeMap = SimpleGraph.this.edgeMap;
                int i = edgeList.size();
                while (--i >= 0) {
                    Edge e = edgeList.get(i);
                    if (e.getTime() > time) {
                        edgeList.remove(i);
                        if (deleteFromMap) {
                            edgeMap.remove(e);
                        }
                    } else {
                        maxTime = e.getTime();
                        return;
                    }
                }
                maxTime = 0;
            }
        }

    }

    private class EdgeIterator implements Iterator<Edge> {

        int index = -1;
        List<Edge> innerList = Collections.emptyList();
        int innerIndex = 0;
        Edge edge = null;

        public EdgeIterator() {
            findNext();
        }

        private void findNext() {
            edge = null;
            if (++innerIndex >= innerList.size()) {
                innerIndex = 0;
                while (++index < numEvents) {
                    DataItem item = outgoing[index];
                    if (item != null && !item.isEmpty()) {
                        innerList = item.edgeList;
                        edge = innerList.get(0);
                        return;
                    }
                }
            } else {
                edge = innerList.get(innerIndex);
            }
        }

        @Override
        public boolean hasNext() {
            return edge != null;
        }

        @Override
        public Edge next() {
            Edge e = edge;
            findNext();
            return e;
        }
    }

}<|MERGE_RESOLUTION|>--- conflicted
+++ resolved
@@ -30,11 +30,6 @@
     private int numEvents = 0;
 
     private final HashMap<Edge, Edge> edgeMap = new HashMap<>();
-<<<<<<< HEAD
-    // TODO: This should in theory be better but we have some benchmarks where this is problematic
-    //private final EdgeSet edgeMap = new EdgeSet(400);
-=======
->>>>>>> 898b6607
 
     @Override
     public List<RelationGraph> getDependencies() {
@@ -125,10 +120,6 @@
 
     public boolean contains(Edge e) {
         return edgeMap.containsKey(e);
-<<<<<<< HEAD
-        //return edgeMap.contains(e);
-=======
->>>>>>> 898b6607
     }
 
     public boolean contains(EventData a, EventData b) {
@@ -136,11 +127,7 @@
     }
 
     public boolean add(Edge e) {
-<<<<<<< HEAD
-        if (edgeMap.putIfAbsent(e, e) != null/*!edgeMap.add(e)*/) {
-=======
         if (edgeMap.putIfAbsent(e, e) != null) {
->>>>>>> 898b6607
             return false;
         }
         int firstId = e.getFirst().getId();
@@ -218,11 +205,7 @@
     public void constructFromModel(ExecutionModel model) {
         numEvents = model.getEventList().size();
         if (numEvents > outgoing.length) {
-<<<<<<< HEAD
-            final int newCapacity = numEvents + 20;
-=======
             final int newCapacity = numEvents + 20; // We give a buffer of 20 extra events
->>>>>>> 898b6607
             outgoing = Arrays.copyOf(outgoing, newCapacity);
             ingoing = Arrays.copyOf(ingoing, newCapacity);
         }
@@ -232,21 +215,11 @@
 
     private final class DataItem implements Iterable<Edge> {
         final List<Edge> edgeList;
-<<<<<<< HEAD
-        //final List<Edge> reversedList;
-=======
->>>>>>> 898b6607
         final boolean deleteFromMap;
         int maxTime;
 
         public DataItem(boolean deleteFromMap) {
-<<<<<<< HEAD
-            //edgeList = new ArrayList<>(20);
             edgeList = new EdgeList(20);
-            //reversedList = Lists.reverse(edgeList);
-=======
-            edgeList = new EdgeList(20);
->>>>>>> 898b6607
             this.deleteFromMap = deleteFromMap;
             maxTime = 0;
         }
@@ -280,16 +253,10 @@
         }
 
         public void backtrackTo(int time) {
-<<<<<<< HEAD
-            if (maxTime > time) {
-                final List<Edge> edgeList = this.edgeList;
-                //final EdgeSet edgeMap = SimpleGraph.this.edgeMap;
-=======
             //NOTE: We use the fact that the edge list
             // should be sorted by timestamp (since edges with higher timestamp get added later)
             if (maxTime > time) {
                 final List<Edge> edgeList = this.edgeList;
->>>>>>> 898b6607
                 final Map<Edge, Edge> edgeMap = SimpleGraph.this.edgeMap;
                 int i = edgeList.size();
                 while (--i >= 0) {
