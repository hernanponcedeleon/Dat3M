package com.dat3m.dartagnan.analysis;

import static com.dat3m.dartagnan.utils.Result.FAIL;
import static com.dat3m.dartagnan.utils.Result.PASS;
import static com.dat3m.dartagnan.utils.Result.TIMEOUT;

import org.apache.logging.log4j.LogManager;
import org.apache.logging.log4j.Logger;

import com.dat3m.dartagnan.asserts.AssertTrue;
import com.dat3m.dartagnan.program.Program;
import com.dat3m.dartagnan.utils.Result;
import com.dat3m.dartagnan.verification.VerificationTask;
import com.microsoft.z3.BoolExpr;
import com.microsoft.z3.Context;
import com.microsoft.z3.Params;
import com.microsoft.z3.Solver;

public class Base {

    private static final Logger logger = LogManager.getLogger(Base.class);

    public static Result runAnalysis(Solver s1, Context ctx, VerificationTask task) {
        Program program = task.getProgram();
    	task.unrollAndCompile();
       	if(task.getProgram().getAss() instanceof AssertTrue) {
            logger.info("Verification finished: assertion trivially holds");
       		return PASS;
       	}

        task.initialiseEncoding(ctx);

        // Using two solvers can be faster than using
        // an incremental solver or check-sat-assuming
        Solver s2 = ctx.mkSolver();
        
        logger.info("Starting encoding");
        BoolExpr encodeCF = task.encodeProgram(ctx);
		s1.add(encodeCF);
        s2.add(encodeCF);
        
        BoolExpr encodeWmm = task.encodeWmmRelations(ctx);
		s1.add(encodeWmm);
        s2.add(encodeWmm);
        
        BoolExpr encodeConsistency = task.encodeWmmConsistency(ctx);
		s1.add(encodeConsistency);
        s2.add(encodeConsistency);
       	
        s1.add(program.getAss().encode(ctx));
        if(program.getAssFilter() != null){
            BoolExpr encodeFilter = program.getAssFilter().encode(ctx);
			s1.add(encodeFilter);
            s2.add(encodeFilter);
        }

        BoolExpr encodeNoBoundEventExec = program.encodeNoBoundEventExec(ctx);

		if(task.getSettings().hasSolverTimeout()) {
			Params p = ctx.mkParams();
			p.add("timeout", 1000*task.getSettings().getSolverTimeout());
			try {
				s1.setParameters(p);
				s2.setParameters(p);
			} catch (Exception ignored) {

			}
		}

		Result res = Result.UNKNOWN;
        logger.info("Starting first solver.check()");
        switch(s1.check()) {
        case UNKNOWN:
        	res = s1.getReasonUnknown().equals("canceled") ? TIMEOUT : Result.UNKNOWN;
        	break;
		case SATISFIABLE:
			s1.add(encodeNoBoundEventExec);
            logger.info("Starting second solver.check()");
			switch(s1.check()) {
	        case UNKNOWN:
	        	res = s1.getReasonUnknown().equals("canceled") ? TIMEOUT : Result.UNKNOWN;
	        	break;
			case SATISFIABLE:
				res = FAIL;
				break;
			case UNSATISFIABLE:
				res = Result.UNKNOWN;
				break;
			}
			break;
		case UNSATISFIABLE:
			s2.add(ctx.mkNot(encodeNoBoundEventExec));
            logger.info("Starting second solver.check()");
			switch(s2.check()) {
	        case UNKNOWN:
	        	res = s2.getReasonUnknown().equals("canceled") ? TIMEOUT : Result.UNKNOWN;
	        	break;
			case SATISFIABLE:
				res = Result.UNKNOWN;
				break;
			case UNSATISFIABLE:
				res = PASS;
				break;
			}
			break;
        }
        res = task.getProgram().getAss().getInvert() ? res.invert() : res;
        logger.info("Verification finished with result " + res);
        return res;
    }
	
    public static Result runAnalysisIncrementalSolver(Solver solver, Context ctx, VerificationTask task) {
        task.unrollAndCompile();
       	if(task.getProgram().getAss() instanceof AssertTrue) {
            logger.info("Verification finished: assertion trivialy holds");
       		return PASS;
       	}

        task.initialiseEncoding(ctx);

        logger.info("Starting encoding");
        solver.add(task.encodeProgram(ctx));
        solver.add(task.encodeWmmRelations(ctx));
        solver.add(task.encodeWmmConsistency(ctx));
        logger.info("Starting push()");
        solver.push();
        solver.add(task.encodeAssertions(ctx));

		if(task.getSettings().hasSolverTimeout()) {
			Params p = ctx.mkParams();
			p.add("timeout", 1000*task.getSettings().getSolverTimeout());
			try {
				solver.setParameters(p);
			} catch(Exception ignored) { }
		}

        Result res = Result.UNKNOWN;
        logger.info("Starting first solver.check()");
        switch(solver.check()) {
        case UNKNOWN:
        	res = solver.getReasonUnknown().equals("canceled") ? TIMEOUT : Result.UNKNOWN;
        	break;
		case SATISFIABLE:
        	solver.add(task.getProgram().encodeNoBoundEventExec(ctx));
            logger.info("Starting second solver.check()");
        	switch(solver.check()) {
            case UNKNOWN:
            	res = solver.getReasonUnknown().equals("canceled") ? TIMEOUT : Result.UNKNOWN;
            	break;
    		case SATISFIABLE:
    			res = FAIL;
            	break;
    		case UNSATISFIABLE:
    			res = Result.UNKNOWN;
            	break;
        	}
        	break;
		case UNSATISFIABLE:
        	solver.pop();
			solver.add(ctx.mkNot(task.getProgram().encodeNoBoundEventExec(ctx)));
            logger.info("Starting second solver.check()");
			switch(solver.check()) {
            case UNKNOWN:
            	res = solver.getReasonUnknown().equals("canceled") ? TIMEOUT : Result.UNKNOWN;
            	break;
    		case SATISFIABLE:
    			res = Result.UNKNOWN;
            	break;
    		case UNSATISFIABLE:
    			res = PASS;
            	break;
			}
        	break;
        }
        res = task.getProgram().getAss().getInvert() ? res.invert() : res;
        logger.info("Verification finished with result " + res);
		return res;
    }
<<<<<<< HEAD



	public static Result runAnalysisIncrementalAssumptionSolver(Solver solver, Context ctx, VerificationTask task) {
		task.unrollAndCompile();
		if(task.getProgram().getAss() instanceof AssertTrue) {
			logger.info("Verification finished: assertion trivialy holds");
			return PASS;
		}

		task.initialiseEncoding(ctx);

		logger.info("Starting encoding");
		solver.add(task.encodeProgram(ctx));
		solver.add(task.encodeWmmRelations(ctx));
		solver.add(task.encodeWmmConsistency(ctx));
		BoolExpr assumption = ctx.mkBoolConst("ass");
		solver.add(ctx.mkImplies(assumption, task.encodeAssertions(ctx)));

		if(task.getSettings().hasSolverTimeout()) {
			Params p = ctx.mkParams();
			p.add("timeout", 1000*task.getSettings().getSolverTimeout());
			try {
				solver.setParameters(p);
			} catch(Exception ignored) { }
		}

		Result res = Result.UNKNOWN;
		logger.info("Starting first solver.check()");
		switch(solver.check(assumption)) {
			case UNKNOWN:
				res = solver.getReasonUnknown().equals("canceled") ? TIMEOUT : Result.UNKNOWN;
				break;
			case SATISFIABLE:
				solver.add(task.getProgram().encodeNoBoundEventExec(ctx));
				logger.info("Starting second solver.check()");
				switch(solver.check()) {
					case UNKNOWN:
						res = solver.getReasonUnknown().equals("canceled") ? TIMEOUT : Result.UNKNOWN;
						break;
					case SATISFIABLE:
						res = FAIL;
						break;
					case UNSATISFIABLE:
						res = Result.UNKNOWN;
						break;
				}
				break;
			case UNSATISFIABLE:
				solver.add(ctx.mkNot(task.getProgram().encodeNoBoundEventExec(ctx)));
				logger.info("Starting second solver.check()");
				switch(solver.check()) {
					case UNKNOWN:
						res = solver.getReasonUnknown().equals("canceled") ? TIMEOUT : Result.UNKNOWN;
						break;
					case SATISFIABLE:
						res = Result.UNKNOWN;
						break;
					case UNSATISFIABLE:
						res = PASS;
						break;
				}
				break;
		}
		res = task.getProgram().getAss().getInvert() ? res.invert() : res;
		logger.info("Verification finished with result " + res);
		return res;
	}
=======
    
    public static Result runAnalysisAssumeSolver(Solver solver, Context ctx, Program program, Wmm wmm, Arch target, Settings settings) {
    	program.simplify();
    	program.unroll(settings.getBound(), 0);
        program.compile(target, 0);
        // AssertionInline depends on compiled events (copies)
        // Thus we need to update the assertion after compilation
        program.updateAssertion();
       	if(program.getAss() instanceof AssertTrue) {
       		logger.info("Verification finished: assertion trivialy holds");
       		return PASS;
       	}

       	logger.info("Starting encoding");
        solver.add(program.encodeCF(ctx));
        solver.add(program.encodeFinalRegisterValues(ctx));
        solver.add(wmm.encode(program, ctx, settings));
        solver.add(wmm.consistent(program, ctx));
        if(program.getAssFilter() != null){
            solver.add(program.getAssFilter().encode(ctx));
        }

        Result res = UNKNOWN;
        logger.info("Starting first solver.check()");
		if(solver.check(program.getAss().encode(ctx)) == SATISFIABLE) {
        	solver.add(program.encodeNoBoundEventExec(ctx));
        	logger.info("Starting second solver.check()");
			res = solver.check() == SATISFIABLE ? FAIL : UNKNOWN;
        } else {
			solver.add(ctx.mkNot(program.encodeNoBoundEventExec(ctx)));
			logger.info("Starting second solver.check()");
        	res = solver.check() == SATISFIABLE ? UNKNOWN : PASS;
        }
		res = program.getAss().getInvert() ? res.invert() : res;  
		logger.info("Verification finished with result " + res);
		return res;
    }
>>>>>>> 1ecf3ce1
}<|MERGE_RESOLUTION|>--- conflicted
+++ resolved
@@ -176,7 +176,6 @@
         logger.info("Verification finished with result " + res);
 		return res;
     }
-<<<<<<< HEAD
 
 
 
@@ -244,44 +243,5 @@
 		res = task.getProgram().getAss().getInvert() ? res.invert() : res;
 		logger.info("Verification finished with result " + res);
 		return res;
-	}
-=======
-    
-    public static Result runAnalysisAssumeSolver(Solver solver, Context ctx, Program program, Wmm wmm, Arch target, Settings settings) {
-    	program.simplify();
-    	program.unroll(settings.getBound(), 0);
-        program.compile(target, 0);
-        // AssertionInline depends on compiled events (copies)
-        // Thus we need to update the assertion after compilation
-        program.updateAssertion();
-       	if(program.getAss() instanceof AssertTrue) {
-       		logger.info("Verification finished: assertion trivialy holds");
-       		return PASS;
-       	}
-
-       	logger.info("Starting encoding");
-        solver.add(program.encodeCF(ctx));
-        solver.add(program.encodeFinalRegisterValues(ctx));
-        solver.add(wmm.encode(program, ctx, settings));
-        solver.add(wmm.consistent(program, ctx));
-        if(program.getAssFilter() != null){
-            solver.add(program.getAssFilter().encode(ctx));
-        }
-
-        Result res = UNKNOWN;
-        logger.info("Starting first solver.check()");
-		if(solver.check(program.getAss().encode(ctx)) == SATISFIABLE) {
-        	solver.add(program.encodeNoBoundEventExec(ctx));
-        	logger.info("Starting second solver.check()");
-			res = solver.check() == SATISFIABLE ? FAIL : UNKNOWN;
-        } else {
-			solver.add(ctx.mkNot(program.encodeNoBoundEventExec(ctx)));
-			logger.info("Starting second solver.check()");
-        	res = solver.check() == SATISFIABLE ? UNKNOWN : PASS;
-        }
-		res = program.getAss().getInvert() ? res.invert() : res;  
-		logger.info("Verification finished with result " + res);
-		return res;
     }
->>>>>>> 1ecf3ce1
 }