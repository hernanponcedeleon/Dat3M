--- conflicted
+++ resolved
@@ -17,41 +17,25 @@
 import com.microsoft.z3.Solver;
 
 public class Base {
-<<<<<<< HEAD
+
+    private static final Logger logger = LogManager.getLogger(Base.class);
 
     public static Result runAnalysis(Solver s1, Context ctx, VerificationTask task) {
         Program program = task.getProgram();
     	task.unrollAndCompile();
        	if(task.getProgram().getAss() instanceof AssertTrue) {
-=======
-	
-    private static final Logger logger = LogManager.getLogger(Base.class);
-	
-    public static Result runAnalysis(Solver s1, Context ctx, Program program, Wmm wmm, Arch target, Settings settings) {
-    	program.simplify();
-    	program.unroll(settings.getBound(), 0);
-    	program.compile(target, 0);
-        // AssertionInline depends on compiled events (copies)
-        // Thus we need to set the assertion after compilation
-        program.updateAssertion();
-       	if(program.getAss() instanceof AssertTrue) {
-       		logger.info("Verification finished: assertion trivialy holds");
->>>>>>> 86139b79
+            logger.info("Verification finished: assertion trivialy holds");
        		return PASS;
        	}
 
         task.initialiseEncoding(ctx);
-       	
+
         // Using two solvers can be faster than using
         // an incremental solver or check-sat-assuming
         Solver s2 = ctx.mkSolver();
         
-<<<<<<< HEAD
+        logger.info("Starting encoding");
         BoolExpr encodeCF = task.encodeProgram(ctx);
-=======
-        logger.info("Starting encoding");
-        BoolExpr encodeCF = program.encodeCF(ctx);
->>>>>>> 86139b79
 		s1.add(encodeCF);
         s2.add(encodeCF);
         
@@ -72,7 +56,6 @@
 
         BoolExpr encodeNoBoundEventExec = program.encodeNoBoundEventExec(ctx);
 
-<<<<<<< HEAD
 		if(task.getSettings().hasSolverTimeout()) {
 			Params p = ctx.mkParams();
 			p.add("timeout", 1000*task.getSettings().getSolverTimeout());
@@ -83,14 +66,16 @@
 
 			}
 		}
-        
+
 		Result res = Result.UNKNOWN;
+        logger.info("Starting first solver.check()");
         switch(s1.check()) {
         case UNKNOWN:
         	res = s1.getReasonUnknown().equals("canceled") ? TIMEOUT : Result.UNKNOWN;
         	break;
 		case SATISFIABLE:
 			s1.add(encodeNoBoundEventExec);
+            logger.info("Starting second solver.check()");
 			switch(s1.check()) {
 	        case UNKNOWN:
 	        	res = s1.getReasonUnknown().equals("canceled") ? TIMEOUT : Result.UNKNOWN;
@@ -105,6 +90,7 @@
 			break;
 		case UNSATISFIABLE:
 			s2.add(ctx.mkNot(encodeNoBoundEventExec));
+            logger.info("Starting second solver.check()");
 			switch(s2.check()) {
 	        case UNKNOWN:
 	        	res = s2.getReasonUnknown().equals("canceled") ? TIMEOUT : Result.UNKNOWN;
@@ -118,56 +104,25 @@
 			}
 			break;
         }
-        return task.getProgram().getAss().getInvert() ? res.invert() : res;
+        res = task.getProgram().getAss().getInvert() ? res.invert() : res;
+        logger.info("Verification finished with result " + res);
+        return res;
     }
 	
     public static Result runAnalysisIncrementalSolver(Solver solver, Context ctx, VerificationTask task) {
         task.unrollAndCompile();
        	if(task.getProgram().getAss() instanceof AssertTrue) {
+            logger.info("Verification finished: assertion trivialy holds");
        		return PASS;
        	}
 
         task.initialiseEncoding(ctx);
 
+        logger.info("Starting encoding");
         solver.add(task.encodeProgram(ctx));
         solver.add(task.encodeWmmRelations(ctx));
         solver.add(task.encodeWmmConsistency(ctx));
-=======
-        Result res;
-        logger.info("Starting first solver.check()");
-		if(s1.check() == SATISFIABLE) {
-			s1.add(encodeNoBoundEventExec);
-			logger.info("Starting second solver.check()");
-			res = s1.check() == SATISFIABLE ? FAIL : UNKNOWN;	
-		} else {
-			s2.add(ctx.mkNot(encodeNoBoundEventExec));
-			logger.info("Starting second solver.check()");
-			res = s2.check() == SATISFIABLE ? UNKNOWN : PASS;	
-		}
-		res = program.getAss().getInvert() ? res.invert() : res;  
-		logger.info("Verification finished with result " + res);
-		return res;
-    }
-	
-    public static Result runAnalysisIncrementalSolver(Solver solver, Context ctx, Program program, Wmm wmm, Arch target, Settings settings) {
-    	program.simplify();
-    	program.unroll(settings.getBound(), 0);
-        program.compile(target, 0);
-        // AssertionInline depends on compiled events (copies)
-        // Thus we need to update the assertion after compilation
-        program.updateAssertion();
-       	if(program.getAss() instanceof AssertTrue) {
-       		logger.info("Verification finished: assertion trivialy holds");
-       		return PASS;
-       	}
-
-       	logger.info("Starting encoding");
-        solver.add(program.encodeCF(ctx));
-        solver.add(program.encodeFinalRegisterValues(ctx));
-        solver.add(wmm.encode(program, ctx, settings));
-        solver.add(wmm.consistent(program, ctx));
         logger.info("Starting push()");
->>>>>>> 86139b79
         solver.push();
         solver.add(task.encodeAssertions(ctx));
 
@@ -179,14 +134,15 @@
 			} catch(Exception ignored) { }
 		}
 
-<<<<<<< HEAD
         Result res = Result.UNKNOWN;
+        logger.info("Starting first solver.check()");
         switch(solver.check()) {
         case UNKNOWN:
         	res = solver.getReasonUnknown().equals("canceled") ? TIMEOUT : Result.UNKNOWN;
         	break;
 		case SATISFIABLE:
         	solver.add(task.getProgram().encodeNoBoundEventExec(ctx));
+            logger.info("Starting second solver.check()");
         	switch(solver.check()) {
             case UNKNOWN:
             	res = solver.getReasonUnknown().equals("canceled") ? TIMEOUT : Result.UNKNOWN;
@@ -202,6 +158,7 @@
 		case UNSATISFIABLE:
         	solver.pop();
 			solver.add(ctx.mkNot(task.getProgram().encodeNoBoundEventExec(ctx)));
+            logger.info("Starting second solver.check()");
 			switch(solver.check()) {
             case UNKNOWN:
             	res = solver.getReasonUnknown().equals("canceled") ? TIMEOUT : Result.UNKNOWN;
@@ -215,23 +172,8 @@
 			}
         	break;
         }
-		return task.getProgram().getAss().getInvert() ? res.invert() : res;
-=======
-        Result res = UNKNOWN;
-        logger.info("Starting first solver.check()");
-		if(solver.check() == SATISFIABLE) {
-        	solver.add(program.encodeNoBoundEventExec(ctx));
-        	logger.info("Starting second solver.check()");
-			res = solver.check() == SATISFIABLE ? FAIL : UNKNOWN;
-        } else {
-        	solver.pop();
-			solver.add(ctx.mkNot(program.encodeNoBoundEventExec(ctx)));
-			logger.info("Starting second solver.check()");
-        	res = solver.check() == SATISFIABLE ? UNKNOWN : PASS;
-        }
-		res = program.getAss().getInvert() ? res.invert() : res;  
-		logger.info("Verification finished with result " + res);
+        res = task.getProgram().getAss().getInvert() ? res.invert() : res;
+        logger.info("Verification finished with result " + res);
 		return res;
->>>>>>> 86139b79
     }
 }