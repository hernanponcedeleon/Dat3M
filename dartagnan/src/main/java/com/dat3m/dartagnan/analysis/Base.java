--- conflicted
+++ resolved
@@ -10,14 +10,7 @@
 import com.dat3m.dartagnan.asserts.AssertTrue;
 import com.dat3m.dartagnan.program.Program;
 import com.dat3m.dartagnan.utils.Result;
-<<<<<<< HEAD
 import com.dat3m.dartagnan.verification.VerificationTask;
-=======
-import com.dat3m.dartagnan.utils.Settings;
-import com.dat3m.dartagnan.witness.WitnessGraph;
-import com.dat3m.dartagnan.wmm.Wmm;
-import com.dat3m.dartagnan.wmm.utils.Arch;
->>>>>>> 9200f5a9
 import com.microsoft.z3.BoolExpr;
 import com.microsoft.z3.Context;
 import com.microsoft.z3.Params;
@@ -26,29 +19,12 @@
 public class Base {
 
     private static final Logger logger = LogManager.getLogger(Base.class);
-<<<<<<< HEAD
 
     public static Result runAnalysis(Solver s1, Context ctx, VerificationTask task) {
         Program program = task.getProgram();
     	task.unrollAndCompile();
        	if(task.getProgram().getAss() instanceof AssertTrue) {
             logger.info("Verification finished: assertion trivially holds");
-=======
-	
-    public static Result runAnalysis(Solver s1, Context ctx, Program program, Wmm wmm, Arch target, Settings settings) {
-    	return runAnalysis(s1, ctx, program, wmm, new WitnessGraph(), target, settings);
-    }
-    
-    public static Result runAnalysis(Solver s1, Context ctx, Program program, Wmm wmm, WitnessGraph graph, Arch target, Settings settings) {
-    	program.simplify();
-    	program.unroll(settings.getBound(), 0);
-    	program.compile(target, 0);
-        // AssertionInline depends on compiled events (copies)
-        // Thus we need to set the assertion after compilation
-        program.updateAssertion();
-       	if(program.getAss() instanceof AssertTrue) {
-       		logger.info("Verification finished: assertion trivialy holds");
->>>>>>> 9200f5a9
        		return PASS;
        	}
 
@@ -79,11 +55,10 @@
         }
         // For validation this contains information.
         // For verification graph.encode() just returns ctx.mkTrue()
-        s1.add(graph.encode(program, ctx));
+        s1.add(task.encodeWitness(ctx));
 
         BoolExpr encodeNoBoundEventExec = program.encodeNoBoundEventExec(ctx);
 
-<<<<<<< HEAD
 		if(task.getSettings().hasSolverTimeout()) {
 			Params p = ctx.mkParams();
 			p.add("timeout", 1000*task.getSettings().getSolverTimeout());
@@ -117,17 +92,6 @@
 			}
 			break;
 		case UNSATISFIABLE:
-=======
-        Result res = UNKNOWN;
-        logger.info("Starting first solver.check()");
-		if(s1.check() == SATISFIABLE) {
-			logger.info("SAT");
-			s1.add(encodeNoBoundEventExec);
-			logger.info("Starting second solver.check()");
-			res = s1.check() == SATISFIABLE ? FAIL : UNKNOWN;	
-		} else {
-			logger.info("UNSAT");
->>>>>>> 9200f5a9
 			s2.add(ctx.mkNot(encodeNoBoundEventExec));
             logger.info("Starting second solver.check()");
 			switch(s2.check()) {
@@ -148,26 +112,10 @@
         return res;
     }
 	
-<<<<<<< HEAD
     public static Result runAnalysisIncrementalSolver(Solver solver, Context ctx, VerificationTask task) {
         task.unrollAndCompile();
        	if(task.getProgram().getAss() instanceof AssertTrue) {
             logger.info("Verification finished: assertion trivialy holds");
-=======
-    public static Result runAnalysisIncrementalSolver(Solver solver, Context ctx, Program program, Wmm wmm, Arch target, Settings settings) {
-    	return runAnalysisIncrementalSolver(solver, ctx, program, wmm, new WitnessGraph(), target, settings);
-    }
-    
-    public static Result runAnalysisIncrementalSolver(Solver solver, Context ctx, Program program, Wmm wmm, WitnessGraph graph, Arch target, Settings settings) {
-    	program.simplify();
-    	program.unroll(settings.getBound(), 0);
-        program.compile(target, 0);
-        // AssertionInline depends on compiled events (copies)
-        // Thus we need to update the assertion after compilation
-        program.updateAssertion();
-       	if(program.getAss() instanceof AssertTrue) {
-       		logger.info("Verification finished: assertion trivialy holds");
->>>>>>> 9200f5a9
        		return PASS;
        	}
 
@@ -179,9 +127,9 @@
         solver.add(task.encodeWmmConsistency(ctx));
         logger.info("Starting push()");
         solver.push();
-<<<<<<< HEAD
         solver.add(task.encodeAssertions(ctx));
-
+        solver.add(task.encodeWitness(ctx));
+        
 		if(task.getSettings().hasSolverTimeout()) {
 			Params p = ctx.mkParams();
 			p.add("timeout", 1000*task.getSettings().getSolverTimeout());
@@ -212,25 +160,6 @@
         	}
         	break;
 		case UNSATISFIABLE:
-=======
-        solver.add(program.getAss().encode(ctx));
-        if(program.getAssFilter() != null){
-            solver.add(program.getAssFilter().encode(ctx));
-        }
-        // For validation this contains information.
-        // For verification graph.encode() just returns ctx.mkTrue()
-        solver.add(graph.encode(program, ctx));
-        
-        Result res = UNKNOWN;
-        logger.info("Starting first solver.check()");
-		if(solver.check() == SATISFIABLE) {
-			logger.info("SAT");
-        	solver.add(program.encodeNoBoundEventExec(ctx));
-        	logger.info("Starting second solver.check()");
-			res = solver.check() == SATISFIABLE ? FAIL : UNKNOWN;
-        } else {
-        	logger.info("UNSAT");
->>>>>>> 9200f5a9
         	solver.pop();
 			solver.add(ctx.mkNot(task.getProgram().encodeNoBoundEventExec(ctx)));
             logger.info("Starting second solver.check()");
@@ -251,9 +180,6 @@
         logger.info("Verification finished with result " + res);
 		return res;
     }
-<<<<<<< HEAD
-
-
 
 	public static Result runAnalysisAssumeSolver(Solver solver, Context ctx, VerificationTask task) {
 		task.unrollAndCompile();
@@ -268,6 +194,7 @@
 		solver.add(task.encodeProgram(ctx));
 		solver.add(task.encodeWmmRelations(ctx));
 		solver.add(task.encodeWmmConsistency(ctx));
+        solver.add(task.encodeWitness(ctx));
 
 		if(task.getSettings().hasSolverTimeout()) {
 			Params p = ctx.mkParams();
@@ -315,51 +242,6 @@
 				break;
 		}
 		res = task.getProgram().getAss().getInvert() ? res.invert() : res;
-=======
-    
-    public static Result runAnalysisAssumeSolver(Solver solver, Context ctx, Program program, Wmm wmm, Arch target, Settings settings) {
-    	return runAnalysisAssumeSolver(solver, ctx, program, wmm, new WitnessGraph(), target, settings);
-    }
-    
-    public static Result runAnalysisAssumeSolver(Solver solver, Context ctx, Program program, Wmm wmm, WitnessGraph graph, Arch target, Settings settings) {
-    	program.simplify();
-    	program.unroll(settings.getBound(), 0);
-        program.compile(target, 0);
-        // AssertionInline depends on compiled events (copies)
-        // Thus we need to update the assertion after compilation
-        program.updateAssertion();
-       	if(program.getAss() instanceof AssertTrue) {
-       		logger.info("Verification finished: assertion trivialy holds");
-       		return PASS;
-       	}
-
-       	logger.info("Starting encoding");
-        solver.add(program.encodeCF(ctx));
-        solver.add(program.encodeFinalRegisterValues(ctx));
-        solver.add(wmm.encode(program, ctx, settings));
-        solver.add(wmm.consistent(program, ctx));
-        if(program.getAssFilter() != null){
-            solver.add(program.getAssFilter().encode(ctx));
-        }
-        // For validation this contains information.
-        // For verification graph.encode() just returns ctx.mkTrue()
-        solver.add(graph.encode(program, ctx));
-
-        Result res = UNKNOWN;
-        logger.info("Starting first solver.check()");
-		if(solver.check(program.getAss().encode(ctx)) == SATISFIABLE) {
-			logger.info("SAT");
-        	solver.add(program.encodeNoBoundEventExec(ctx));
-        	logger.info("Starting second solver.check()");
-			res = solver.check() == SATISFIABLE ? FAIL : UNKNOWN;
-        } else {
-        	logger.info("UNSAT");
-			solver.add(ctx.mkNot(program.encodeNoBoundEventExec(ctx)));
-			logger.info("Starting second solver.check()");
-        	res = solver.check() == SATISFIABLE ? UNKNOWN : PASS;
-        }
-		res = program.getAss().getInvert() ? res.invert() : res;  
->>>>>>> 9200f5a9
 		logger.info("Verification finished with result " + res);
 		return res;
     }
