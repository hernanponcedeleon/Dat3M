--- conflicted
+++ resolved
@@ -67,15 +67,10 @@
         this.executionModel = new ExecutionModel(task);
         this.reasoner = new Reasoner(execGraph, true);
         this.useModelCoherences = useModelCoherences;
-<<<<<<< HEAD
-        task.getMemoryModel().performRelationalAnalysis(false);
-
-=======
 
         // We trigger a relational analysis (without active sets)
         // because we use this information in reason-computations
         task.getMemoryModel().performRelationalAnalysis(false);
->>>>>>> 898b6607
     }
 
     // ----------------------------------------------
@@ -96,11 +91,7 @@
     // ==============  Core functionality  =================
 
     public SolverResult check(Model model, SolverContext ctx) {
-<<<<<<< HEAD
-        return checkModel(model, ctx);
-=======
         return checkModel(model, ctx); // We only have one checking algorithm for now
->>>>>>> 898b6607
     }
 
     /*
@@ -108,11 +99,7 @@
         The model may or may not contain coherences.
         If it does not contain coherences, the coherence-less model
         is checked as is and it may be considered consistent even though it has
-<<<<<<< HEAD
-        no possible coherence extensions.
-=======
         no possible coherence extensions (this could be useful for partial checking)
->>>>>>> 898b6607
      */
     private SolverResult checkModel(Model model, SolverContext ctx) {
         SolverResult result = new SolverResult();
@@ -127,11 +114,7 @@
         // =================================
 
         curTime = System.currentTimeMillis();
-<<<<<<< HEAD
-        SolverStatus status = checkInconsistency() ? INCONSISTENT : CONSISTENT;
-=======
         SolverStatus status = execGraph.checkInconsistency() ? INCONSISTENT : CONSISTENT;
->>>>>>> 898b6607
         stats.consistencyCheckTime = System.currentTimeMillis() - curTime;
         result.setStatus(status);
         if (status == INCONSISTENT) {
@@ -145,13 +128,6 @@
 
     // ============= Violations + Resolution ================
 
-<<<<<<< HEAD
-    private boolean checkInconsistency() {
-        return execGraph.getConstraints().stream().anyMatch(Constraint::checkForViolations);
-    }
-
-=======
->>>>>>> 898b6607
     // Computes the inconsistency reasons (if any) of the current ExecutionGraph
     private DNF<CoreLiteral> computeInconsistencyReasons() {
         List<Conjunction<CoreLiteral>> reasons = new ArrayList<>();
@@ -202,11 +178,8 @@
         }
     }
 
-<<<<<<< HEAD
-=======
     //WARNING: This code will only run correctly if the relational analysis of the WMM has been performed
     // and min/max-sets have been computed.
->>>>>>> 898b6607
     private void testGraphsContent() {
         for (Relation rel : task.getRelationDependencyGraph().getNodeContents()) {
             RelationGraph g = execGraph.getRelationGraph(rel);
