package com.dat3m.dartagnan.analysis.saturation;

import com.dat3m.dartagnan.analysis.saturation.graphs.ExecutionGraph;
import com.dat3m.dartagnan.analysis.saturation.graphs.relationGraphs.Edge;
import com.dat3m.dartagnan.analysis.saturation.graphs.relationGraphs.RelationGraph;
import com.dat3m.dartagnan.analysis.saturation.graphs.relationGraphs.constraints.Constraint;
<<<<<<< HEAD
import com.dat3m.dartagnan.analysis.saturation.graphs.relationGraphs.utils.PathAlgorithm;
import com.dat3m.dartagnan.analysis.saturation.logic.Conjunction;
import com.dat3m.dartagnan.analysis.saturation.logic.DNF;
import com.dat3m.dartagnan.analysis.saturation.logic.SortedCubeSet;
import com.dat3m.dartagnan.analysis.saturation.reasoning.CoreLiteral;
import com.dat3m.dartagnan.analysis.saturation.reasoning.Reasoner;
import com.dat3m.dartagnan.analysis.saturation.resolution.TreeResolution;
import com.dat3m.dartagnan.analysis.saturation.searchTree.DecisionNode;
import com.dat3m.dartagnan.analysis.saturation.searchTree.LeafNode;
import com.dat3m.dartagnan.analysis.saturation.searchTree.SearchNode;
import com.dat3m.dartagnan.analysis.saturation.searchTree.SearchTree;
import com.dat3m.dartagnan.program.event.Event;
import com.dat3m.dartagnan.utils.dependable.DependencyGraph;
=======
import com.dat3m.dartagnan.analysis.saturation.graphs.relationGraphs.unary.RecursiveGraph;
import com.dat3m.dartagnan.analysis.saturation.graphs.relationGraphs.utils.PathAlgorithm;
import com.dat3m.dartagnan.analysis.saturation.logic.Conjunction;
import com.dat3m.dartagnan.analysis.saturation.logic.DNF;
import com.dat3m.dartagnan.analysis.saturation.reasoning.CoreLiteral;
import com.dat3m.dartagnan.analysis.saturation.reasoning.Reasoner;
>>>>>>> 004aa7fb
import com.dat3m.dartagnan.verification.VerificationTask;
import com.dat3m.dartagnan.verification.model.EventData;
import com.dat3m.dartagnan.verification.model.ExecutionModel;
import com.dat3m.dartagnan.wmm.relation.Relation;
import com.dat3m.dartagnan.wmm.utils.Tuple;
import org.sosy_lab.java_smt.api.Model;
import org.sosy_lab.java_smt.api.SolverContext;

<<<<<<< HEAD
import java.math.BigInteger;
import java.util.*;
import java.util.stream.Collectors;

import static com.dat3m.dartagnan.GlobalSettings.*;
import static com.dat3m.dartagnan.analysis.saturation.SolverStatus.*;
import static com.dat3m.dartagnan.wmm.relation.RelationNameRepository.CO;

/*
    The SaturationSolver works as follows (with some simplifications):
    (1) We extract an ExecutionModel (~abstract execution) from the model produced by the outer solver
    (2) We initialize an ExecutionGraph with all data from the model (rf, po, dependencies, min-set coherences etc.)
        - The ExecutionGraph in turn maintains a GraphHierarchy, which consists of a graph for each relation in the WMM
    (3) We perform an initial check of all axioms (if there is any violation, we compute reasons for it and are done)
    (4) We start the 'Saturation' algorithm:
        -- Maintained Data --
            - A list of coherences to be tested
            - A SearchTree with binary DecisionNodes for tested coherences and LeafNodes for found violations.
        -- Algorithm --
            (1) We pick a coherence edge co(w1, w2) and create a DecisionNode in the SearchTree
                - If we already tested each coherence edge without any progress, we terminate with inconclusive results
                - If we have a complete coherence order, we have verified the violation and terminate
            (2) We add the coherence edge to the ExecutionGraph (which propagates all changes to derived graphs)
            (3) We check all axioms:
                - CASE Violation found:
                    (1) We compute the reasons of all found violations
                    (2) We create a LeafNode in the SearchTree that contains all found reasons.
                    (3) We backtrack (remove the new co-edge + all derived edges)
                    (4) We permanently add the opposite coherence edge co(w2, w1) to the ExecutionGraph
                        - We repeat the axiom checks for this new edge
                        - If we again find violations, we have established inconsistency. We perform resolution
                          and return the resolved violations.
                - CASE No Violation found:
                    (1) We backtrack
                    (2) We check the opposite coherence edge (add edge + axiom checks)
             (4) We repeat the procedure. If neither of the two coherences caused a violation, we remove the DecisionNode

     NOTES:
        - The above algorithm is 1-Saturation.
        - The propagation is handled by GraphHierarchy which is maintained by ExecutionGraph
        - The reason computation is handled by Reasoner.
        - The resolution is handled by TreeResolution.
 */
public class SaturationSolver {

    public enum Mode {
        SATURATION, MODEL_CHECKING
    }

=======
import java.util.ArrayList;
import java.util.List;
import java.util.Optional;

import static com.dat3m.dartagnan.GlobalSettings.SATURATION_ENABLE_DEBUG;
import static com.dat3m.dartagnan.analysis.saturation.SolverStatus.CONSISTENT;
import static com.dat3m.dartagnan.analysis.saturation.SolverStatus.INCONSISTENT;

public class SaturationSolver {

>>>>>>> 004aa7fb
    // ================== Fields ==================

    // --------------- Static data ----------------
    private final VerificationTask task;
    private final ExecutionGraph execGraph;
    private final Reasoner reasoner;
<<<<<<< HEAD
    //private final Learner learner;
    private final Mode mode;
=======
    private final boolean useModelCoherences;
>>>>>>> 004aa7fb

    // ----------- Iteration-specific data -----------
    //TODO: We might want to take an external executionModel to perform refinement on!
    private final ExecutionModel executionModel;
    private int maxSaturationDepth = SATURATION_MAX_DEPTH;
    private SolverStatistics stats;  // Statistics of the last call to kSearch

    // ============================================

    // =============== Accessors =================

    public VerificationTask getTask() {
        return task;
    }

    // NOTE: The execution graph should not be modified from the outside!
    public ExecutionGraph getExecutionGraph() { return execGraph; }

    public ExecutionModel getCurrentModel() {
        return executionModel;
    }

    /*public DNF<CoreLiteral> getLearnedViolations() { return learner.getLearnedViolationsAsDNF(); }
    public List<DNF<CoreLiteral>> getLearnedDerivations() { return  learner.getLearnedDerivations(); }*/

    public int getMaxSaturationDepth() { return  maxSaturationDepth; }
    public void setMaxSaturationDepth(int depth) { maxSaturationDepth = depth; }

    public Mode getMode() { return mode; }



    // =============================================

    // =========== Construction & Init ==============

<<<<<<< HEAD
    public SaturationSolver(VerificationTask task, Mode mode) {
=======
    public SaturationSolver(VerificationTask task, boolean useModelCoherences) {
>>>>>>> 004aa7fb
        this.task = task;
        this.execGraph = new ExecutionGraph(task, true);
        this.executionModel = new ExecutionModel(task);
        this.reasoner = new Reasoner(execGraph, true);
<<<<<<< HEAD
        //this.learner = new Learner();
        this.mode = mode;

        /*if (mode == Mode.MODEL_CHECKING) {
            learner.setViolationLearningStrategy(Learner.ViolationLearningStrategy.NONE);
        } else {
            learner.setViolationLearningStrategy(SATURATION_VIOLATION_LEARNING);
        }*/
=======
        this.useModelCoherences = useModelCoherences;
        task.getMemoryModel().performRelationalAnalysis(false);

>>>>>>> 004aa7fb
    }

    // ----------------------------------------------

    private void populateFromModel(Model model, SolverContext ctx) {
<<<<<<< HEAD
        executionModel.initialize(model, ctx, SATURATION_USE_MODEL_COHERENCES);
        execGraph.initializeFromModel(executionModel);
        if (mode == Mode.MODEL_CHECKING && SATURATION_USE_MODEL_COHERENCES) {
            populateModelCoherences();
        }
        PathAlgorithm.ensureCapacity(executionModel.getEventList().size());
        //learner.clear(); // TODO: We assume "outer learning" for now. For inner learning we cannot forget the learned cubes
        if (SATURATION_ENABLE_DEBUG) {
            testIteration();
            testStaticGraphs();
            testMaxSetContainment();
        }
    }

    private void populateModelCoherences() {
        if (!executionModel.hasCoherences()) {
            throw new IllegalStateException("The solver model has no coherences.");
        }

        List<Edge> coherences = new ArrayList<>();
        // ----------------------------------------------
        // We find the total order per address (w1, w2, ..., wk) induced by the coherences in the ExecutionModel
        // and only add coherence edges for consecutive writes
        Map<EventData, Set<EventData>> coMap = executionModel.getCoherenceMap();
        DependencyGraph<EventData> coGraph = DependencyGraph.from(coMap.keySet(), coMap);

        List<EventData> events = coGraph.getSCCs().stream().map(scc -> scc.stream().findAny().get().getContent()).collect(Collectors.toList());
        Collections.reverse(events);
        for (BigInteger addr : executionModel.getAddressWritesMap().keySet()) {
            List<EventData> sameAddrWrites = events.stream().filter(e -> e.getAccessedAddress().equals(addr)).collect(Collectors.toList());
            for (int i = 1; i < sameAddrWrites.size(); i++) {
                coherences.add(new Edge(sameAddrWrites.get(i - 1), sameAddrWrites.get(i)));
            }
        }
        // ----------------------------------------------

        execGraph.addCoherenceEdges(coherences);
    }

    /*
        Creates a list of coherence that need to be searched by Saturation.
        All coherences that are trivially present (e.g. min-set coherences or initial coherences)
        are directly added to the coherence graph.
     */
    private List<Edge> createCoSearchList() {
        Relation co = task.getMemoryModel().getRelationRepository().getRelation(CO);
        Map<BigInteger, Set<Edge>> possibleCoEdges = new HashMap<>();
        List<Edge> initCoherences = new ArrayList<>();
        TupleSet minSet = co.getMinTupleSet();
        TupleSet maxSet = co.getMaxTupleSet();

        for (Map.Entry<BigInteger, Set<EventData>> addressedWrites : executionModel.getAddressWritesMap().entrySet()) {
            Set<EventData> writes = addressedWrites.getValue();
            BigInteger address = addressedWrites.getKey();
            Set<Edge> coEdges = new HashSet<>();
            possibleCoEdges.put(address, coEdges);

            for (EventData e1 : writes) {
                for (EventData e2: writes) {
                    if (e1 == e2) {
                        continue;
                    }

                    Tuple t = new Tuple(e1.getEvent(), e2.getEvent());

                    if (!maxSet.contains(t)) {
                        // The co(e1, e2) edge can never be contained in any execution
                        // so co(e2, e1) must be present instead.
                        initCoherences.add(new Edge(e2, e1));
                        continue;
                    } else if (minSet.contains(t)) {
                        // Min-Set coherences have to be contained in all executions
                        initCoherences.add(new Edge(e1, e2));
                        continue;
                    }

                    // We only add edges in one direction since the search procedure will test
                    // each coherence in both directions anyways!
                    if (e2.getId() >= e1.getId()) {
                        continue;
                    }

                    if (e1.isInit() && !e2.isInit()) {
                        // This is a fallback. The maxSet check should cover this.
                        initCoherences.add(new Edge(e1, e2));
                    } else if (!e1.isInit() && !e2.isInit()) {
                        coEdges.add(new Edge(e1, e2));
                    }
                }
            }
        }
        possibleCoEdges.values().removeIf(Collection::isEmpty);
        execGraph.addCoherenceEdges(initCoherences);
=======
        executionModel.initialize(model, ctx, useModelCoherences);
        execGraph.initializeFromModel(executionModel);
        PathAlgorithm.ensureCapacity(executionModel.getEventList().size());
>>>>>>> 004aa7fb

        if (SATURATION_ENABLE_DEBUG) {
            testIteration();
            testGraphsContent();
        }
    }

    // ====================================================

    // ==============  Core functionality  =================

    public SolverResult check(Model model, SolverContext ctx) {
<<<<<<< HEAD
        switch (mode) {
            case SATURATION:
                return checkUsingSaturation(model, ctx, maxSaturationDepth);
            case MODEL_CHECKING:
                return checkModel(model, ctx);
            default:
                throw new IllegalStateException("Unknown Mode: " + mode);
        }
    }

    /*
        This method checks a given model without performing any search.
        The model may or may not contain coherences.
     */
    private SolverResult checkModel(Model model, SolverContext ctx) {
        SolverResult result = new SolverResult();
        stats = new SolverStatistics();
        result.setStats(stats);

        // ====== Populate from model ======
        long curTime = System.currentTimeMillis();
        populateFromModel(model, ctx);
        stats.modelConstructionTime = System.currentTimeMillis() - curTime;
        stats.modelSize = executionModel.getEventList().size();
        // =================================

        curTime = System.currentTimeMillis();
        SolverStatus status = checkInconsistency() ? INCONSISTENT : CONSISTENT;
        result.setStatus(status);
        if (status == INCONSISTENT) {
            long time = System.currentTimeMillis();
            // Test code
            /*reasoner.clear();
            Set<RelationGraph> cut = execGraph.computeMinimalCut();
            reasoner.setCut(cut);*/
            result.setCoreReasons(convertToDNF(computeInconsistencyReasons()));
            stats.reasonComputationTime += (System.currentTimeMillis() - time);
        }

        stats.searchTime = System.currentTimeMillis() - curTime;
        return result;
    }

    public Reasoner getReasoner() { return reasoner; }

    /*
        <checkUsingSaturation> performs a sequence of k-Saturations, starting from 0 up to <maxSaturationDepth>
        It returns whether the model is consistent, what inconsistency reasons where found (if any) and statistics
        about the computation.
     */
    private SolverResult checkUsingSaturation(Model model, SolverContext ctx, int maxSaturationDepth) {
=======
        return checkModel(model, ctx);
    }

    /*
        This method checks a given model for consistency.
        The model may or may not contain coherences.
        If it does not contain coherences, the coherence-less model
        is checked as is and it may be considered consistent even though it has
        no possible coherence extensions.
     */
    private SolverResult checkModel(Model model, SolverContext ctx) {
>>>>>>> 004aa7fb
        SolverResult result = new SolverResult();
        stats = new SolverStatistics();
        result.setStats(stats);

        // ====== Populate from model ======
        long curTime = System.currentTimeMillis();
        populateFromModel(model, ctx);
        stats.modelConstructionTime = System.currentTimeMillis() - curTime;
        stats.modelSize = executionModel.getEventList().size();
        // =================================

        curTime = System.currentTimeMillis();
<<<<<<< HEAD
        // ======= Initialize search =======
        SearchTree sTree = new SearchTree();
        List<Edge> coSearchList = createCoSearchList();
        sortCoSearchList(coSearchList);
        // =================================

        // ========= Actual search =========
        for (int k = 0; k <= maxSaturationDepth; k++) {
            stats.saturationDepth = k;
            // There should always exist a single empty node unless we found a violation
            SearchNode start = sTree.findNodes(SearchNode::isEmptyNode).get(0);
            SolverStatus status = saturation(start, 0, k, coSearchList, 0);
            if (status != INCONCLUSIVE) {
                result.setStatus(status);
                if (status == INCONSISTENT) {
                    long temp = System.currentTimeMillis();
                    result.setCoreReasons(computeInconsistencyReasonsFromSearchTree(sTree));
                    stats.resolutionTime = System.currentTimeMillis() - temp;
                }
                break;
            }
            if (k > 0) {
                // For k=0, it is impossible to exclude coherences since no search is happening at all
                coSearchList.removeIf(this::coExists);
            }
            /*TODO: Maybe reduce k, whenever progress is made?
                if e.g. 2-SAT makes progress (finds some edge), then 1-SAT might be able to
                make use of that progress.
             */
=======
        SolverStatus status = checkInconsistency() ? INCONSISTENT : CONSISTENT;
        stats.consistencyCheckTime = System.currentTimeMillis() - curTime;
        result.setStatus(status);
        if (status == INCONSISTENT) {
            curTime = System.currentTimeMillis();
            result.setCoreReasons(computeInconsistencyReasons());
            stats.reasonComputationTime += (System.currentTimeMillis() - curTime);
>>>>>>> 004aa7fb
        }

<<<<<<< HEAD
        stats.searchTime = System.currentTimeMillis() - curTime;
        if (SATURATION_ENABLE_DEBUG && result.getStatus() == CONSISTENT) {
            testCoherence();
        }
        return result;
    }

    // ----------------------------------------------

    /*
        <searchList> is a list of coherences that need to be tested. It is assumed
        that for each write-pair (w1,w2) there is exactly one edge in the list, either co(w1, w2) or
        co(w2, w1).
     */
    private SolverStatus saturation(SearchNode curSearchNode, int curTime, int depth, List<Edge> searchList, int searchStart) {
        searchList = searchList.subList(searchStart, searchList.size());
        if (depth == 0 || searchList.isEmpty()) {
            // 0-SAT amounts to a simple violation check
            if (checkInconsistency()) {
                long time = System.currentTimeMillis();
                curSearchNode.replaceBy(new LeafNode(computeInconsistencyReasons()));
                stats.reasonComputationTime += (System.currentTimeMillis() - time);
                return INCONSISTENT;
            } else if (searchList.stream().allMatch(this::coExists)) {
                // All remaining edges in the search list are already in the graph (due to transitivity and totality of co)
                return CONSISTENT;
            } else {
                return INCONCLUSIVE;
            }
        }

        searchList = new ArrayList<>(searchList);
        boolean progress;
        do {
            progress = false;

            for (int i = 0; i < searchList.size(); i++) {
                Edge coEdge = searchList.get(i);
                if (coExists(coEdge)) {
                    continue;
                }

                DecisionNode decNode = new DecisionNode(coEdge);
                // Add coEdge with new time stamp
                int nextTime = curTime + 1;
                execGraph.addCoherenceEdges(coEdge.withTime(nextTime));
                stats.numGuessedCoherences++;
                SolverStatus status = saturation(decNode.getPositive(), nextTime, depth - 1, searchList, i + 1);
                if (status == CONSISTENT && searchList.stream().allMatch(this::coExists)) {
                    return CONSISTENT;
                }
                // Always backtrack the added edge, because either it caused a constraint violation and needs to be removed
                // or it did not cause a violation so we want to test another co-edge.
                backtrackTo(curTime);

                if (status == INCONSISTENT) {
                    // ...the last added edge caused a constraint violation
                    curSearchNode.replaceBy(decNode);
                    curSearchNode = decNode.getNegative();
                    // We now add the opposite edge but with the old time stamp, since this
                    // edge is now permanent with respect to our current search depth.
                    execGraph.addCoherenceEdges(coEdge.inverse().withTime(curTime));
                    status = saturation(decNode.getNegative(), curTime, depth - 1, searchList, i + 1);
                    if (status == INCONSISTENT) {
                        // ... both directions of the co edge caused a violation, so we have an inconsistency
                        return INCONSISTENT;
                    } else if (status == CONSISTENT && searchList.stream().allMatch(this::coExists)) {
                        // ... the inner Saturation verified the violation to be true, and the current Saturation
                        // has no more coherences to test, so it agrees and also returns consistency.
                        return CONSISTENT;
                    }
                    // We made progress since we permanently added a new edge for this saturation depth.
                    //TODO: We might want to restart the search or do some other heuristic
                    // to guide our search.
                    progress = true;
                } else {
                    // ... the last added edge did NOT cause a consistency violation.
                    // We still need to test the opposite edge but with a new timestamp again.
                    nextTime = curTime + 1;
                    execGraph.addCoherenceEdges(coEdge.inverse().withTime(nextTime));
                    stats.numGuessedCoherences++;
                    status = saturation(decNode.getNegative(), nextTime, depth - 1, searchList, i + 1);
                    if (status == CONSISTENT && searchList.stream().allMatch(this::coExists)) {
                        return CONSISTENT;
                    }
                    backtrackTo(curTime);

                    if (status == INCONSISTENT) {
                        // ... the inverse co-edge caused a consistency violation but the original did not
                        // so we fix the original one as permanent now (using the old timestamp) and proceed
                        curSearchNode.replaceBy(decNode);
                        curSearchNode = decNode.getPositive();
                        execGraph.addCoherenceEdges(coEdge.withTime(curTime));
                        progress = true;
                    }
                }
            }
            // Each full iteration, we can remove all coherences we already found
            // from the search list.
            searchList.removeIf(this::coExists);
        } while (progress);
        return INCONCLUSIVE;
    }

    private void backtrackTo(int time) {
        execGraph.backtrackTo(time);
    }

    private boolean coExists(Edge coEdge) {
        return execGraph.getCoherenceGraph().contains(coEdge) || execGraph.getCoherenceGraph().contains(coEdge.inverse());
    }

=======
        return result;
    }

>>>>>>> 004aa7fb
    // ============= Violations + Resolution ================

    private boolean checkInconsistency() {
        return execGraph.getConstraints().stream().anyMatch(Constraint::checkForViolations);
    }

    // Computes the inconsistency reasons (if any) of the current ExecutionGraph
<<<<<<< HEAD
    private List<Conjunction<CoreLiteral>> computeInconsistencyReasons() {
=======
    private DNF<CoreLiteral> computeInconsistencyReasons() {
>>>>>>> 004aa7fb
        List<Conjunction<CoreLiteral>> reasons = new ArrayList<>();
        for (Constraint constraint : execGraph.getConstraints()) {
            reasons.addAll(reasoner.computeViolationReasons(constraint).getCubes());
        }
        stats.numComputedReasons += reasons.size();
<<<<<<< HEAD

        if ( mode == Mode.SATURATION && !SATURATION_NO_RESOLUTION) {
            // Important code: We only retain those reasons with the least number of co-literals
            // this heavily boosts the performance of the resolution!!!
            int minComplexity = reasons.stream().mapToInt(Conjunction::getResolutionComplexity).min().getAsInt();
            reasons.removeIf(x -> x.getResolutionComplexity() > minComplexity);
        }
        // TODO: The following is ugly, but we convert to DNF again to remove dominated clauses and duplicates
        reasons = new ArrayList<>(new DNF<>(reasons).getCubes());

        //learner.suggestViolations(reasons);

        stats.numComputedReducedReasons += reasons.size();
=======
        DNF<CoreLiteral> result = new DNF<>(reasons); // The conversion to DNF removes duplicates and dominated clauses
        stats.numComputedReducedReasons += result.getNumberOfCubes();
>>>>>>> 004aa7fb

        return result;
    }

<<<<<<< HEAD
    // Computes the inconsistency (core) reasons from a given search tree.
    // This may either just return all found reasons in the leaves
    // or perform a resolution to obtain core reasons.
    private DNF<CoreLiteral> computeInconsistencyReasonsFromSearchTree(SearchTree tree) {
        SortedCubeSet<CoreLiteral> res = new SortedCubeSet<>();

        if (SATURATION_NO_RESOLUTION) {
           List<Conjunction<CoreLiteral>> reasons = tree.findNodes(SearchNode::isLeaf).stream()
                   .map(node -> (LeafNode)node).flatMap(leaf -> leaf.getInconsistencyReasons().stream())
                   .collect(Collectors.toList());
           res.addAll(reasons);
        } else {
            res = new TreeResolution(tree).computeReasons();
        }

        return convertToDNF(res.getCubes());
    }

    private DNF<CoreLiteral> convertToDNF(Collection<Conjunction<CoreLiteral>> cubes) {
        SortedCubeSet<CoreLiteral> res = new SortedCubeSet<>();
        cubes.forEach(cube -> res.add(reasoner.simplifyReason(cube)));
        res.simplify();
        return res.toDNF();

    }
=======
>>>>>>> 004aa7fb

    // ====================================================

    // ===================== TESTING ======================

    /*
        The following methods check simple properties such as:
            - Iteration of edges in graphs works correctly (not trivial for virtual graphs)
            - Min-Sets of Relations are present in the corresponding RelationGraph
            - Coherence is total and transitive
     */

    private void testIteration() {
        for (RelationGraph g : execGraph.getRelationGraphs()) {
            int size = g.size();
            for (Edge e : g) {
                size--;
                if (size < 0) {
                    throw new IllegalStateException(String.format(
                            "The size of relation graph %s is less than the number of edges returned by iteration.", g));
                }
                if (!g.contains(e)) {
                    throw new IllegalStateException(String.format(
                            "Iteration of relation graph %s returned an edge %s but <contains> returns false", g, e));
                }
            }
            if (size > 0) {
                throw new IllegalStateException(String.format(
                        "The size of relation graph %s is greater than the number of edges returned by iteration.", g));
            }

            if (g.edgeStream().count() != g.size()) {
                throw new IllegalStateException(String.format(
                        "The size of relation graph %s mismatches the number of streamed edges.", g));
            }
        }
    }

<<<<<<< HEAD
    private void testMaxSetContainment() {
        task.getMemoryModel().encodeBase(executionModel.getContext());
        Map<Relation, TupleSet> missingTuples = new HashMap<>();
        for (Relation relData : execGraph.getRelationGraphMap().keySet()) {
            missingTuples.put(relData, new TupleSet());
            TupleSet maxSet = relData.getMaxTupleSet();
            RelationGraph graph = execGraph.getRelationGraph(relData);

            for (Edge e : graph) {
                if (!maxSet.contains(e.toTuple())) {
                    missingTuples.get(relData).add(e.toTuple());
                }
            }
        }
        missingTuples.values().removeIf(Collection::isEmpty);
        if (missingTuples.size() > 0) {
            throw new IllegalStateException("There are graphs with more edges than the corresponding relation's maxSet has.");
        }
    }

    private void testStaticGraphs() {
        for (Relation relData : task.getRelationDependencyGraph().getNodeContents()) {
            if (relData.getName().equals(CO)) {
                continue;
            }
            if (relData.isStaticRelation() || relData.isRecursiveRelation()) {
                RelationGraph g = execGraph.getRelationGraph(relData);
                if (g == null) {
                    continue;
                }
                for (Tuple t : relData.getMinTupleSet()) {
                    Optional<EventData> e1 = executionModel.getData(t.getFirst());
                    Optional<EventData> e2 = executionModel.getData(t.getSecond());
                    if (e1.isPresent() && e2.isPresent() && !g.contains(new Edge(e1.get(), e2.get()))) {
                        throw new IllegalStateException(String.format(
                                "Static min tuple %s%s is not present in the corresponding relation graph %s.",
                                relData.getName(), t, g.getName()));
                    }
                }
            }
        }
    }

    private void testCoherence() {
        TupleSet tSet = new TupleSet();
        for (Edge e : execGraph.getSimpleCoherenceGraph()) {
            tSet.add(new Tuple(e.getFirst().getEvent(), e.getSecond().getEvent()));
        }
        Map<Event, Set<Event>> map = tSet.transMap();
        for (Event e1 : map.keySet()) {
            for (Event e2 : map.get(e1)) {
                EventData e1Data = executionModel.getData(e1).get();
                EventData e2Data = executionModel.getData(e2).get();
                Edge edge = new Edge(e1Data, e2Data);
                if (!execGraph.getCoherenceGraph().contains(edge)) {
=======
    private void testGraphsContent() {
        for (Relation rel : task.getRelationDependencyGraph().getNodeContents()) {
            RelationGraph g = execGraph.getRelationGraph(rel);
            if (g == null || g instanceof RecursiveGraph) {
                continue;
            }
            for (Tuple t : rel.getMinTupleSet()) {
                Optional<EventData> e1 = executionModel.getData(t.getFirst());
                Optional<EventData> e2 = executionModel.getData(t.getSecond());
                if (e1.isPresent() && e2.isPresent() && !g.contains(new Edge(e1.get(), e2.get()))) {
>>>>>>> 004aa7fb
                    throw new IllegalStateException(String.format(
                            "Static min tuple %s%s is not present in the corresponding relation graph %s.",
                            rel.getName(), t, g.getName()));
                }
            }
            for (Edge e : g) {
                if (!rel.getMaxTupleSet().contains(e.toTuple())) {
                    throw new IllegalStateException(String.format(
                            "Edge %s of relation graph %s is not present in the corresponding relations %s max set.",
                            e, g.getName(), rel.getName()));
                }
            }
        }
    }

    // ====================================================

}<|MERGE_RESOLUTION|>--- conflicted
+++ resolved
@@ -4,28 +4,12 @@
 import com.dat3m.dartagnan.analysis.saturation.graphs.relationGraphs.Edge;
 import com.dat3m.dartagnan.analysis.saturation.graphs.relationGraphs.RelationGraph;
 import com.dat3m.dartagnan.analysis.saturation.graphs.relationGraphs.constraints.Constraint;
-<<<<<<< HEAD
-import com.dat3m.dartagnan.analysis.saturation.graphs.relationGraphs.utils.PathAlgorithm;
-import com.dat3m.dartagnan.analysis.saturation.logic.Conjunction;
-import com.dat3m.dartagnan.analysis.saturation.logic.DNF;
-import com.dat3m.dartagnan.analysis.saturation.logic.SortedCubeSet;
-import com.dat3m.dartagnan.analysis.saturation.reasoning.CoreLiteral;
-import com.dat3m.dartagnan.analysis.saturation.reasoning.Reasoner;
-import com.dat3m.dartagnan.analysis.saturation.resolution.TreeResolution;
-import com.dat3m.dartagnan.analysis.saturation.searchTree.DecisionNode;
-import com.dat3m.dartagnan.analysis.saturation.searchTree.LeafNode;
-import com.dat3m.dartagnan.analysis.saturation.searchTree.SearchNode;
-import com.dat3m.dartagnan.analysis.saturation.searchTree.SearchTree;
-import com.dat3m.dartagnan.program.event.Event;
-import com.dat3m.dartagnan.utils.dependable.DependencyGraph;
-=======
 import com.dat3m.dartagnan.analysis.saturation.graphs.relationGraphs.unary.RecursiveGraph;
 import com.dat3m.dartagnan.analysis.saturation.graphs.relationGraphs.utils.PathAlgorithm;
 import com.dat3m.dartagnan.analysis.saturation.logic.Conjunction;
 import com.dat3m.dartagnan.analysis.saturation.logic.DNF;
 import com.dat3m.dartagnan.analysis.saturation.reasoning.CoreLiteral;
 import com.dat3m.dartagnan.analysis.saturation.reasoning.Reasoner;
->>>>>>> 004aa7fb
 import com.dat3m.dartagnan.verification.VerificationTask;
 import com.dat3m.dartagnan.verification.model.EventData;
 import com.dat3m.dartagnan.verification.model.ExecutionModel;
@@ -34,57 +18,6 @@
 import org.sosy_lab.java_smt.api.Model;
 import org.sosy_lab.java_smt.api.SolverContext;
 
-<<<<<<< HEAD
-import java.math.BigInteger;
-import java.util.*;
-import java.util.stream.Collectors;
-
-import static com.dat3m.dartagnan.GlobalSettings.*;
-import static com.dat3m.dartagnan.analysis.saturation.SolverStatus.*;
-import static com.dat3m.dartagnan.wmm.relation.RelationNameRepository.CO;
-
-/*
-    The SaturationSolver works as follows (with some simplifications):
-    (1) We extract an ExecutionModel (~abstract execution) from the model produced by the outer solver
-    (2) We initialize an ExecutionGraph with all data from the model (rf, po, dependencies, min-set coherences etc.)
-        - The ExecutionGraph in turn maintains a GraphHierarchy, which consists of a graph for each relation in the WMM
-    (3) We perform an initial check of all axioms (if there is any violation, we compute reasons for it and are done)
-    (4) We start the 'Saturation' algorithm:
-        -- Maintained Data --
-            - A list of coherences to be tested
-            - A SearchTree with binary DecisionNodes for tested coherences and LeafNodes for found violations.
-        -- Algorithm --
-            (1) We pick a coherence edge co(w1, w2) and create a DecisionNode in the SearchTree
-                - If we already tested each coherence edge without any progress, we terminate with inconclusive results
-                - If we have a complete coherence order, we have verified the violation and terminate
-            (2) We add the coherence edge to the ExecutionGraph (which propagates all changes to derived graphs)
-            (3) We check all axioms:
-                - CASE Violation found:
-                    (1) We compute the reasons of all found violations
-                    (2) We create a LeafNode in the SearchTree that contains all found reasons.
-                    (3) We backtrack (remove the new co-edge + all derived edges)
-                    (4) We permanently add the opposite coherence edge co(w2, w1) to the ExecutionGraph
-                        - We repeat the axiom checks for this new edge
-                        - If we again find violations, we have established inconsistency. We perform resolution
-                          and return the resolved violations.
-                - CASE No Violation found:
-                    (1) We backtrack
-                    (2) We check the opposite coherence edge (add edge + axiom checks)
-             (4) We repeat the procedure. If neither of the two coherences caused a violation, we remove the DecisionNode
-
-     NOTES:
-        - The above algorithm is 1-Saturation.
-        - The propagation is handled by GraphHierarchy which is maintained by ExecutionGraph
-        - The reason computation is handled by Reasoner.
-        - The resolution is handled by TreeResolution.
- */
-public class SaturationSolver {
-
-    public enum Mode {
-        SATURATION, MODEL_CHECKING
-    }
-
-=======
 import java.util.ArrayList;
 import java.util.List;
 import java.util.Optional;
@@ -95,24 +28,17 @@
 
 public class SaturationSolver {
 
->>>>>>> 004aa7fb
     // ================== Fields ==================
 
     // --------------- Static data ----------------
     private final VerificationTask task;
     private final ExecutionGraph execGraph;
     private final Reasoner reasoner;
-<<<<<<< HEAD
-    //private final Learner learner;
-    private final Mode mode;
-=======
     private final boolean useModelCoherences;
->>>>>>> 004aa7fb
 
     // ----------- Iteration-specific data -----------
     //TODO: We might want to take an external executionModel to perform refinement on!
     private final ExecutionModel executionModel;
-    private int maxSaturationDepth = SATURATION_MAX_DEPTH;
     private SolverStatistics stats;  // Statistics of the last call to kSearch
 
     // ============================================
@@ -130,147 +56,27 @@
         return executionModel;
     }
 
-    /*public DNF<CoreLiteral> getLearnedViolations() { return learner.getLearnedViolationsAsDNF(); }
-    public List<DNF<CoreLiteral>> getLearnedDerivations() { return  learner.getLearnedDerivations(); }*/
-
-    public int getMaxSaturationDepth() { return  maxSaturationDepth; }
-    public void setMaxSaturationDepth(int depth) { maxSaturationDepth = depth; }
-
-    public Mode getMode() { return mode; }
-
-
 
     // =============================================
 
     // =========== Construction & Init ==============
 
-<<<<<<< HEAD
-    public SaturationSolver(VerificationTask task, Mode mode) {
-=======
     public SaturationSolver(VerificationTask task, boolean useModelCoherences) {
->>>>>>> 004aa7fb
         this.task = task;
         this.execGraph = new ExecutionGraph(task, true);
         this.executionModel = new ExecutionModel(task);
         this.reasoner = new Reasoner(execGraph, true);
-<<<<<<< HEAD
-        //this.learner = new Learner();
-        this.mode = mode;
-
-        /*if (mode == Mode.MODEL_CHECKING) {
-            learner.setViolationLearningStrategy(Learner.ViolationLearningStrategy.NONE);
-        } else {
-            learner.setViolationLearningStrategy(SATURATION_VIOLATION_LEARNING);
-        }*/
-=======
         this.useModelCoherences = useModelCoherences;
         task.getMemoryModel().performRelationalAnalysis(false);
 
->>>>>>> 004aa7fb
     }
 
     // ----------------------------------------------
 
     private void populateFromModel(Model model, SolverContext ctx) {
-<<<<<<< HEAD
-        executionModel.initialize(model, ctx, SATURATION_USE_MODEL_COHERENCES);
-        execGraph.initializeFromModel(executionModel);
-        if (mode == Mode.MODEL_CHECKING && SATURATION_USE_MODEL_COHERENCES) {
-            populateModelCoherences();
-        }
-        PathAlgorithm.ensureCapacity(executionModel.getEventList().size());
-        //learner.clear(); // TODO: We assume "outer learning" for now. For inner learning we cannot forget the learned cubes
-        if (SATURATION_ENABLE_DEBUG) {
-            testIteration();
-            testStaticGraphs();
-            testMaxSetContainment();
-        }
-    }
-
-    private void populateModelCoherences() {
-        if (!executionModel.hasCoherences()) {
-            throw new IllegalStateException("The solver model has no coherences.");
-        }
-
-        List<Edge> coherences = new ArrayList<>();
-        // ----------------------------------------------
-        // We find the total order per address (w1, w2, ..., wk) induced by the coherences in the ExecutionModel
-        // and only add coherence edges for consecutive writes
-        Map<EventData, Set<EventData>> coMap = executionModel.getCoherenceMap();
-        DependencyGraph<EventData> coGraph = DependencyGraph.from(coMap.keySet(), coMap);
-
-        List<EventData> events = coGraph.getSCCs().stream().map(scc -> scc.stream().findAny().get().getContent()).collect(Collectors.toList());
-        Collections.reverse(events);
-        for (BigInteger addr : executionModel.getAddressWritesMap().keySet()) {
-            List<EventData> sameAddrWrites = events.stream().filter(e -> e.getAccessedAddress().equals(addr)).collect(Collectors.toList());
-            for (int i = 1; i < sameAddrWrites.size(); i++) {
-                coherences.add(new Edge(sameAddrWrites.get(i - 1), sameAddrWrites.get(i)));
-            }
-        }
-        // ----------------------------------------------
-
-        execGraph.addCoherenceEdges(coherences);
-    }
-
-    /*
-        Creates a list of coherence that need to be searched by Saturation.
-        All coherences that are trivially present (e.g. min-set coherences or initial coherences)
-        are directly added to the coherence graph.
-     */
-    private List<Edge> createCoSearchList() {
-        Relation co = task.getMemoryModel().getRelationRepository().getRelation(CO);
-        Map<BigInteger, Set<Edge>> possibleCoEdges = new HashMap<>();
-        List<Edge> initCoherences = new ArrayList<>();
-        TupleSet minSet = co.getMinTupleSet();
-        TupleSet maxSet = co.getMaxTupleSet();
-
-        for (Map.Entry<BigInteger, Set<EventData>> addressedWrites : executionModel.getAddressWritesMap().entrySet()) {
-            Set<EventData> writes = addressedWrites.getValue();
-            BigInteger address = addressedWrites.getKey();
-            Set<Edge> coEdges = new HashSet<>();
-            possibleCoEdges.put(address, coEdges);
-
-            for (EventData e1 : writes) {
-                for (EventData e2: writes) {
-                    if (e1 == e2) {
-                        continue;
-                    }
-
-                    Tuple t = new Tuple(e1.getEvent(), e2.getEvent());
-
-                    if (!maxSet.contains(t)) {
-                        // The co(e1, e2) edge can never be contained in any execution
-                        // so co(e2, e1) must be present instead.
-                        initCoherences.add(new Edge(e2, e1));
-                        continue;
-                    } else if (minSet.contains(t)) {
-                        // Min-Set coherences have to be contained in all executions
-                        initCoherences.add(new Edge(e1, e2));
-                        continue;
-                    }
-
-                    // We only add edges in one direction since the search procedure will test
-                    // each coherence in both directions anyways!
-                    if (e2.getId() >= e1.getId()) {
-                        continue;
-                    }
-
-                    if (e1.isInit() && !e2.isInit()) {
-                        // This is a fallback. The maxSet check should cover this.
-                        initCoherences.add(new Edge(e1, e2));
-                    } else if (!e1.isInit() && !e2.isInit()) {
-                        coEdges.add(new Edge(e1, e2));
-                    }
-                }
-            }
-        }
-        possibleCoEdges.values().removeIf(Collection::isEmpty);
-        execGraph.addCoherenceEdges(initCoherences);
-=======
         executionModel.initialize(model, ctx, useModelCoherences);
         execGraph.initializeFromModel(executionModel);
         PathAlgorithm.ensureCapacity(executionModel.getEventList().size());
->>>>>>> 004aa7fb
 
         if (SATURATION_ENABLE_DEBUG) {
             testIteration();
@@ -283,59 +89,6 @@
     // ==============  Core functionality  =================
 
     public SolverResult check(Model model, SolverContext ctx) {
-<<<<<<< HEAD
-        switch (mode) {
-            case SATURATION:
-                return checkUsingSaturation(model, ctx, maxSaturationDepth);
-            case MODEL_CHECKING:
-                return checkModel(model, ctx);
-            default:
-                throw new IllegalStateException("Unknown Mode: " + mode);
-        }
-    }
-
-    /*
-        This method checks a given model without performing any search.
-        The model may or may not contain coherences.
-     */
-    private SolverResult checkModel(Model model, SolverContext ctx) {
-        SolverResult result = new SolverResult();
-        stats = new SolverStatistics();
-        result.setStats(stats);
-
-        // ====== Populate from model ======
-        long curTime = System.currentTimeMillis();
-        populateFromModel(model, ctx);
-        stats.modelConstructionTime = System.currentTimeMillis() - curTime;
-        stats.modelSize = executionModel.getEventList().size();
-        // =================================
-
-        curTime = System.currentTimeMillis();
-        SolverStatus status = checkInconsistency() ? INCONSISTENT : CONSISTENT;
-        result.setStatus(status);
-        if (status == INCONSISTENT) {
-            long time = System.currentTimeMillis();
-            // Test code
-            /*reasoner.clear();
-            Set<RelationGraph> cut = execGraph.computeMinimalCut();
-            reasoner.setCut(cut);*/
-            result.setCoreReasons(convertToDNF(computeInconsistencyReasons()));
-            stats.reasonComputationTime += (System.currentTimeMillis() - time);
-        }
-
-        stats.searchTime = System.currentTimeMillis() - curTime;
-        return result;
-    }
-
-    public Reasoner getReasoner() { return reasoner; }
-
-    /*
-        <checkUsingSaturation> performs a sequence of k-Saturations, starting from 0 up to <maxSaturationDepth>
-        It returns whether the model is consistent, what inconsistency reasons where found (if any) and statistics
-        about the computation.
-     */
-    private SolverResult checkUsingSaturation(Model model, SolverContext ctx, int maxSaturationDepth) {
-=======
         return checkModel(model, ctx);
     }
 
@@ -347,7 +100,6 @@
         no possible coherence extensions.
      */
     private SolverResult checkModel(Model model, SolverContext ctx) {
->>>>>>> 004aa7fb
         SolverResult result = new SolverResult();
         stats = new SolverStatistics();
         result.setStats(stats);
@@ -360,37 +112,6 @@
         // =================================
 
         curTime = System.currentTimeMillis();
-<<<<<<< HEAD
-        // ======= Initialize search =======
-        SearchTree sTree = new SearchTree();
-        List<Edge> coSearchList = createCoSearchList();
-        sortCoSearchList(coSearchList);
-        // =================================
-
-        // ========= Actual search =========
-        for (int k = 0; k <= maxSaturationDepth; k++) {
-            stats.saturationDepth = k;
-            // There should always exist a single empty node unless we found a violation
-            SearchNode start = sTree.findNodes(SearchNode::isEmptyNode).get(0);
-            SolverStatus status = saturation(start, 0, k, coSearchList, 0);
-            if (status != INCONCLUSIVE) {
-                result.setStatus(status);
-                if (status == INCONSISTENT) {
-                    long temp = System.currentTimeMillis();
-                    result.setCoreReasons(computeInconsistencyReasonsFromSearchTree(sTree));
-                    stats.resolutionTime = System.currentTimeMillis() - temp;
-                }
-                break;
-            }
-            if (k > 0) {
-                // For k=0, it is impossible to exclude coherences since no search is happening at all
-                coSearchList.removeIf(this::coExists);
-            }
-            /*TODO: Maybe reduce k, whenever progress is made?
-                if e.g. 2-SAT makes progress (finds some edge), then 1-SAT might be able to
-                make use of that progress.
-             */
-=======
         SolverStatus status = checkInconsistency() ? INCONSISTENT : CONSISTENT;
         stats.consistencyCheckTime = System.currentTimeMillis() - curTime;
         result.setStatus(status);
@@ -398,127 +119,11 @@
             curTime = System.currentTimeMillis();
             result.setCoreReasons(computeInconsistencyReasons());
             stats.reasonComputationTime += (System.currentTimeMillis() - curTime);
->>>>>>> 004aa7fb
-        }
-
-<<<<<<< HEAD
-        stats.searchTime = System.currentTimeMillis() - curTime;
-        if (SATURATION_ENABLE_DEBUG && result.getStatus() == CONSISTENT) {
-            testCoherence();
-        }
+        }
+
         return result;
     }
 
-    // ----------------------------------------------
-
-    /*
-        <searchList> is a list of coherences that need to be tested. It is assumed
-        that for each write-pair (w1,w2) there is exactly one edge in the list, either co(w1, w2) or
-        co(w2, w1).
-     */
-    private SolverStatus saturation(SearchNode curSearchNode, int curTime, int depth, List<Edge> searchList, int searchStart) {
-        searchList = searchList.subList(searchStart, searchList.size());
-        if (depth == 0 || searchList.isEmpty()) {
-            // 0-SAT amounts to a simple violation check
-            if (checkInconsistency()) {
-                long time = System.currentTimeMillis();
-                curSearchNode.replaceBy(new LeafNode(computeInconsistencyReasons()));
-                stats.reasonComputationTime += (System.currentTimeMillis() - time);
-                return INCONSISTENT;
-            } else if (searchList.stream().allMatch(this::coExists)) {
-                // All remaining edges in the search list are already in the graph (due to transitivity and totality of co)
-                return CONSISTENT;
-            } else {
-                return INCONCLUSIVE;
-            }
-        }
-
-        searchList = new ArrayList<>(searchList);
-        boolean progress;
-        do {
-            progress = false;
-
-            for (int i = 0; i < searchList.size(); i++) {
-                Edge coEdge = searchList.get(i);
-                if (coExists(coEdge)) {
-                    continue;
-                }
-
-                DecisionNode decNode = new DecisionNode(coEdge);
-                // Add coEdge with new time stamp
-                int nextTime = curTime + 1;
-                execGraph.addCoherenceEdges(coEdge.withTime(nextTime));
-                stats.numGuessedCoherences++;
-                SolverStatus status = saturation(decNode.getPositive(), nextTime, depth - 1, searchList, i + 1);
-                if (status == CONSISTENT && searchList.stream().allMatch(this::coExists)) {
-                    return CONSISTENT;
-                }
-                // Always backtrack the added edge, because either it caused a constraint violation and needs to be removed
-                // or it did not cause a violation so we want to test another co-edge.
-                backtrackTo(curTime);
-
-                if (status == INCONSISTENT) {
-                    // ...the last added edge caused a constraint violation
-                    curSearchNode.replaceBy(decNode);
-                    curSearchNode = decNode.getNegative();
-                    // We now add the opposite edge but with the old time stamp, since this
-                    // edge is now permanent with respect to our current search depth.
-                    execGraph.addCoherenceEdges(coEdge.inverse().withTime(curTime));
-                    status = saturation(decNode.getNegative(), curTime, depth - 1, searchList, i + 1);
-                    if (status == INCONSISTENT) {
-                        // ... both directions of the co edge caused a violation, so we have an inconsistency
-                        return INCONSISTENT;
-                    } else if (status == CONSISTENT && searchList.stream().allMatch(this::coExists)) {
-                        // ... the inner Saturation verified the violation to be true, and the current Saturation
-                        // has no more coherences to test, so it agrees and also returns consistency.
-                        return CONSISTENT;
-                    }
-                    // We made progress since we permanently added a new edge for this saturation depth.
-                    //TODO: We might want to restart the search or do some other heuristic
-                    // to guide our search.
-                    progress = true;
-                } else {
-                    // ... the last added edge did NOT cause a consistency violation.
-                    // We still need to test the opposite edge but with a new timestamp again.
-                    nextTime = curTime + 1;
-                    execGraph.addCoherenceEdges(coEdge.inverse().withTime(nextTime));
-                    stats.numGuessedCoherences++;
-                    status = saturation(decNode.getNegative(), nextTime, depth - 1, searchList, i + 1);
-                    if (status == CONSISTENT && searchList.stream().allMatch(this::coExists)) {
-                        return CONSISTENT;
-                    }
-                    backtrackTo(curTime);
-
-                    if (status == INCONSISTENT) {
-                        // ... the inverse co-edge caused a consistency violation but the original did not
-                        // so we fix the original one as permanent now (using the old timestamp) and proceed
-                        curSearchNode.replaceBy(decNode);
-                        curSearchNode = decNode.getPositive();
-                        execGraph.addCoherenceEdges(coEdge.withTime(curTime));
-                        progress = true;
-                    }
-                }
-            }
-            // Each full iteration, we can remove all coherences we already found
-            // from the search list.
-            searchList.removeIf(this::coExists);
-        } while (progress);
-        return INCONCLUSIVE;
-    }
-
-    private void backtrackTo(int time) {
-        execGraph.backtrackTo(time);
-    }
-
-    private boolean coExists(Edge coEdge) {
-        return execGraph.getCoherenceGraph().contains(coEdge) || execGraph.getCoherenceGraph().contains(coEdge.inverse());
-    }
-
-=======
-        return result;
-    }
-
->>>>>>> 004aa7fb
     // ============= Violations + Resolution ================
 
     private boolean checkInconsistency() {
@@ -526,66 +131,18 @@
     }
 
     // Computes the inconsistency reasons (if any) of the current ExecutionGraph
-<<<<<<< HEAD
-    private List<Conjunction<CoreLiteral>> computeInconsistencyReasons() {
-=======
     private DNF<CoreLiteral> computeInconsistencyReasons() {
->>>>>>> 004aa7fb
         List<Conjunction<CoreLiteral>> reasons = new ArrayList<>();
         for (Constraint constraint : execGraph.getConstraints()) {
             reasons.addAll(reasoner.computeViolationReasons(constraint).getCubes());
         }
         stats.numComputedReasons += reasons.size();
-<<<<<<< HEAD
-
-        if ( mode == Mode.SATURATION && !SATURATION_NO_RESOLUTION) {
-            // Important code: We only retain those reasons with the least number of co-literals
-            // this heavily boosts the performance of the resolution!!!
-            int minComplexity = reasons.stream().mapToInt(Conjunction::getResolutionComplexity).min().getAsInt();
-            reasons.removeIf(x -> x.getResolutionComplexity() > minComplexity);
-        }
-        // TODO: The following is ugly, but we convert to DNF again to remove dominated clauses and duplicates
-        reasons = new ArrayList<>(new DNF<>(reasons).getCubes());
-
-        //learner.suggestViolations(reasons);
-
-        stats.numComputedReducedReasons += reasons.size();
-=======
         DNF<CoreLiteral> result = new DNF<>(reasons); // The conversion to DNF removes duplicates and dominated clauses
         stats.numComputedReducedReasons += result.getNumberOfCubes();
->>>>>>> 004aa7fb
 
         return result;
     }
 
-<<<<<<< HEAD
-    // Computes the inconsistency (core) reasons from a given search tree.
-    // This may either just return all found reasons in the leaves
-    // or perform a resolution to obtain core reasons.
-    private DNF<CoreLiteral> computeInconsistencyReasonsFromSearchTree(SearchTree tree) {
-        SortedCubeSet<CoreLiteral> res = new SortedCubeSet<>();
-
-        if (SATURATION_NO_RESOLUTION) {
-           List<Conjunction<CoreLiteral>> reasons = tree.findNodes(SearchNode::isLeaf).stream()
-                   .map(node -> (LeafNode)node).flatMap(leaf -> leaf.getInconsistencyReasons().stream())
-                   .collect(Collectors.toList());
-           res.addAll(reasons);
-        } else {
-            res = new TreeResolution(tree).computeReasons();
-        }
-
-        return convertToDNF(res.getCubes());
-    }
-
-    private DNF<CoreLiteral> convertToDNF(Collection<Conjunction<CoreLiteral>> cubes) {
-        SortedCubeSet<CoreLiteral> res = new SortedCubeSet<>();
-        cubes.forEach(cube -> res.add(reasoner.simplifyReason(cube)));
-        res.simplify();
-        return res.toDNF();
-
-    }
-=======
->>>>>>> 004aa7fb
 
     // ====================================================
 
@@ -624,63 +181,6 @@
         }
     }
 
-<<<<<<< HEAD
-    private void testMaxSetContainment() {
-        task.getMemoryModel().encodeBase(executionModel.getContext());
-        Map<Relation, TupleSet> missingTuples = new HashMap<>();
-        for (Relation relData : execGraph.getRelationGraphMap().keySet()) {
-            missingTuples.put(relData, new TupleSet());
-            TupleSet maxSet = relData.getMaxTupleSet();
-            RelationGraph graph = execGraph.getRelationGraph(relData);
-
-            for (Edge e : graph) {
-                if (!maxSet.contains(e.toTuple())) {
-                    missingTuples.get(relData).add(e.toTuple());
-                }
-            }
-        }
-        missingTuples.values().removeIf(Collection::isEmpty);
-        if (missingTuples.size() > 0) {
-            throw new IllegalStateException("There are graphs with more edges than the corresponding relation's maxSet has.");
-        }
-    }
-
-    private void testStaticGraphs() {
-        for (Relation relData : task.getRelationDependencyGraph().getNodeContents()) {
-            if (relData.getName().equals(CO)) {
-                continue;
-            }
-            if (relData.isStaticRelation() || relData.isRecursiveRelation()) {
-                RelationGraph g = execGraph.getRelationGraph(relData);
-                if (g == null) {
-                    continue;
-                }
-                for (Tuple t : relData.getMinTupleSet()) {
-                    Optional<EventData> e1 = executionModel.getData(t.getFirst());
-                    Optional<EventData> e2 = executionModel.getData(t.getSecond());
-                    if (e1.isPresent() && e2.isPresent() && !g.contains(new Edge(e1.get(), e2.get()))) {
-                        throw new IllegalStateException(String.format(
-                                "Static min tuple %s%s is not present in the corresponding relation graph %s.",
-                                relData.getName(), t, g.getName()));
-                    }
-                }
-            }
-        }
-    }
-
-    private void testCoherence() {
-        TupleSet tSet = new TupleSet();
-        for (Edge e : execGraph.getSimpleCoherenceGraph()) {
-            tSet.add(new Tuple(e.getFirst().getEvent(), e.getSecond().getEvent()));
-        }
-        Map<Event, Set<Event>> map = tSet.transMap();
-        for (Event e1 : map.keySet()) {
-            for (Event e2 : map.get(e1)) {
-                EventData e1Data = executionModel.getData(e1).get();
-                EventData e2Data = executionModel.getData(e2).get();
-                Edge edge = new Edge(e1Data, e2Data);
-                if (!execGraph.getCoherenceGraph().contains(edge)) {
-=======
     private void testGraphsContent() {
         for (Relation rel : task.getRelationDependencyGraph().getNodeContents()) {
             RelationGraph g = execGraph.getRelationGraph(rel);
@@ -691,7 +191,6 @@
                 Optional<EventData> e1 = executionModel.getData(t.getFirst());
                 Optional<EventData> e2 = executionModel.getData(t.getSecond());
                 if (e1.isPresent() && e2.isPresent() && !g.contains(new Edge(e1.get(), e2.get()))) {
->>>>>>> 004aa7fb
                     throw new IllegalStateException(String.format(
                             "Static min tuple %s%s is not present in the corresponding relation graph %s.",
                             rel.getName(), t, g.getName()));
