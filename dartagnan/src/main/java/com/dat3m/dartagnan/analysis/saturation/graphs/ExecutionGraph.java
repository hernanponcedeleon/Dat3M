package com.dat3m.dartagnan.analysis.saturation.graphs;

import com.dat3m.dartagnan.analysis.saturation.graphs.relationGraphs.RelationGraph;
import com.dat3m.dartagnan.analysis.saturation.graphs.relationGraphs.binary.CompositionGraph;
import com.dat3m.dartagnan.analysis.saturation.graphs.relationGraphs.binary.DifferenceGraph;
import com.dat3m.dartagnan.analysis.saturation.graphs.relationGraphs.binary.IntersectionGraph;
import com.dat3m.dartagnan.analysis.saturation.graphs.relationGraphs.binary.UnionGraph;
import com.dat3m.dartagnan.analysis.saturation.graphs.relationGraphs.constraints.AcyclicityConstraint;
import com.dat3m.dartagnan.analysis.saturation.graphs.relationGraphs.constraints.Constraint;
import com.dat3m.dartagnan.analysis.saturation.graphs.relationGraphs.constraints.EmptinessConstraint;
import com.dat3m.dartagnan.analysis.saturation.graphs.relationGraphs.constraints.IrreflexivityConstraint;
import com.dat3m.dartagnan.analysis.saturation.graphs.relationGraphs.stat.*;
import com.dat3m.dartagnan.analysis.saturation.graphs.relationGraphs.unary.*;
import com.dat3m.dartagnan.verification.VerificationTask;
import com.dat3m.dartagnan.verification.model.ExecutionModel;
import com.dat3m.dartagnan.wmm.axiom.Axiom;
import com.dat3m.dartagnan.wmm.relation.Relation;
import com.dat3m.dartagnan.wmm.relation.base.RelRMW;
import com.dat3m.dartagnan.wmm.relation.base.memory.RelCo;
import com.dat3m.dartagnan.wmm.relation.base.memory.RelLoc;
import com.dat3m.dartagnan.wmm.relation.base.memory.RelRf;
import com.dat3m.dartagnan.wmm.relation.base.stat.*;
import com.dat3m.dartagnan.wmm.relation.binary.RelComposition;
import com.dat3m.dartagnan.wmm.relation.binary.RelIntersection;
import com.dat3m.dartagnan.wmm.relation.binary.RelMinus;
import com.dat3m.dartagnan.wmm.relation.binary.RelUnion;
import com.dat3m.dartagnan.wmm.relation.unary.RelInverse;
import com.dat3m.dartagnan.wmm.relation.unary.RelRangeIdentity;
import com.dat3m.dartagnan.wmm.relation.unary.RelTrans;
import com.dat3m.dartagnan.wmm.relation.unary.RelTransRef;
import com.google.common.collect.BiMap;
import com.google.common.collect.HashBiMap;
import com.google.common.collect.ImmutableSet;
import com.google.common.collect.Maps;

import java.util.Collection;
import java.util.HashSet;
import java.util.Set;

import static com.dat3m.dartagnan.wmm.relation.RelationNameRepository.*;

public class ExecutionGraph {

    // These graphs are only relevant for data, ctrl and addr, all of which have a special event graph (see below)
    //TODO: We need a better way to handle the composed relations (in case we rename them as well?)
    private static final Set<String> EXCLUDED_RELS = ImmutableSet.of(
            IDD, IDDTRANS, CTRLDIRECT, ADDRDIRECT, String.format("(%s;%s)", IDDTRANS, ADDRDIRECT),
            String.format("(%s+(%s;%s))", ADDRDIRECT, IDDTRANS, ADDRDIRECT),
            String.format("(%s;%s)", IDDTRANS, CTRLDIRECT)
    );


    // These relations have special event graphs associated with them
    private static final Set<String> SPECIAL_RELS = ImmutableSet.of(ADDR, DATA, CTRL, CRIT);


    // ================== Fields =====================

    // All following variables can be considered "final".
    // Some are not declared final for purely technical reasons but all of them get
    // assigned during construction.

    private final VerificationTask verificationTask;
    private final BiMap<Relation, RelationGraph> relationGraphMap;
    private final BiMap<Axiom, Constraint> constraintMap;
    private GraphHierarchy graphHierarchy;

    private RelationGraph poGraph;
    private RelationGraph rfGraph;
    private RelationGraph coGraph;
    private RelationGraph locGraph;

    // =================================================

    // ============= Construction & Init ===============

    public ExecutionGraph(VerificationTask verificationTask, boolean createOnlyAxiomRelevantGraphs) {
        this.verificationTask = verificationTask;
        relationGraphMap = HashBiMap.create();
        constraintMap = HashBiMap.create();
        constructMappings(createOnlyAxiomRelevantGraphs);
    }

    public void initializeFromModel(ExecutionModel executionModel) {
        graphHierarchy.constructFromModel(executionModel);
        constraintMap.values().forEach(x -> x.initialize(executionModel));
    }

    // --------------------------------------------------

    private void constructMappings(boolean createOnlyAxiomRelevantGraphs) {
        Set<RelationGraph> graphs = new HashSet<>();
<<<<<<< HEAD
        /*for (Relation rel : verificationTask.getRelationDependencyGraph().getNodeContents()) {
            if (!EXCLUDED_RELS.contains(rel.getName())) {
                RelationGraph graph = getOrCreateGraphFromRelation(rel);
                graphs.add(graph);
=======
        if (createOnlyAxiomRelevantGraphs) {
            // We create only graphs that belong to some relation that influences the axioms
            for (Axiom ax : verificationTask.getAxioms()) {
                graphs.add(getOrCreateGraphFromRelation(ax.getRelation()));
            }
        } else {
            // We create graphs for all relations in the model (with som exceptions)
            for (Relation rel : verificationTask.getRelationDependencyGraph().getNodeContents()) {
                if (!EXCLUDED_RELS.contains(rel.getName())) {
                    RelationGraph graph = getOrCreateGraphFromRelation(rel);
                    graphs.add(graph);
                }
>>>>>>> 004aa7fb
            }
        }*/
        for (Axiom ax : verificationTask.getAxioms()) {
            graphs.add(getOrCreateGraphFromRelation(ax.getRelation()));
        }
        graphHierarchy = new GraphHierarchy(graphs);

        for (Axiom axiom : verificationTask.getAxioms()) {
            RelationGraph graph = getOrCreateGraphFromRelation(axiom.getRelation());
            Constraint constraint = getOrCreateConstraintFromAxiom(axiom);
            graphHierarchy.addGraphListener(graph, constraint);
        }
    }

    // =================================================

    // ================ Accessors =======================

    public VerificationTask getVerificationTask() { return verificationTask; }

    public BiMap<Relation, RelationGraph> getRelationGraphMap() {
        return Maps.unmodifiableBiMap(relationGraphMap);
    }

    public BiMap<Axiom, Constraint> getAxiomConstraintMap() {
        return Maps.unmodifiableBiMap(constraintMap);
    }

    public GraphHierarchy getGraphHierarchy() {
        return graphHierarchy;
    }

    public RelationGraph getProgramOrderGraph() { return poGraph; }
    public RelationGraph getReadFromGraph() { return rfGraph; }
    public RelationGraph getLocationGraph() { return locGraph; }
    public RelationGraph getCoherenceGraph() { return coGraph; }

    public RelationGraph getRelationGraph(Relation rel) {
        return relationGraphMap.get(rel);
    }

    public Collection<RelationGraph> getRelationGraphs() {
        return graphHierarchy.getGraphList();
    }

    public Constraint getConstraint(Axiom axiom) {
        return constraintMap.get(axiom);
    }

    public Collection<Constraint> getConstraints() {
        return constraintMap.values();
    }

    public Set<RelationGraph> computeMinimalCut() { return graphHierarchy.findMinimalCut(); }

    // ====================================================

    // ==================== Mutation ======================

<<<<<<< HEAD
    // For now we only allow refinement on co-edges.
    // We might want to add similar features for other linear orders (i.e. user defined orders)
    // We also assume, that the non-transitive write order is defined.
    public boolean addCoherenceEdges(Edge coEdge) {
        return addCoherenceEdges(ImmutableList.of(coEdge));
    }

    public boolean addCoherenceEdges(Collection<Edge> coEdges) {
        if ( scoGraph == null) {
            return false;
        }
        graphHierarchy.addEdgesAndPropagate(scoGraph, coEdges);
        return true;
    }

=======
>>>>>>> 004aa7fb
    public void backtrackTo(int time) {
        graphHierarchy.backtrackTo(time);
    }

    // =======================================================


    //=================== Reading the WMM ====================

    private Constraint getOrCreateConstraintFromAxiom(Axiom axiom) {
        if (constraintMap.containsKey(axiom)) {
            return constraintMap.get(axiom);
        }

        Constraint constraint;
        RelationGraph innerGraph = getOrCreateGraphFromRelation(axiom.getRelation());
        if (axiom.isAcyclicity()) {
            constraint = new AcyclicityConstraint(innerGraph);
        } else if (axiom.isEmptiness()) {
            constraint = new EmptinessConstraint(innerGraph);
        } else if (axiom.isIrreflexivity()) {
            constraint = new IrreflexivityConstraint(innerGraph);
        } else {
            throw new UnsupportedOperationException("The axiom " + axiom + " is not recognized.");
        }

        constraintMap.put(axiom, constraint);
        return constraint;
    }

    private RelationGraph getOrCreateGraphFromRelation(Relation rel) {
        if (relationGraphMap.containsKey(rel)) {
            return relationGraphMap.get(rel);
        }

        RelationGraph graph;
        Class<?> relClass = rel.getClass();

        // ===== Filter special relations ======
        if (SPECIAL_RELS.contains(rel.getName())) {
            switch (rel.getName()) {
                case CTRL:
                    graph = new CtrlDepGraph();
                    break;
                case DATA:
                    graph = new DataDepGraph();
                    break;
                case ADDR:
                    graph = new AddrDepGraph();
                    break;
                case CRIT:
                    graph = new RcuGraph();
                    break;
                default:
                    throw new UnsupportedOperationException(rel.getName() + " is marked as special relation but has associated graph.");
            }
        } else if (relClass == RelRf.class) {
            graph = rfGraph = new ReadFromGraph();
        } else if (relClass == RelLoc.class) {
            graph = locGraph = new LocationGraph();
        } else if (relClass == RelPo.class) {
            graph = poGraph = new ProgramOrderGraph();
        } else if (relClass == RelCo.class) {
            graph = coGraph = new CoherenceGraph();
        } else if (rel.isRecursiveRelation()) {
            RecursiveGraph recGraph = new RecursiveGraph();
            recGraph.setName(rel.getName() + "_rec");
            relationGraphMap.put(rel, recGraph);
            recGraph.setConcreteGraph(getOrCreateGraphFromRelation(rel.getInner()));
            return recGraph;
        } else if (rel.isUnaryRelation()) {
            Relation innerRelation = rel.getInner();
            RelationGraph innerGraph = getOrCreateGraphFromRelation(innerRelation);
            // A safety check because recursion might have computed this RelationGraph already
            if (relationGraphMap.containsKey(rel)) {
                return relationGraphMap.get(rel);
            }

            if (relClass == RelInverse.class) {
                graph = new InverseGraph(innerGraph);
            } else if (relClass == RelTrans.class) {
                graph = new TransitiveGraph(innerGraph);
            } else if (relClass == RelRangeIdentity.class) {
                graph = new RangeIdentityGraph(innerGraph);
            } else if (relClass == RelTransRef.class) {
                RelTrans relTrans = new RelTrans(innerRelation);
                relTrans.initialise(verificationTask, null); // A little sketchy
                RelationGraph transGraph = getOrCreateGraphFromRelation(relTrans);
                graph = new ReflexiveClosureGraph(transGraph);
            } else {
                throw new UnsupportedOperationException(relClass.toString() + " has no associated graph yet.");
            }
        } else if (rel.isBinaryRelation()) {
            RelationGraph first = getOrCreateGraphFromRelation(rel.getFirst());
            RelationGraph second = getOrCreateGraphFromRelation(rel.getSecond());

            // A safety check because recursion might have computed this RelationGraph already
            if (relationGraphMap.containsKey(rel)) {
                return relationGraphMap.get(rel);
            }

            if (relClass == RelUnion.class) {
                graph = new UnionGraph(first, second);
            } else if (relClass == RelIntersection.class) {
                graph = new IntersectionGraph(first, second);
            } else if (relClass == RelComposition.class) {
                graph = new CompositionGraph(first, second);
            } else if (relClass == RelMinus.class) {
                graph = new DifferenceGraph(first, second);
            } else {
                throw new UnsupportedOperationException(relClass.toString() + " has no associated graph yet.");
            }
        } else if (rel.isStaticRelation()) {
            if (relClass == RelCartesian.class) {
                RelCartesian cartRel = (RelCartesian)rel;
                graph = new CartesianGraph(cartRel.getFirstFilter(), cartRel.getSecondFilter());
            } else if (relClass == RelRMW.class) {
                graph = new RMWGraph();
            } else if (relClass == RelExt.class) {
                graph = new ExternalGraph();
            } else if (relClass == RelInt.class) {
                graph = new InternalGraph();
            } else if (relClass == RelFencerel.class) {
                graph = new FenceGraph(((RelFencerel) rel).getFenceName());
            } else if (relClass == RelSetIdentity.class) {
                graph = new SetIdentityGraph(((RelSetIdentity) rel).getFilter());
            } else if (relClass == RelId.class) {
                graph = new IdentityGraph();
            } else if (relClass == RelEmpty.class) {
                graph = new EmptyGraph();
            } else {
                // This is a fallback for all unimplemented static graphs
                graph = new StaticDefaultRelationGraph(rel);
            }
        } else {
            throw new UnsupportedOperationException(relClass.toString() + " has no associated graph yet.");
        }

        graph.setName(rel.getName());
        relationGraphMap.put(rel, graph);
        return graph;
    }

    // =======================================================


}<|MERGE_RESOLUTION|>--- conflicted
+++ resolved
@@ -90,12 +90,6 @@
 
     private void constructMappings(boolean createOnlyAxiomRelevantGraphs) {
         Set<RelationGraph> graphs = new HashSet<>();
-<<<<<<< HEAD
-        /*for (Relation rel : verificationTask.getRelationDependencyGraph().getNodeContents()) {
-            if (!EXCLUDED_RELS.contains(rel.getName())) {
-                RelationGraph graph = getOrCreateGraphFromRelation(rel);
-                graphs.add(graph);
-=======
         if (createOnlyAxiomRelevantGraphs) {
             // We create only graphs that belong to some relation that influences the axioms
             for (Axiom ax : verificationTask.getAxioms()) {
@@ -108,11 +102,7 @@
                     RelationGraph graph = getOrCreateGraphFromRelation(rel);
                     graphs.add(graph);
                 }
->>>>>>> 004aa7fb
-            }
-        }*/
-        for (Axiom ax : verificationTask.getAxioms()) {
-            graphs.add(getOrCreateGraphFromRelation(ax.getRelation()));
+            }
         }
         graphHierarchy = new GraphHierarchy(graphs);
 
@@ -162,30 +152,10 @@
         return constraintMap.values();
     }
 
-    public Set<RelationGraph> computeMinimalCut() { return graphHierarchy.findMinimalCut(); }
-
     // ====================================================
 
     // ==================== Mutation ======================
 
-<<<<<<< HEAD
-    // For now we only allow refinement on co-edges.
-    // We might want to add similar features for other linear orders (i.e. user defined orders)
-    // We also assume, that the non-transitive write order is defined.
-    public boolean addCoherenceEdges(Edge coEdge) {
-        return addCoherenceEdges(ImmutableList.of(coEdge));
-    }
-
-    public boolean addCoherenceEdges(Collection<Edge> coEdges) {
-        if ( scoGraph == null) {
-            return false;
-        }
-        graphHierarchy.addEdgesAndPropagate(scoGraph, coEdges);
-        return true;
-    }
-
-=======
->>>>>>> 004aa7fb
     public void backtrackTo(int time) {
         graphHierarchy.backtrackTo(time);
     }
