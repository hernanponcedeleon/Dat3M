package com.dat3m.dartagnan;

import com.dat3m.dartagnan.solver.caat4wmm.Refiner;
import org.apache.logging.log4j.LogManager;
import org.apache.logging.log4j.Logger;

public class GlobalSettings {


	private static final Logger logger = LogManager.getLogger(GlobalSettings.class);

    // === Parsing ===
    public static final boolean ATOMIC_AS_LOCK = false;

    // === Static analysis ===
    public static final boolean REDUCE_ACYCLICITY_ENCODE_SETS = true;

    // ==== Refinement ====
    /*
        This option causes Refinement to generate many .dot and .png files
        that describe EACH iteration. It is very expensive and should only be used
        for debugging purposes
    */
    public static final boolean REFINEMENT_GENERATE_GRAPHVIZ_DEBUG_FILES = false;

    public static final Refiner.SymmetryLearning REFINEMENT_SYMMETRY_LEARNING = Refiner.SymmetryLearning.FULL;

    // --------------------

    // === Recursion depth ===
    public static final int MAX_RECURSION_DEPTH = 200;

<<<<<<< HEAD
    // === Debug ===
    public static final boolean ENABLE_DEBUG_OUTPUT = false;

=======
>>>>>>> 49f96c79
    public static void LogGlobalSettings() {
        // General settings
    	logger.info("ATOMIC_AS_LOCK: " + ATOMIC_AS_LOCK);
    	logger.info("MAX_RECURSION_DEPTH: " + MAX_RECURSION_DEPTH);

    	// Refinement settings
        logger.info("REFINEMENT_GENERATE_GRAPHVIZ_DEBUG_FILES: " + REFINEMENT_GENERATE_GRAPHVIZ_DEBUG_FILES);
    	logger.info("REFINEMENT_SYMMETRY_LEARNING: " + REFINEMENT_SYMMETRY_LEARNING.name());
    }
}<|MERGE_RESOLUTION|>--- conflicted
+++ resolved
@@ -30,12 +30,6 @@
     // === Recursion depth ===
     public static final int MAX_RECURSION_DEPTH = 200;
 
-<<<<<<< HEAD
-    // === Debug ===
-    public static final boolean ENABLE_DEBUG_OUTPUT = false;
-
-=======
->>>>>>> 49f96c79
     public static void LogGlobalSettings() {
         // General settings
     	logger.info("ATOMIC_AS_LOCK: " + ATOMIC_AS_LOCK);
