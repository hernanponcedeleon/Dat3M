package com.dat3m.dartagnan.verification.model;

import com.dat3m.dartagnan.program.Program;
import com.dat3m.dartagnan.program.Register;
import com.dat3m.dartagnan.program.Thread;
import com.dat3m.dartagnan.program.event.*;
import com.dat3m.dartagnan.program.event.utils.RegReaderData;
import com.dat3m.dartagnan.program.event.utils.RegWriter;
import com.dat3m.dartagnan.program.svcomp.event.BeginAtomic;
import com.dat3m.dartagnan.program.svcomp.event.EndAtomic;
import com.dat3m.dartagnan.program.utils.EType;
import com.dat3m.dartagnan.verification.VerificationTask;
import com.dat3m.dartagnan.wmm.Wmm;
import com.dat3m.dartagnan.wmm.filter.FilterAbstract;
import com.dat3m.dartagnan.wmm.filter.FilterBasic;
import com.dat3m.dartagnan.wmm.relation.Relation;
import com.dat3m.dartagnan.wmm.relation.base.memory.RelCo;
import com.google.common.collect.ImmutableList;
import com.google.common.collect.Sets;
import org.sosy_lab.java_smt.api.BooleanFormula;
import org.sosy_lab.java_smt.api.Model;
import org.sosy_lab.java_smt.api.SolverContext;

import java.math.BigInteger;
import java.util.*;
import java.util.stream.Collectors;

import static com.dat3m.dartagnan.wmm.relation.RelationNameRepository.CO;
import static com.dat3m.dartagnan.wmm.relation.RelationNameRepository.RF;

/*
The ExecutionModel wraps a Model and extracts data from it in a more workable manner.
 */

//TODO: Add the capability to remove unnecessary init events from a model
// i.e. those that init some address which no read nor write accesses.
public class ExecutionModel {

    private final VerificationTask task;
    private final RelCo co;

    // ============= Model specific  =============
    private Model model;
    private SolverContext context;
    private FilterAbstract eventFilter;
    private boolean extractCoherences;

    private final EventMap eventMap;
    // The event list is sorted lexicographically by (threadID, cID)
    private final ArrayList<EventData> eventList;
    private final ArrayList<Thread> threadList;
    private final Map<Thread, List<EventData>> threadEventsMap;
    private final Map<Thread, List<List<EventData>>> atomicBlocksMap;
    private final Map<EventData, EventData> readWriteMap;
    private final Map<EventData, Set<EventData>> writeReadsMap;
    private final Map<String, Set<EventData>> fenceMap;
    private final Map<BigInteger, Set<EventData>> addressReadsMap;
    private final Map<BigInteger, Set<EventData>> addressWritesMap; // This ALSO contains the init writes
    private final Map<BigInteger, EventData> addressInitMap;
    //Note, we could merge the three above maps into a single one that holds writes, reads and init writes.

    private final Map<EventData, Set<EventData>> dataDepMap;
    private final Map<EventData, Set<EventData>> addrDepMap;
    private final Map<EventData, Set<EventData>> ctrlDepMap;

    private final Map<BigInteger, List<EventData>> coherenceMap;

    // The following are a read-only views which get passed to the outside
    private List<EventData> eventListView;
    private List<Thread> threadListView;
    private Map<Thread, List<EventData>> threadEventsMapView;
    private Map<Thread, List<List<EventData>>> atomicBlocksMapView;
    private Map<EventData, EventData> readWriteMapView;
    private Map<EventData, Set<EventData>> writeReadsMapView;
    private Map<String, Set<EventData>> fenceMapView;
    private Map<BigInteger, Set<EventData>> addressReadsMapView;
    private Map<BigInteger, Set<EventData>> addressWritesMapView;
    private Map<BigInteger, EventData> addressInitMapView;

    private Map<EventData, Set<EventData>> dataDepMapView;
    private Map<EventData, Set<EventData>> addrDepMapView;
    private Map<EventData, Set<EventData>> ctrlDepMapView;

    private Map<BigInteger, List<EventData>> coherenceMapView;

    //========================== Construction =========================

    public ExecutionModel(VerificationTask task) {
        this.task = task;
        co = (RelCo)task.getMemoryModel().getRelationRepository().getRelation(CO);

        eventList = new ArrayList<>(100);
        threadList = new ArrayList<>(getProgram().getThreads().size());
        threadEventsMap = new HashMap<>(getProgram().getThreads().size() * 4/3, 0.75f);
        atomicBlocksMap = new HashMap<>();
        readWriteMap = new HashMap<>();
        writeReadsMap = new HashMap<>();
        fenceMap = new HashMap<>();
        addressReadsMap = new HashMap<>();
        addressWritesMap = new HashMap<>();
        addressInitMap = new HashMap<>();
        eventMap = new EventMap();
        dataDepMap = new HashMap<>();
        addrDepMap = new HashMap<>();
        ctrlDepMap = new HashMap<>();
        coherenceMap = new HashMap<>();

        createViews();
    }

    private void createViews() {
        eventListView = Collections.unmodifiableList(eventList);
        threadListView = Collections.unmodifiableList(threadList);
        threadEventsMapView = Collections.unmodifiableMap(threadEventsMap);
        atomicBlocksMapView = Collections.unmodifiableMap(atomicBlocksMap);
        readWriteMapView = Collections.unmodifiableMap(readWriteMap);
        writeReadsMapView = Collections.unmodifiableMap(writeReadsMap);
        fenceMapView = Collections.unmodifiableMap(fenceMap);
        addressReadsMapView = Collections.unmodifiableMap(addressReadsMap);
        addressWritesMapView = Collections.unmodifiableMap(addressWritesMap);
        addressInitMapView = Collections.unmodifiableMap(addressInitMap);
        dataDepMapView = Collections.unmodifiableMap(dataDepMap);
        addrDepMapView = Collections.unmodifiableMap(addrDepMap);
        ctrlDepMapView = Collections.unmodifiableMap(ctrlDepMap);
        coherenceMapView = Collections.unmodifiableMap(coherenceMap);
    }

    //======================== Public data ===========================‚

    // General data
    public VerificationTask getTask() {
    	return task;
    }
    
    public Wmm getMemoryModel() {
        return task.getMemoryModel();
    }

    public Program getProgram() {
        return task.getProgram();
    }

    // Model specific data
    public Model getModel() {
        return model;
    }
    public SolverContext getContext() {
        return context;
    }
    public FilterAbstract getEventFilter() {
    	return eventFilter;
    }
    public boolean hasCoherences() {
    	return extractCoherences;
    }

    public List<EventData> getEventList() {
        return eventListView;
    }

    public List<Thread> getThreads() {
    	return threadListView;
    }
    
    public Map<Thread, List<EventData>> getThreadEventsMap() {
        return threadEventsMapView;
    }
    public Map<Thread, List<List<EventData>>> getAtomicBlocksMap() { return atomicBlocksMapView; }
    public Map<EventData, EventData> getReadWriteMap() {
        return readWriteMapView;
    }
    public Map<EventData, Set<EventData>> getWriteReadsMap() {
        return writeReadsMapView;
    }
    public Map<String, Set<EventData>> getFenceMap() {
        return fenceMapView;
    }
    public Map<BigInteger, Set<EventData>> getAddressReadsMap() {
        return addressReadsMapView;
    }
    public Map<BigInteger, Set<EventData>> getAddressWritesMap() {
        return addressWritesMapView;
    }
    public Map<BigInteger, EventData> getAddressInitMap() {
        return addressInitMapView;
    }
    public Map<EventData, Set<EventData>> getAddrDepMap() { return addrDepMapView; }
    public Map<EventData, Set<EventData>> getDataDepMap() { return dataDepMapView; }
    public Map<EventData, Set<EventData>> getCtrlDepMap() { return ctrlDepMapView; }
    public Map<BigInteger, List<EventData>> getCoherenceMap() { return coherenceMapView; }



    public boolean eventExists(Event e) {
        return eventMap.contains(e);
    }

    public Optional<EventData> getData(Event e) {
        return Optional.ofNullable(eventMap.get(e));
    }

    //========================== Initialization =========================


    public void initialize(Model model, SolverContext ctx) {
        initialize(model, ctx, true);
    }

    public void initialize(Model model, SolverContext ctx, boolean extractCoherences) {
        initialize(model, ctx, FilterBasic.get(EType.VISIBLE), extractCoherences);
    }

    public void initialize(Model model, SolverContext ctx, FilterAbstract eventFilter, boolean extractCoherences) {
        // We populate here, instead of on construction,
        // to reuse allocated data structures (since these data structures already adapted
        // their capacity in previous iterations and thus we should have less overhead in future populations)
        // However, for all intents and purposes, this serves as a constructor.
        this.model = model;
        this.context = ctx;
        this.eventFilter = eventFilter;
        this.extractCoherences = extractCoherences;
        extractEventsFromModel();
        extractReadsFrom();
        coherenceMap.clear();
        if (extractCoherences) {
            extractCoherences();
        }
    }

    //========================== Internal methods  =========================

    private void extractEventsFromModel() {
        //TODO(TH): We might also want to extract events such as inline assertions
        // and whether they were violated or not.
        int id = 0;
        eventList.clear();
        threadList.clear();
        threadEventsMap.clear();
        atomicBlocksMap.clear();
        addressInitMap.clear(); // This one can probably be constant and need not be rebuilt!
        addressWritesMap.clear();
        addressReadsMap.clear();
        writeReadsMap.clear();
        fenceMap.clear();
        eventMap.clear();
        addrDepMap.clear();
        dataDepMap.clear();
        ctrlDepMap.clear();

        List<Thread> threadList = new ArrayList<>(getProgram().getThreads());
        List<Integer> threadEndIndexList = new ArrayList<>(threadList.size());
        Map<Thread, List<List<Integer>>> atomicBlockRangesMap = new HashMap<>();

        for (Thread thread : threadList) {
            initDepTracking();
            List<List<Integer>> atomicBlockRanges = atomicBlockRangesMap.computeIfAbsent(thread, key -> new ArrayList<>());
            Event e = thread.getEntry();
            int atomicBegin = -1;
            int localId = 0;
            do {
                if (!e.wasExecuted(model)) {
                    e = e.getSuccessor();
                    continue;
                }
                if (eventFilter.filter(e)) {
                    addEvent(e, id++, localId++);
                }
                trackDependencies(e);

                // ===== Atomic blocks =====
                if (e instanceof BeginAtomic) {
                    atomicBegin = id;
                } else if (e instanceof EndAtomic) {
                    if (atomicBegin == -1) {
                        throw new IllegalStateException("EndAtomic without matching BeginAtomic in model");
                    }
                    atomicBlockRanges.add(ImmutableList.of(atomicBegin, id));
                    atomicBegin = -1;
                }
                // =========================

                if (e instanceof CondJump) {
                    CondJump jump = (CondJump) e;
                    if (jump.didJump(model, context)) {
                        e = jump.getLabel();
                        continue;
                    }
                }
                e = e.getSuccessor();

            } while (e != null);
            // We have a BeginAtomic without EndAtomic since the program terminated within the block
            if (atomicBegin != -1) {
                atomicBlockRanges.add(ImmutableList.of(atomicBegin, id));
            }
            // -----------
            threadEndIndexList.add(id);
        }

        // Get sublists for all threads
        int start = 0;
        for (int i = 0; i < threadList.size(); i++) {
            Thread thread = threadList.get(i);
            int end = threadEndIndexList.get(i);
            if (start != end) {
                this.threadList.add(thread);
                threadEventsMap.put(thread, Collections.unmodifiableList(eventList.subList(start, end)));

                atomicBlocksMap.put(thread, new ArrayList<>());
                for (List<Integer> aRange : atomicBlockRangesMap.get(thread)) {
                    atomicBlocksMap.get(thread).add(eventList.subList(aRange.get(0), aRange.get(1)));
                }
            }
            start = end;
        }
    }


    private void addEvent(Event e, int globalId, int localId) {
        EventData data = eventMap.getOrCreate(e);
        data.setId(globalId);
        data.setLocalId(localId);
        eventList.add(data);

        data.setWasExecuted(true);
        if (data.isMemoryEvent()) {
            // ===== Memory Events =====
        	BigInteger address = ((MemEvent) e).getAddress().getIntValue(e, model, context);
            data.setAccessedAddress(address);
            if (!addressReadsMap.containsKey(address)) {
                addressReadsMap.put(address, new HashSet<>());
                addressWritesMap.put(address, new HashSet<>());
            }

            if (data.isRead()) {
                data.setValue(new BigInteger(model.evaluate(((RegWriter)e).getResultRegisterExpr()).toString()));
                addressReadsMap.get(address).add(data);
            } else if (data.isWrite()) {
                data.setValue(((MemEvent)e).getMemValue().getIntValue(e, model, context));
                addressWritesMap.get(address).add(data);
                writeReadsMap.put(data, new HashSet<>());
                if (data.isInit()) {
                    addressInitMap.put(address, data);
                }
            } else {
                throw new RuntimeException("Unexpected memory event");
            }

        } else if (data.isFence()) {
            // ===== Fences =====
            String name = ((Fence)data.getEvent()).getName();
            fenceMap.computeIfAbsent(name, key -> new HashSet<>()).add(data);
        } else if (data.isJump()) {
            // ===== Jumps =====
            // We override the meaning of execution here. A jump is executed IFF its condition was true.
            data.setWasExecuted(((CondJump)e).didJump(model, context));
        } else {
            //TODO: Maybe add some other events (e.g. assertions)
            // But for now all non-visible events are simply registered without
            // having any data extracted
        }
    }

    // =============== Dependency tracking ===============
    //TODO: The following code is refinement specific and assumes that only visible events get extracted!

    private Map<Register, Set<EventData>> lastRegWrites;
    private Set<EventData> curCtrlDeps;
    // The following is used for Linux
    private Stack<Set<EventData>> ifCtrlDeps;
    private Stack<Label> endIfs;
    //------------------------
    private void initDepTracking() {
        lastRegWrites = new HashMap<>();
        curCtrlDeps = new HashSet<>();
        ifCtrlDeps = new Stack<>();
        endIfs = new Stack<>();
    }

    private void trackDependencies(Event e) {

        while (!endIfs.isEmpty() && e.getCId() >= endIfs.peek().getCId()) {
            // We exited an If and remove the dependencies associated with it
            // We do this inside a loop just in case multiple Ifs are left simultaneously
            endIfs.pop();
            curCtrlDeps.removeAll(ifCtrlDeps.pop());
        }


        if (e instanceof MemEvent) {
            // ---- Track address dependency ----
            MemEvent memEvent = (MemEvent) e;
            HashSet<EventData> deps = new HashSet<>();

            for (Register reg : memEvent.getAddress().getRegs()) {
                deps.addAll(lastRegWrites.get(reg));
            }
            addrDepMap.put(eventMap.get(e), deps);
        }

        if (e.is(EType.VISIBLE)) {
            // ---- Track ctrl dependency ----
            // TODO: This may be done more efficiently, as many events share the same set of ctrldeps.
            ctrlDepMap.put(eventMap.get(e), new HashSet<>(curCtrlDeps));
        }

        if (e instanceof RegReaderData) {
            // ---- Track data dependency ----
            RegReaderData reader = (RegReaderData)e;
            HashSet<EventData> deps = new HashSet<>();
            for (Register r : reader.getDataRegs()) {
                deps.addAll(lastRegWrites.getOrDefault(r, Collections.emptySet()));
            }

            if (e instanceof Store) {
                // ---- visible data dependency ----
                dataDepMap.put(eventMap.get(e), deps);
            }
            if (e instanceof RegWriter) {
                // ---- internal data dependency ----
                RegWriter writer = (RegWriter) e;
                lastRegWrites.put(writer.getResultRegister(), deps);
            }
            if (e instanceof CondJump) {
                if (e instanceof IfAsJump) {
                    // Remember what dependencies were added when entering the If so we can remove them when exiting
                    HashSet<EventData> addedDeps = new HashSet<>(Sets.difference(deps, curCtrlDeps));
                    ifCtrlDeps.push(addedDeps);
                    endIfs.push(((IfAsJump)e).getEndIf());
                }
                // Jumps add all dependencies
                curCtrlDeps.addAll(deps);
            }
        }

        if (e instanceof Load) {
            // ---- Update lastRegWrites ----
            Load load = (Load)e;
            lastRegWrites.compute(load.getResultRegister(), (k, v) -> new HashSet<>()).add(eventMap.get(e));
        }
    }

    // ===================================================

    private Relation rf;
    private void extractReadsFrom() {
        readWriteMap.clear();

        if (rf == null) {
            rf = getMemoryModel().getRelationRepository().getRelation(RF);
        }

        for (Map.Entry<BigInteger, Set<EventData>> addressedReads : addressReadsMap.entrySet()) {
        	BigInteger address = addressedReads.getKey();
            for (EventData read : addressedReads.getValue()) {
                for (EventData write : addressWritesMap.get(address)) {
                    BooleanFormula rfExpr = rf.getSMTVar(write.getEvent(), read.getEvent(), context);
                    // The null check is important: Currently there are cases where no rf-edge between
                    // init writes and loads get encoded (in case of arrays/structs). This is usually no problem,
                    // since in a well-initialized program, the init write should not be readable anyway.
					Boolean rfVal = model.evaluate(rfExpr);
					if (rfVal != null && rfVal) {
                        readWriteMap.put(read, write);
                        read.setReadFrom(write);
                        writeReadsMap.get(write).add(read);
                        break;
                    }
                }
            }
        }
    }

    private void extractCoherences() {
        for (Map.Entry<BigInteger, Set<EventData>> addrWrites : addressWritesMap.entrySet()) {
            BigInteger addr = addrWrites.getKey();
            Set<EventData> writes = addrWrites.getValue();
            Map<EventData, BigInteger> writeCoIndexMap = new HashMap<>(writes.size() * 4 / 3, 0.75f);

            for (EventData w : writes) {
                writeCoIndexMap.put(w, model.evaluate(co.getIntVar(w.getEvent(), context)));
            }

<<<<<<< HEAD
        for (Map.Entry<BigInteger, Set<EventData>> addressedWrites : addressWritesMap.entrySet()) {
        	BigInteger address = addressedWrites.getKey();
            for (EventData w1 : addressedWrites.getValue()) {
                coherenceMap.put(w1, new HashSet<>());
                for (EventData w2 : addressWritesMap.get(address)) {
                	BooleanFormula coExpr = co.getSMTVar(w1.getEvent(), w2.getEvent(), context);
                	Boolean coVal = model.evaluate(coExpr);
                    if (coVal != null && coVal) {
                        coherenceMap.get(w1).add(w2);
                    }
                }
=======
            List<EventData> sortedWrites = writes.stream().sorted(Comparator.comparing(writeCoIndexMap::get)).collect(Collectors.toList());
            int i = 0;
            for (EventData w : sortedWrites) {
                w.setCoherenceIndex(i++);
>>>>>>> 004aa7fb
            }

            coherenceMap.put(addr, Collections.unmodifiableList(sortedWrites));
        }
    }
}<|MERGE_RESOLUTION|>--- conflicted
+++ resolved
@@ -480,24 +480,10 @@
                 writeCoIndexMap.put(w, model.evaluate(co.getIntVar(w.getEvent(), context)));
             }
 
-<<<<<<< HEAD
-        for (Map.Entry<BigInteger, Set<EventData>> addressedWrites : addressWritesMap.entrySet()) {
-        	BigInteger address = addressedWrites.getKey();
-            for (EventData w1 : addressedWrites.getValue()) {
-                coherenceMap.put(w1, new HashSet<>());
-                for (EventData w2 : addressWritesMap.get(address)) {
-                	BooleanFormula coExpr = co.getSMTVar(w1.getEvent(), w2.getEvent(), context);
-                	Boolean coVal = model.evaluate(coExpr);
-                    if (coVal != null && coVal) {
-                        coherenceMap.get(w1).add(w2);
-                    }
-                }
-=======
             List<EventData> sortedWrites = writes.stream().sorted(Comparator.comparing(writeCoIndexMap::get)).collect(Collectors.toList());
             int i = 0;
             for (EventData w : sortedWrites) {
                 w.setCoherenceIndex(i++);
->>>>>>> 004aa7fb
             }
 
             coherenceMap.put(addr, Collections.unmodifiableList(sortedWrites));
