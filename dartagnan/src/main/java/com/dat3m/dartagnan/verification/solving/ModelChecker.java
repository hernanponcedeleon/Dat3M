package com.dat3m.dartagnan.verification.solving;

import com.dat3m.dartagnan.configuration.Property;
import com.dat3m.dartagnan.encoding.EncodingContext;
import com.dat3m.dartagnan.encoding.WmmEncoder;
import com.dat3m.dartagnan.exception.UnsatisfiedRequirementException;
import com.dat3m.dartagnan.program.Program;
import com.dat3m.dartagnan.program.Thread;
import com.dat3m.dartagnan.program.analysis.*;
import com.dat3m.dartagnan.program.analysis.alias.AliasAnalysis;
import com.dat3m.dartagnan.program.event.Event;
import com.dat3m.dartagnan.program.event.Tag;
import com.dat3m.dartagnan.program.event.core.Assert;
import com.dat3m.dartagnan.program.processing.ProcessingManager;
import com.dat3m.dartagnan.program.specification.AbstractAssert;
import com.dat3m.dartagnan.program.specification.AssertCompositeAnd;
import com.dat3m.dartagnan.program.specification.AssertInline;
import com.dat3m.dartagnan.program.specification.AssertTrue;
import com.dat3m.dartagnan.utils.Result;
import com.dat3m.dartagnan.verification.Context;
import com.dat3m.dartagnan.verification.VerificationTask;
import com.dat3m.dartagnan.wmm.Relation;
import com.dat3m.dartagnan.wmm.RelationNameRepository;
import com.dat3m.dartagnan.wmm.Wmm;
import com.dat3m.dartagnan.wmm.analysis.RelationAnalysis;
import com.dat3m.dartagnan.wmm.analysis.WmmAnalysis;
import com.dat3m.dartagnan.wmm.axiom.Axiom;
<<<<<<< HEAD
import com.dat3m.dartagnan.wmm.axiom.Emptiness;
import com.dat3m.dartagnan.wmm.definition.Composition;
import com.dat3m.dartagnan.wmm.definition.SetIdentity;
=======
import com.dat3m.dartagnan.wmm.processing.WmmProcessingManager;
>>>>>>> e3248f74
import org.sosy_lab.common.configuration.Configuration;
import org.sosy_lab.common.configuration.InvalidConfigurationException;
import org.sosy_lab.java_smt.api.Model;
import org.sosy_lab.java_smt.api.ProverEnvironment;
import org.sosy_lab.java_smt.api.SolverException;

import java.util.List;
import java.util.Optional;

import static com.dat3m.dartagnan.configuration.Property.CAT_SPEC;
import static com.dat3m.dartagnan.program.analysis.SyntacticContextAnalysis.*;
import static com.dat3m.dartagnan.utils.Result.FAIL;
import static com.dat3m.dartagnan.utils.Result.PASS;
import static java.lang.Boolean.FALSE;

public abstract class ModelChecker {

    protected Result res = Result.UNKNOWN;
    protected EncodingContext context;
    private String flaggedPairsOutput = "";

    public final Result getResult() {
        return res;
    }
    public EncodingContext getEncodingContext() {
        return context;
    }
    public final String getFlaggedPairsOutput() {
        return flaggedPairsOutput;
    }

    public boolean hasModel() {
        final Property.Type propType = Property.getCombinedType(context.getTask().getProperty(), context.getTask());
        final boolean hasViolationWitnesses = res == FAIL && propType == Property.Type.SAFETY;
        final boolean hasPositiveWitnesses = res == PASS && propType == Property.Type.REACHABILITY;
        return (hasViolationWitnesses || hasPositiveWitnesses);
    }

    /**
     * Performs all modifications to a parsed program.
     * @param task Program, target memory model and property to be checked.
     * @param config User-defined options to further specify the behavior.
     * @exception InvalidConfigurationException Some user-defined option does not match the format.
     */
    public static void preprocessProgram(VerificationTask task, Configuration config) throws InvalidConfigurationException {
        Program program = task.getProgram();
        ProcessingManager.fromConfig(config).run(program);
        // This is used to distinguish between Litmus tests (whose assertions are defined differently)
        // and C tests.
        if(program.getFormat() != Program.SourceLanguage.LITMUS) {
            computeSpecificationFromProgramAssertions(program);
        }
    }
<<<<<<< HEAD

    public static void preprocessMemoryModel(VerificationTask task) {
        task.getMemoryModel().simplify();

        // --- Add empty(UR;loc;[IW]) to enforce that initial writes are read if available.
        final Wmm mm = task.getMemoryModel();
        final Relation ur = mm.getOrCreatePredefinedRelation(RelationNameRepository.UR);
        final Relation loc = mm.getOrCreatePredefinedRelation(RelationNameRepository.LOC);
        final Relation iw = mm.addDefinition(new SetIdentity(mm.newRelation(), mm.getFilter(Tag.INIT)));
        final Relation lociw = mm.addDefinition(new Composition(mm.newRelation(), loc, iw));
        final Relation urlociw = mm.addDefinition(new Composition(mm.newRelation(), ur, lociw));
        mm.addConstraint(new Emptiness(urlociw));
=======
    public static void preprocessMemoryModel(VerificationTask task, Configuration config) throws InvalidConfigurationException{
        final Wmm memoryModel = task.getMemoryModel();
        WmmProcessingManager.fromConfig(config).run(memoryModel);
>>>>>>> e3248f74
    }

    /**
     * Performs all static program analyses.
     * @param task Program, target memory model and property to be checked.
     * @param analysisContext Collection of static analyses already performed for this task.
     *                        Also receives the results.
     * @param config User-defined options to further specify the behavior.
     * @exception InvalidConfigurationException Some user-defined option does not match the format.
     * @exception UnsatisfiedRequirementException Some static analysis is missing.
     */
    public static void performStaticProgramAnalyses(VerificationTask task, Context analysisContext, Configuration config) throws InvalidConfigurationException {
        Program program = task.getProgram();
        analysisContext.register(BranchEquivalence.class, BranchEquivalence.fromConfig(program, config));
        analysisContext.register(ExecutionAnalysis.class, ExecutionAnalysis.fromConfig(program, analysisContext, config));
        analysisContext.register(Dependency.class, Dependency.fromConfig(program, analysisContext, config));
        analysisContext.register(AliasAnalysis.class, AliasAnalysis.fromConfig(program, config));
        analysisContext.register(ThreadSymmetry.class, ThreadSymmetry.fromConfig(program, config));
        for(Thread thread : program.getThreads()) {
            for(Event e : thread.getEvents()) {
                // Some events perform static analyses by themselves (e.g. Svcomp's EndAtomic)
                // which may rely on previous "global" analyses
                e.runLocalAnalysis(program, analysisContext);
            }
        }
    }

    /**
     * Performs all memory-model-based static analyses.
     * @param task Program, target memory model and property to be checked.
     * @param analysisContext Collection of static analyses already performed for this task.
     *                        Also receives the results.
     * @param config User-defined options to further specify the behavior.
     * @exception InvalidConfigurationException Some user-defined option does not match the format.
     * @exception UnsatisfiedRequirementException Some static analysis is missing.
     */
    public static void performStaticWmmAnalyses(VerificationTask task, Context analysisContext, Configuration config) throws InvalidConfigurationException {
        analysisContext.register(WmmAnalysis.class, WmmAnalysis.fromConfig(task.getMemoryModel(), task.getProgram().getArch(), config));
        analysisContext.register(RelationAnalysis.class, RelationAnalysis.fromConfig(task, analysisContext, config));
    }

    private static void computeSpecificationFromProgramAssertions(Program program) {
        // We generate a program-spec from the user-placed assertions inside the C code.
        // For litmus tests, this function should not be called.
        final List<Assert> assertions = program.getThreadEvents(Assert.class);
        AbstractAssert spec = new AssertTrue();
        if(!assertions.isEmpty()) {
            spec = new AssertInline(assertions.get(0));
            for(int i = 1; i < assertions.size(); i++) {
                spec = new AssertCompositeAnd(spec, new AssertInline(assertions.get(i)));
            }
        }
        spec.setType(AbstractAssert.ASSERT_TYPE_FORALL);
        program.setSpecification(spec);
    }

    protected void saveFlaggedPairsOutput(Wmm wmm, WmmEncoder encoder, ProverEnvironment prover, EncodingContext ctx, Program program) throws SolverException {
        if (!ctx.getTask().getProperty().contains(CAT_SPEC)) {
            return;
        }
        final Model model = prover.getModel();
        final SyntacticContextAnalysis synContext = newInstance(program);
        for(Axiom ax : wmm.getAxioms()) {
            if(ax.isFlagged() && FALSE.equals(model.evaluate(CAT_SPEC.getSMTVariable(ax, ctx)))) {
                StringBuilder violatingPairs = new StringBuilder("Flag " + Optional.ofNullable(ax.getName()).orElse(ax.getRelation().getNameOrTerm())).append("\n");
                encoder.getEventGraph(ax.getRelation(), model).apply((e1, e2) -> {
                    final String callSeparator = " -> ";
                    final String callStackFirst = makeContextString(
                            synContext.getContextInfo(e1).getContextOfType(CallContext.class),
                            callSeparator);
                    final String callStackSecond = makeContextString(
                            synContext.getContextInfo(e2).getContextOfType(CallContext.class),
                            callSeparator);

                    violatingPairs
                            .append("\tE").append(e1.getGlobalId())
                            .append(" / E").append(e2.getGlobalId())
                            .append("\t").append(callStackFirst).append(callStackFirst.isEmpty() ? "" : callSeparator)
                            .append(getSourceLocationString(e1))
                            .append(" / ").append(callStackSecond).append(callStackSecond.isEmpty() ? "" : callSeparator)
                            .append(getSourceLocationString(e2))
                            .append("\n");
                });
                flaggedPairsOutput += violatingPairs.toString();
            }
        }
    }

}<|MERGE_RESOLUTION|>--- conflicted
+++ resolved
@@ -9,7 +9,6 @@
 import com.dat3m.dartagnan.program.analysis.*;
 import com.dat3m.dartagnan.program.analysis.alias.AliasAnalysis;
 import com.dat3m.dartagnan.program.event.Event;
-import com.dat3m.dartagnan.program.event.Tag;
 import com.dat3m.dartagnan.program.event.core.Assert;
 import com.dat3m.dartagnan.program.processing.ProcessingManager;
 import com.dat3m.dartagnan.program.specification.AbstractAssert;
@@ -19,19 +18,11 @@
 import com.dat3m.dartagnan.utils.Result;
 import com.dat3m.dartagnan.verification.Context;
 import com.dat3m.dartagnan.verification.VerificationTask;
-import com.dat3m.dartagnan.wmm.Relation;
-import com.dat3m.dartagnan.wmm.RelationNameRepository;
 import com.dat3m.dartagnan.wmm.Wmm;
 import com.dat3m.dartagnan.wmm.analysis.RelationAnalysis;
 import com.dat3m.dartagnan.wmm.analysis.WmmAnalysis;
 import com.dat3m.dartagnan.wmm.axiom.Axiom;
-<<<<<<< HEAD
-import com.dat3m.dartagnan.wmm.axiom.Emptiness;
-import com.dat3m.dartagnan.wmm.definition.Composition;
-import com.dat3m.dartagnan.wmm.definition.SetIdentity;
-=======
 import com.dat3m.dartagnan.wmm.processing.WmmProcessingManager;
->>>>>>> e3248f74
 import org.sosy_lab.common.configuration.Configuration;
 import org.sosy_lab.common.configuration.InvalidConfigurationException;
 import org.sosy_lab.java_smt.api.Model;
@@ -85,24 +76,9 @@
             computeSpecificationFromProgramAssertions(program);
         }
     }
-<<<<<<< HEAD
-
-    public static void preprocessMemoryModel(VerificationTask task) {
-        task.getMemoryModel().simplify();
-
-        // --- Add empty(UR;loc;[IW]) to enforce that initial writes are read if available.
-        final Wmm mm = task.getMemoryModel();
-        final Relation ur = mm.getOrCreatePredefinedRelation(RelationNameRepository.UR);
-        final Relation loc = mm.getOrCreatePredefinedRelation(RelationNameRepository.LOC);
-        final Relation iw = mm.addDefinition(new SetIdentity(mm.newRelation(), mm.getFilter(Tag.INIT)));
-        final Relation lociw = mm.addDefinition(new Composition(mm.newRelation(), loc, iw));
-        final Relation urlociw = mm.addDefinition(new Composition(mm.newRelation(), ur, lociw));
-        mm.addConstraint(new Emptiness(urlociw));
-=======
     public static void preprocessMemoryModel(VerificationTask task, Configuration config) throws InvalidConfigurationException{
         final Wmm memoryModel = task.getMemoryModel();
         WmmProcessingManager.fromConfig(config).run(memoryModel);
->>>>>>> e3248f74
     }
 
     /**
