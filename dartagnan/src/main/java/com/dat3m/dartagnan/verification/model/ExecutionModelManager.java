package com.dat3m.dartagnan.verification.model;

import com.dat3m.dartagnan.encoding.EncodingContext;
import com.dat3m.dartagnan.encoding.IREvaluator;
import com.dat3m.dartagnan.program.Register;
import com.dat3m.dartagnan.program.Thread;
import com.dat3m.dartagnan.program.event.Event;
import com.dat3m.dartagnan.program.event.MemoryEvent;
import com.dat3m.dartagnan.program.event.core.*;
import com.dat3m.dartagnan.program.event.core.InstructionBoundary;
import com.dat3m.dartagnan.program.memory.MemoryObject;
import com.dat3m.dartagnan.smt.ModelExt;
import com.dat3m.dartagnan.solver.caat.predicates.CAATPredicate;
import com.dat3m.dartagnan.solver.caat.predicates.PredicateHierarchy;
import com.dat3m.dartagnan.solver.caat.predicates.relationGraphs.Edge;
import com.dat3m.dartagnan.solver.caat.predicates.relationGraphs.RelationGraph;
import com.dat3m.dartagnan.solver.caat.predicates.relationGraphs.base.SimpleGraph;
import com.dat3m.dartagnan.solver.caat.predicates.relationGraphs.derived.*;
import com.dat3m.dartagnan.solver.caat4wmm.EventDomainNext;
import com.dat3m.dartagnan.utils.dependable.DependencyGraph;
import com.dat3m.dartagnan.verification.model.RelationModel.EdgeModel;
import com.dat3m.dartagnan.verification.model.event.*;
import com.dat3m.dartagnan.wmm.Constraint.Visitor;
import com.dat3m.dartagnan.wmm.Relation;
import com.dat3m.dartagnan.wmm.Wmm;
import com.dat3m.dartagnan.wmm.analysis.RelationAnalysis;
import com.dat3m.dartagnan.wmm.definition.*;
import com.google.common.collect.BiMap;
import com.google.common.collect.HashBiMap;

import java.math.BigInteger;
import java.util.*;


public class ExecutionModelManager {
    private final RelationGraphBuilder graphBuilder;
    private final RelationGraphPopulator graphPopulator;

    private final Map<Relation, RelationModel> relModelCache;
    private final BiMap<Relation, RelationGraph> relGraphCache;
    private final Map<Edge, EdgeModel> edgeModelCache;

    private ExecutionModelNext executionModel;
    private EncodingContext context;
    private IREvaluator model;
    private Wmm wmm;
    private EventDomainNext domain;

    public ExecutionModelManager(){
        graphBuilder = new RelationGraphBuilder();
        graphPopulator = new RelationGraphPopulator();
        relModelCache = new HashMap<>();
        relGraphCache = HashBiMap.create();
        edgeModelCache = new HashMap<>();
    }

    public ExecutionModelNext buildExecutionModel(EncodingContext context, ModelExt model) {
        executionModel = new ExecutionModelNext();

        this.context = context;
        this.model = new IREvaluator(context, model);
        this.wmm = context.getTask().getMemoryModel();
        this.domain = new EventDomainNext(executionModel);

        extractEvents();
        extractMemoryLayout();

        relModelCache.clear();
        relGraphCache.clear();
        edgeModelCache.clear();
        extractRelations();

        this.context = null;
        this.model = null;
        this.wmm = null;
        this.domain = null;

        return executionModel;
    }

    private void extractEvents() {
        int id = 0;
        List<Thread> threadList = new ArrayList<>(context.getTask().getProgram().getThreads());

        for (Thread t : threadList) {
            ThreadModel tm = new ThreadModel(t);
            int eventNum = 0;
            Event e = t.getEntry();

            do {
                if (!model.isExecuted(e)) {
                    e = e.getSuccessor();
                    continue;
                }

                if (toExtract(e)) {
                    extractEvent(e, tm, id++);
                    eventNum++;
                }

                if (e instanceof CondJump jump && model.jumpTaken(jump)) {
                    e = jump.getLabel();
                } else {
                    e = e.getSuccessor();
                }

            } while (e != null);

            if (eventNum > 0) { executionModel.addThread(tm); }
        }
    }

    private void extractEvent(Event e, ThreadModel tm, int id) {
        EventModel em;
        if (e instanceof MemoryCoreEvent memEvent) {
            ValueModel address = new ValueModel(model.address(memEvent).value());
            ValueModel value = new ValueModel(model.value(memEvent).value());

            if (memEvent instanceof Load load) {
                em = new LoadModel(load, tm, id, address, value);
                executionModel.addAddressRead(address, (LoadModel) em);
            } else if (memEvent instanceof Store store) {
                em = new StoreModel(store, tm, id, address, value);
                executionModel.addAddressWrite(address, (StoreModel) em);
            } else {
                // Should never happen.
                throw new IllegalArgumentException(String.format(
                    "Event %s is memory event but neither read nor write", memEvent
                ));
            }

        } else if (e instanceof GenericVisibleEvent visible) {
            em = new GenericVisibleEventModel(visible, tm, id);
        } else if (e instanceof Assert assrt) {
            em = new AssertModel(assrt, tm, id, !model.assertionViolated(assrt));
        } else if (e instanceof Local local) {
            ValueModel value = new ValueModel(model.result(local).value());
            em = new LocalModel(local, tm, id, value);
        } else if (e instanceof CondJump cj) {
            em = new CondJumpModel(cj, tm, id);
        } else {
            // Should never happen.
            throw new IllegalArgumentException(String.format("Event %s should not be extracted", e));
        }

        executionModel.addEvent(e, em);
    }

    private boolean toExtract(Event e) {
        // We extract visible events, Locals and Asserts to show them in the witness,
        // and extract also CondJumps for tracking internal dependencies.
        return e instanceof MemoryEvent
               || e instanceof GenericVisibleEvent
               || e instanceof Local
               || e instanceof Assert
               || e instanceof CondJump;
    }

    private void extractMemoryLayout() {
        for (MemoryObject obj : context.getTask().getProgram().getMemory().getObjects()) {
            boolean isAllocated = model.isAllocated(obj);
            if (isAllocated) {
                // Currently, addresses of memory objects are guaranteed to be integer and assigned.
                ValueModel address = new ValueModel(model.address(obj).value());
                BigInteger size = model.size(obj).value();
                executionModel.addMemoryObject(obj, new MemoryObjectModel(obj, address, size));
            }
        }
    }

    private void extractRelations() {
        Set<Relation> relsToExtract = new HashSet<>(wmm.getRelations());
        for (Relation r : relsToExtract) { createModel(r); }

        Set<RelationGraph> relGraphs = new HashSet<>();
        DependencyGraph<Relation> dependencyGraph = DependencyGraph.from(relsToExtract);

        for (Set<DependencyGraph<Relation>.Node> component : dependencyGraph.getSCCs()) {
            for (DependencyGraph<Relation>.Node node : component) {
                Relation r = node.getContent();
                if (r.isRecursive()) {
                    RecursiveGraph recGraph = new RecursiveGraph();
                    recGraph.setName(r.getNameOrTerm() + "_rec");
                    relGraphs.add(recGraph);
                    relGraphCache.put(r, recGraph);
                }
            }
            for (DependencyGraph<Relation>.Node node : component) {
                Relation r = node.getContent();
                RelationGraph rg = createGraph(r);
                if (r.isRecursive()) {
                    RecursiveGraph recGraph = (RecursiveGraph) relGraphCache.get(r);
                    recGraph.setConcreteGraph(rg);
                } else {
                    relGraphs.add(rg);
                }
            }
        }

        Set<CAATPredicate> predicates = new HashSet<>(relGraphs);
        PredicateHierarchy hierarchy = new PredicateHierarchy(predicates);
        hierarchy.initializeToDomain(domain);

        // Populate graphs of base relations.
        for (CAATPredicate basePred : hierarchy.getBasePredicates()) {
            Relation r = relGraphCache.inverse().get((RelationGraph) basePred);
            try {
                r.getDefinition().accept(graphPopulator);
            } catch (UnsupportedOperationException e) {
                // Populate graph of relations unsupported by the visitor using default relation analysis.
                graphPopulator.populateDynamicDefaultGraph(r);
            }
        }

        // Do the computation.
        hierarchy.populate();

        for (CAATPredicate pred : hierarchy.getPredicateList()) {
            Relation r = relGraphCache.inverse().get((RelationGraph) pred);
            if (relModelCache.containsKey(r)) {
                RelationModel rm = relModelCache.get(r);
                ((RelationGraph) pred).edgeStream()
                                      .forEach(e -> rm.addEdgeModel(getOrCreateEdgeModel(e)));
           }
        }

        for (Relation r : relsToExtract) {
            executionModel.addRelation(r, relModelCache.get(r));
        }
    }

    private void createModel(Relation r) {
        if (relModelCache.containsKey(r)) { return; }
        relModelCache.put(r, new RelationModel(r));
    }

    private RelationGraph createGraph(Relation r) {
        RelationGraph rg = r.getDependencies().isEmpty() ? new SimpleGraph() : r.getDefinition().accept(graphBuilder);
        rg.setName(r.getNameOrTerm());
        if (!r.isRecursive()) {
            relGraphCache.put(r, rg);
        }
        return rg;
    }

    private RelationGraph getOrCreateGraph(Relation r) {
        if (relGraphCache.containsKey(r)) {
            return relGraphCache.get(r);
        }
        return createGraph(r);
    }

    private EdgeModel getOrCreateEdgeModel(Edge e) {
        if (edgeModelCache.containsKey(e)) {
            return edgeModelCache.get(e);
        }
        EdgeModel em = new EdgeModel(executionModel.getEventModelById(e.getFirst()),
                                     executionModel.getEventModelById(e.getSecond()));
        edgeModelCache.put(e, em);
        return em;
    }

    // Usage: Populate graph of the base relations with instances of the Edge class
    // based on the information from ExecutionModelNext.
    private final class RelationGraphPopulator implements Visitor<Void> {

        @Override
        public Void visitProgramOrder(ProgramOrder po) {
            SimpleGraph rg = (SimpleGraph) relGraphCache.get(po.getDefinedRelation());
            for (ThreadModel tm : executionModel.getThreadModels()) {
                List<EventModel> eventList = tm.getVisibleEventModels();
                if (eventList.size() <= 1) {
                    continue;
                }

                for (int i = 0; i < eventList.size(); i++) {
                    EventModel e1 = eventList.get(i);
                    for (int j = i + 1; j < eventList.size(); j++) {
                        EventModel e2 = eventList.get(j);
                        rg.add(new Edge(e1.getId(), e2.getId()));
                    }
                }
            }
            return null;
        }

        @Override
        public Void visitSameInstruction(SameInstruction si) {
            final SimpleGraph rg = (SimpleGraph) relGraphCache.get(si.getDefinedRelation());
            final Map<Event, List<Event>> instructionMap = new HashMap<>();
            for (InstructionBoundary end : context.getTask().getProgram().getThreadEvents(InstructionBoundary.class)) {
                //NOTE begin markers return empty transaction event lists
                final List<Event> events = end.getInstructionEvents();
                for (Event event : events) {
                    instructionMap.put(event, events);
                }
            }
            for (EventModel e1 : executionModel.getEventModels()) {
                for (Event e2 : instructionMap.getOrDefault(e1.getEvent(), List.of(e1.getEvent()))) {
                    final EventModel e3 = executionModel.getEventModelByEvent(e2);
                    if (e3 != null) {
                        rg.add(new Edge(e1.getId(), e3.getId()));
                    }
                }
            }
            return null;
        }

        @Override
        public Void visitReadFrom(ReadFrom readFrom) {
            Relation relation = readFrom.getDefinedRelation();
            SimpleGraph rg = (SimpleGraph) relGraphCache.get(relation);
            EncodingContext.EdgeEncoder rf = context.edge(relation);

            for (Map.Entry<ValueModel, Set<LoadModel>> reads : executionModel.getAddressReadsMap().entrySet()) {
                ValueModel address = reads.getKey();
                if (!executionModel.getAddressWritesMap().containsKey(address)) { continue; }
                for (LoadModel read : reads.getValue()) {
                    for (StoreModel write : executionModel.getAddressWritesMap().get(address)) {
                        if (model.hasEdge(rf, write.getEvent(), read.getEvent())) {
                            rg.add(new Edge(write.getId(), read.getId()));
                        }
                    }
                }
            }
            return null;
        }

        @Override
        public Void visitCoherence(Coherence coherence) {
            Relation relation = coherence.getDefinedRelation();
            SimpleGraph rg = (SimpleGraph) relGraphCache.get(relation);
            EncodingContext.EdgeEncoder co = context.edge(relation);

            for (Set<StoreModel> writes : executionModel.getAddressWritesMap().values()) {
                for (StoreModel w1 : writes) {
                    for (StoreModel w2 : writes) {
                        if (model.hasEdge(co, w1.getEvent(), w2.getEvent())) {
                            rg.add(new Edge(w1.getId(), w2.getId()));
                        }
                    }
                }
            }
            return null;
        }

        @Override
        public Void visitAMOPairs(AMOPairs rmw) {
            return visitReadModifyWrites(rmw.getDefinedRelation());
        }

        @Override
        public Void visitLXSXPairs(LXSXPairs lxsx) {
            return visitReadModifyWrites(lxsx.getDefinedRelation());
        }

        private Void visitReadModifyWrites(Relation relation) {
            SimpleGraph rg = (SimpleGraph) relGraphCache.get(relation);
            EncodingContext.EdgeEncoder edge = context.edge(relation);

            for (Map.Entry<ValueModel, Set<LoadModel>> reads : executionModel.getAddressReadsMap().entrySet()) {
                final Set<StoreModel> writes = executionModel.getAddressWritesMap().get(reads.getKey());
                if (writes == null) { continue; }
                for (LoadModel read : reads.getValue()) {
<<<<<<< HEAD
                    for (StoreModel write : writes) {
                        if (isTrue(edge.encode(read.getEvent(), write.getEvent()))) {
=======
                    for (StoreModel write : executionModel.getAddressWritesMap().get(address)) {
                        if (model.hasEdge(edge, read.getEvent(), write.getEvent())) {
>>>>>>> 938d571b
                            rg.add(new Edge(read.getId(), write.getId()));
                        }
                    }
                }
            }
            return null;
        }

        @Override
        public Void visitSameLocation(SameLocation loc) {
            SimpleGraph rg = (SimpleGraph) relGraphCache.get(loc.getDefinedRelation());
            final Map<ValueModel, Set<MemoryEventModel>> addressAccesses = new HashMap<>();

            for (Map.Entry<ValueModel, Set<LoadModel>> reads : executionModel.getAddressReadsMap().entrySet()) {
                ValueModel address = reads.getKey();
                addressAccesses.putIfAbsent(address, new HashSet<>());
                for (LoadModel read : reads.getValue()) {
                    addressAccesses.get(address).add(read);
                }
            }

            for (Map.Entry<ValueModel, Set<StoreModel>> writes : executionModel.getAddressWritesMap().entrySet()) {
                ValueModel address = writes.getKey();
                addressAccesses.putIfAbsent(address, new HashSet<>());
                for (StoreModel write : writes.getValue()) {
                    addressAccesses.get(address).add(write);
                }
            }

            for (Set<MemoryEventModel> sameLocAccesses : addressAccesses.values()) {
                for (MemoryEventModel e1 : sameLocAccesses) {
                    for (MemoryEventModel e2 : sameLocAccesses) {
                        rg.add(new Edge(e1.getId(), e2.getId()));
                    }
                }
            }
            return null;
        }

        @Override
        public Void visitInternal(Internal in) {
            SimpleGraph rg = (SimpleGraph) relGraphCache.get(in.getDefinedRelation());
            for (ThreadModel tm : executionModel.getThreadModels()) {
                List<EventModel> eventList = tm.getVisibleEventModels();
                for (EventModel e1 : eventList) {
                    for (EventModel e2 : eventList) {
                        rg.add(new Edge(e1.getId(), e2.getId()));
                    }
                }
            }
            return null;
        }

        @Override
        public Void visitExternal(External ext) {
            SimpleGraph rg = (SimpleGraph) relGraphCache.get(ext.getDefinedRelation());
            List<ThreadModel> threadList = executionModel.getThreadModels();
            for (int i = 0; i < threadList.size(); i ++) {
                for (int j = i + 1; j < threadList.size(); j ++) {
                    for (EventModel e1 : threadList.get(i).getVisibleEventModels()) {
                        for (EventModel e2 : threadList.get(j).getVisibleEventModels()) {
                            rg.add(new Edge(e1.getId(), e2.getId()));
                            rg.add(new Edge(e2.getId(), e1.getId()));
                        }
                    }
                }
            }
            return null;
        }

        @Override
        public Void visitSetIdentity(SetIdentity si) {
            SimpleGraph rg = (SimpleGraph) relGraphCache.get(si.getDefinedRelation());
            executionModel.getEventModelsByFilter(si.getFilter())
                          .stream().forEach(e -> rg.add(new Edge(e.getId(), e.getId())));
            return null;
        }

        @Override
        public Void visitProduct(CartesianProduct cp) {
            SimpleGraph rg = (SimpleGraph) relGraphCache.get(cp.getDefinedRelation());
            List<EventModel> first = executionModel.getEventModelsByFilter(cp.getFirstFilter());
            List<EventModel> second = executionModel.getEventModelsByFilter(cp.getSecondFilter());
            for (EventModel e1 : first) {
                for (EventModel e2 : second) {
                    rg.add(new Edge(e1.getId(), e2.getId()));
                }
            }
            return null;
        }

        @Override
        public Void visitControlDependency(DirectControlDependency ctrlDirect) {
            SimpleGraph rg = (SimpleGraph) relGraphCache.get(ctrlDirect.getDefinedRelation());
            for (ThreadModel tm : executionModel.getThreadModels()) {
                for (EventModel em : tm.getEventModels()) {
                    if (em instanceof CondJumpModel cjm) {
                        for (EventModel dep : cjm.getDependentEvents(executionModel)) {
                            rg.add(new Edge(cjm.getId(), dep.getId()));
                        }
                    }
                }
            }
            return null;
        }

        @Override
        public Void visitEmpty(Empty empty) {
            return null;
        }

        public void populateDynamicDefaultGraph(Relation r) {
            SimpleGraph rg = (SimpleGraph) relGraphCache.get(r);
            EncodingContext.EdgeEncoder edge = context.edge(r);
            RelationAnalysis.Knowledge k = context.getAnalysisContext()
                                                  .get(RelationAnalysis.class)
                                                  .getKnowledge(r);

            if (k.getMaySet().size() < domain.size() * domain.size()) {
                k.getMaySet().apply((e1, e2) -> {
                    EventModel em1 = executionModel.getEventModelByEvent(e1);
                    EventModel em2 = executionModel.getEventModelByEvent(e2);
                    if (em1 != null && em2 != null) {
                        if (model.hasEdge(edge, e1, e2)) {
                            rg.add(new Edge(em1.getId(), em2.getId()));
                        }
                    }
                });
            } else {
                for (EventModel em1 : executionModel.getEventModels()) {
                    for (EventModel em2 : executionModel.getEventModels()) {
                        if (model.hasEdge(edge, em1.getEvent(), em2.getEvent())) {
                            rg.add(new Edge(em1.getId(), em2.getId()));
                        }
                    }
                }
            }
        }

    }


    // Create a the specific graph for derived relations, so that edges of them
    // can be computed automatically by PredicateHierarchy.
    private final class RelationGraphBuilder implements Visitor<RelationGraph> {

        @Override
        public RelationGraph visitInverse(Inverse inv) {
            return new InverseGraph(getOrCreateGraph(inv.getOperand()));
        }

        @Override
        public RelationGraph visitComposition(Composition comp) {
            return new CompositionGraph(getOrCreateGraph(comp.getLeftOperand()),
                                        getOrCreateGraph(comp.getRightOperand()));
        }

        @Override
        public RelationGraph visitDifference(Difference diff) {
            return new DifferenceGraph(getOrCreateGraph(diff.getMinuend()),
                                       getOrCreateGraph(diff.getSubtrahend()));
        }

        @Override
        public RelationGraph visitUnion(Union un) {
            List<Relation> ops = un.getOperands();
            RelationGraph[] rgs = new RelationGraph[ops.size()];
            for (int i = 0; i < rgs.length; i++) {
                rgs[i] = getOrCreateGraph(ops.get(i));
            }
            return new UnionGraph(rgs);
        }

        @Override
        public RelationGraph visitIntersection(Intersection inter) {
            List<Relation> ops = inter.getOperands();
            RelationGraph[] rgs = new RelationGraph[ops.size()];
            for (int i = 0; i < rgs.length; i++) {
                rgs[i] = getOrCreateGraph(ops.get(i));
            }
            return new IntersectionGraph(rgs);
        }

        @Override
        public RelationGraph visitTransitiveClosure(TransitiveClosure trans) {
            return new TransitiveGraph(getOrCreateGraph(trans.getOperand()));
        }

        @Override
        public RelationGraph visitRangeIdentity(RangeIdentity ri) {
            return new ProjectionIdentityGraph(
                getOrCreateGraph(ri.getOperand()),
                ProjectionIdentityGraph.Dimension.RANGE
            );
        }

        @Override
        public RelationGraph visitDomainIdentity(DomainIdentity di) {
            return new ProjectionIdentityGraph(
                getOrCreateGraph(di.getOperand()),
                ProjectionIdentityGraph.Dimension.DOMAIN
            );
        }

    }
}<|MERGE_RESOLUTION|>--- conflicted
+++ resolved
@@ -362,13 +362,8 @@
                 final Set<StoreModel> writes = executionModel.getAddressWritesMap().get(reads.getKey());
                 if (writes == null) { continue; }
                 for (LoadModel read : reads.getValue()) {
-<<<<<<< HEAD
                     for (StoreModel write : writes) {
                         if (isTrue(edge.encode(read.getEvent(), write.getEvent()))) {
-=======
-                    for (StoreModel write : executionModel.getAddressWritesMap().get(address)) {
-                        if (model.hasEdge(edge, read.getEvent(), write.getEvent())) {
->>>>>>> 938d571b
                             rg.add(new Edge(read.getId(), write.getId()));
                         }
                     }
