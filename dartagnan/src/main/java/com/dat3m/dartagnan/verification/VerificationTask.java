--- conflicted
+++ resolved
@@ -139,17 +139,10 @@
         memoryModel.initialise(this, ctx);
     }
 
-<<<<<<< HEAD
-    public BoolExpr encodeProgram(Context ctx) {
-        BoolExpr cfEncoding = program.encodeCF(ctx);
-        BoolExpr finalRegValueEncoding = program.encodeFinalRegisterValues(ctx); // this is unnecessary for C tests
-        return ctx.mkAnd(cfEncoding, finalRegValueEncoding);
-=======
     public BooleanFormula encodeProgram(SolverContext ctx) {
     	BooleanFormula cfEncoding = program.encodeCF(ctx);
     	BooleanFormula finalRegValueEncoding = program.encodeFinalRegisterValues(ctx);
         return ctx.getFormulaManager().getBooleanFormulaManager().and(cfEncoding, finalRegValueEncoding);
->>>>>>> 27d66849
     }
 
     public BooleanFormula encodeWmmCore(SolverContext ctx) {
@@ -164,19 +157,14 @@
         return memoryModel.consistent(ctx);
     }
 
-<<<<<<< HEAD
-    public BoolExpr encodeSymmetryBreaking(Context ctx) {
+    public BooleanFormula encodeSymmetryBreaking(SolverContext ctx) {
         return new SymmetryBreaking(this).encode(ctx);
     }
 
-    public BoolExpr encodeAssertions(Context ctx) {
-        BoolExpr assertionEncoding = program.getAss().encode(ctx);
-=======
     public BooleanFormula encodeAssertions(SolverContext ctx) {
         BooleanFormulaManager bmgr = ctx.getFormulaManager().getBooleanFormulaManager();
 
         BooleanFormula assertionEncoding = program.getAss().encode(ctx);
->>>>>>> 27d66849
         if (program.getAssFilter() != null) {
 			assertionEncoding = bmgr.and(assertionEncoding, program.getAssFilter().encode(ctx));
         }
