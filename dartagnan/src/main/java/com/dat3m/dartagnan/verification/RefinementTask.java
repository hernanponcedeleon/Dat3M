package com.dat3m.dartagnan.verification;

import com.dat3m.dartagnan.program.Program;
import com.dat3m.dartagnan.utils.BitFlags;
import com.dat3m.dartagnan.utils.Settings;
import com.dat3m.dartagnan.witness.WitnessGraph;
import com.dat3m.dartagnan.wmm.Wmm;
import com.dat3m.dartagnan.wmm.axiom.Acyclic;
import com.dat3m.dartagnan.wmm.axiom.Empty;
import com.dat3m.dartagnan.wmm.relation.Relation;
import com.dat3m.dartagnan.wmm.relation.binary.RelComposition;
import com.dat3m.dartagnan.wmm.relation.binary.RelIntersection;
import com.dat3m.dartagnan.wmm.relation.binary.RelUnion;
import com.dat3m.dartagnan.wmm.utils.Arch;
import com.dat3m.dartagnan.wmm.utils.RelationRepository;
import org.sosy_lab.java_smt.api.BooleanFormula;
import org.sosy_lab.java_smt.api.SolverContext;

import static com.dat3m.dartagnan.GlobalSettings.REFINEMENT_BASELINE_WMM;
import static com.dat3m.dartagnan.verification.RefinementTask.BaselineWMM.*;
import static com.dat3m.dartagnan.wmm.relation.RelationNameRepository.*;

/*
 A RefinementTask is a VerificationTask with an additional baseline memory model.
 The intention is that such a task is solved by any solving strategy that starts from the
 baseline memory model and refines it iteratively towards the target memory model.
 Currently, we only have a Saturation-based solver to solve such tasks but any CEGAR-like approach could be used.
 */
public class RefinementTask extends VerificationTask {

<<<<<<< HEAD
=======
    //TODO: The usage of plain integers is not so nice.
    // Maybe we can use EnumSets or something similar to model this more nicely.
>>>>>>> 898b6607
    public static class BaselineWMM {
        private BaselineWMM() {}

        public static final int EMPTY = 0;
        public static final int ACYCLIC_DEP_RF = 1; // no OOTA
        public static final int ACYCLIC_POLOC_RF = 2;
        public static final int ACYCLIC_POLOC_RF_CO_FR = 6; // SC-per-location
        public static final int ATOMIC_RMW = 8; // empty(RMW & fre;coe)
    }

    private final Wmm baselineModel;

    public RefinementTask(Program program, Wmm targetMemoryModel, Wmm baselineModel, WitnessGraph witness, Arch target,
                          Settings settings) {
        super(program, targetMemoryModel, witness, target, settings);
        this.baselineModel = baselineModel;
    }

    public Wmm getBaselineModel() {
        return baselineModel;
    }

    public BooleanFormula encodeBaselineWmmRelations(SolverContext ctx) {
        return baselineModel.encodeRelations(ctx);
    }

    public BooleanFormula encodeBaselineWmmConsistency(SolverContext ctx) {
        return baselineModel.encodeConsistency(ctx);
    }

    @Override
    public void initialiseEncoding(SolverContext ctx) {
        super.initialiseEncoding(ctx);
        baselineModel.initialise(this, ctx);
    }

    public static RefinementTask fromVerificationTaskWithDefaultBaselineWMM(VerificationTask task) {
        return new RefinementTask(
                task.getProgram(),
                task.getMemoryModel(),
                createDefaultWmm(),
                task.getWitness(),
                task.getTarget(),
                task.getSettings()
        );
    }

    private static Wmm createDefaultWmm() {
        Wmm baseline = new Wmm();

        RelationRepository repo = baseline.getRelationRepository();
        if (BitFlags.isSet(REFINEMENT_BASELINE_WMM, ACYCLIC_POLOC_RF)) {
            // ---- acyclic(po-loc | rf (| co | fr)) ----
            Relation poloc = repo.getRelation(POLOC);
            Relation rf = repo.getRelation(RF);
            Relation porf = new RelUnion(poloc, rf);
            repo.addRelation(porf);
            Relation localConsistency = porf;
            if (BitFlags.isSet(REFINEMENT_BASELINE_WMM, ACYCLIC_POLOC_RF_CO_FR)) {
                Relation co = repo.getRelation(CO);
                Relation fr = repo.getRelation(FR);
                Relation porfco = new RelUnion(porf, co);
                repo.addRelation(porfco);
                Relation porfcofr = new RelUnion(porfco, fr);
                repo.addRelation(porfcofr);
                localConsistency = porfcofr;
            }
            baseline.addAxiom(new Acyclic(localConsistency));
        }

        if (BitFlags.isSet(REFINEMENT_BASELINE_WMM, ACYCLIC_DEP_RF)) {
            // ---- acyclic (dep | rf) ----
            Relation rf = repo.getRelation(RF);
            Relation data = repo.getRelation(DATA);
            Relation ctrl = repo.getRelation(CTRL);
            Relation addr = repo.getRelation(ADDR);
            Relation dep = new RelUnion(data, addr);
            repo.addRelation(dep);
            dep = new RelUnion(ctrl, dep);
            repo.addRelation(dep);
            Relation hb = new RelUnion(dep, rf);
            repo.addRelation(hb);
            baseline.addAxiom(new Acyclic(hb));
        }

        if (BitFlags.isSet(REFINEMENT_BASELINE_WMM, ATOMIC_RMW)) {
            // ---- empty (rmw & fre;coe) ----
            Relation rmw = repo.getRelation(RMW);
            Relation coe = repo.getRelation(COE);
            Relation fre = repo.getRelation(FRE);

            Relation frecoe = new RelComposition(fre, coe);
            repo.addRelation(frecoe);
            Relation rmwANDfrecoe = new RelIntersection(rmw, frecoe);
            repo.addRelation(rmwANDfrecoe);

            baseline.addAxiom(new Empty(rmwANDfrecoe));
        }

        return baseline;
    }
}<|MERGE_RESOLUTION|>--- conflicted
+++ resolved
@@ -28,11 +28,8 @@
  */
 public class RefinementTask extends VerificationTask {
 
-<<<<<<< HEAD
-=======
     //TODO: The usage of plain integers is not so nice.
     // Maybe we can use EnumSets or something similar to model this more nicely.
->>>>>>> 898b6607
     public static class BaselineWMM {
         private BaselineWMM() {}
 
