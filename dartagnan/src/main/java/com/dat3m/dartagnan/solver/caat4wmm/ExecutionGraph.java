package com.dat3m.dartagnan.solver.caat4wmm;

import com.dat3m.dartagnan.program.filter.Filter;
import com.dat3m.dartagnan.solver.caat.CAATModel;
import com.dat3m.dartagnan.solver.caat.constraints.AcyclicityConstraint;
import com.dat3m.dartagnan.solver.caat.constraints.Constraint;
import com.dat3m.dartagnan.solver.caat.constraints.EmptinessConstraint;
import com.dat3m.dartagnan.solver.caat.constraints.IrreflexivityConstraint;
import com.dat3m.dartagnan.solver.caat.predicates.relationGraphs.RelationGraph;
import com.dat3m.dartagnan.solver.caat.predicates.relationGraphs.base.EmptyGraph;
import com.dat3m.dartagnan.solver.caat.predicates.relationGraphs.derived.*;
import com.dat3m.dartagnan.solver.caat.predicates.sets.SetPredicate;
import com.dat3m.dartagnan.solver.caat4wmm.basePredicates.*;
import com.dat3m.dartagnan.utils.dependable.DependencyGraph;
import com.dat3m.dartagnan.verification.model.ExecutionModel;
import com.dat3m.dartagnan.wmm.Relation;
import com.dat3m.dartagnan.wmm.Wmm;
import com.dat3m.dartagnan.wmm.analysis.RelationAnalysis;
import com.dat3m.dartagnan.wmm.axiom.Axiom;
import com.dat3m.dartagnan.wmm.axiom.ForceEncodeAxiom;
import com.dat3m.dartagnan.wmm.definition.*;
import com.google.common.base.Preconditions;
import com.google.common.collect.BiMap;
import com.google.common.collect.HashBiMap;
import com.google.common.collect.Maps;

import java.util.Collection;
import java.util.HashSet;
import java.util.List;
import java.util.Set;
import java.util.stream.Collectors;
<<<<<<< HEAD

import static com.dat3m.dartagnan.wmm.RelationNameRepository.*;
=======
>>>>>>> c5b4d91d

public class ExecutionGraph {

    // ================== Fields =====================

    // All following variables can be considered "final".
    // Some are not declared final for purely technical reasons but all of them get
    // assigned during construction.

    private final RefinementModel refinementModel;
    private final RelationAnalysis ra;
    private final BiMap<Relation, RelationGraph> relationGraphMap;
    private final BiMap<Filter, SetPredicate> filterSetMap;
    private final BiMap<Axiom, Constraint> constraintMap;
    private final Set<Relation> cutRelations;

    private CAATModel caatModel;
    private EventDomain domain;

    // =================================================

    // ============= Construction & Init ===============

<<<<<<< HEAD
    public ExecutionGraph(RefinementModel refinementModel, RelationAnalysis ra, boolean createOnlyAxiomRelevantGraphs) {
=======
    public ExecutionGraph(RefinementModel refinementModel, RelationAnalysis ra) {
>>>>>>> c5b4d91d
        this.refinementModel = refinementModel;
        this.ra = ra;
        relationGraphMap = HashBiMap.create();
        filterSetMap = HashBiMap.create();
        constraintMap = HashBiMap.create();
        cutRelations = refinementModel.computeBoundaryRelations().stream()
                .filter(r -> r.getName().map(n -> !Wmm.ANARCHIC_CORE_RELATIONS.contains(n)).orElse(true))
                .map(refinementModel::translateToOriginal)
                .collect(Collectors.toSet());
<<<<<<< HEAD
        constructMappings(createOnlyAxiomRelevantGraphs);
=======

        checkNoUnsupportedRelations(refinementModel);
        constructMappings();
>>>>>>> c5b4d91d
    }

    public void initializeFromModel(ExecutionModel executionModel) {
        domain = new EventDomain(executionModel);
        caatModel.initializeToDomain(domain);
    }

    // --------------------------------------------------

<<<<<<< HEAD
    private void constructMappings(boolean createOnlyAxiomRelevantGraphs) {
=======
    private void constructMappings() {
>>>>>>> c5b4d91d
        final Wmm memoryModel = refinementModel.getOriginalModel();

        Set<RelationGraph> graphs = new HashSet<>();
        Set<Constraint> constraints = new HashSet<>();
        DependencyGraph<Relation> dependencyGraph = DependencyGraph.from(memoryModel.getRelations());
        Set<Relation> upperRelations = refinementModel.getUpperRelations();

        // Special treatment for recursive relations.
        for (Set<DependencyGraph<Relation>.Node> component : dependencyGraph.getSCCs()) {
            if (!upperRelations.contains(component.stream().findAny().get().getContent())) {
                // We skip all relations that are below or on the cut, because we do not handle recursion on those
                continue;
            }

            if (component.size() > 1) {
                for (DependencyGraph<Relation>.Node node : component) {
                    Relation relation = node.getContent();
                    if (relation.isRecursive()) {
                        RecursiveGraph graph = new RecursiveGraph();
                        graph.setName(relation.getNameOrTerm() + "_rec");
                        graphs.add(graph);
                        relationGraphMap.put(relation, graph);
                    }
                }
                for (DependencyGraph<Relation>.Node node : component) {
                    Relation relation = node.getContent();
                    if (relation.isRecursive()) {
                        // side effect leads to calculation of children
                        RecursiveGraph graph = (RecursiveGraph) relationGraphMap.get(relation);
                        graph.setConcreteGraph(createGraphFromRelation(relation));
                    }
                }
            }
        }

        for (Axiom axiom : memoryModel.getAxioms()) {
            if (axiom instanceof ForceEncodeAxiom || axiom.isFlagged()) {
                continue;
            }
            Constraint constraint = getOrCreateConstraintFromAxiom(axiom);
            constraints.add(constraint);
        }

        caatModel = CAATModel.from(graphs, constraints);
    }

    // =================================================

    // ================ Accessors =======================

    public CAATModel getCAATModel() { return caatModel; }

    public EventDomain getDomain() { return domain; }

    public BiMap<Relation, RelationGraph> getRelationGraphMap() {
        return Maps.unmodifiableBiMap(relationGraphMap);
    }

    public BiMap<Axiom, Constraint> getAxiomConstraintMap() {
        return Maps.unmodifiableBiMap(constraintMap);
    }

    public Set<Relation> getCutRelations() { return cutRelations; }

    public RelationGraph getRelationGraph(Relation rel) {
        return relationGraphMap.get(rel);
    }

    public RelationGraph getRelationGraphByName(String name) {
        return getRelationGraph(refinementModel.getOriginalModel().getRelation(name));
    }

    public Constraint getConstraint(Axiom axiom) {
        return constraintMap.get(axiom);
    }

    public Collection<Constraint> getConstraints() {
        return constraintMap.values();
    }

    // ====================================================

    // ==================== Mutation ======================

    public void backtrackTo(int time) {
        caatModel.getHierarchy().backtrackTo(time);
    }

    // =======================================================

    // ==================== Analysis ======================

    public boolean checkInconsistency() {
        return caatModel.checkInconsistency();
    }

    // =======================================================

    //=================== Reading the WMM ====================

    private void checkNoUnsupportedRelations(RefinementModel refinementModel) {
        // Check that unsupported relations are all below the cut.
        for (Relation rel : refinementModel.getOriginalModel().getRelations()) {
            if (rel.isInternal() || rel.getDefinition() instanceof LinuxCriticalSections) {
                Preconditions.checkArgument(refinementModel.translateToBase(rel) != null,
                        "Relation '%s' is not supported. Missing cut?", rel.getNameOrTerm());
            }
        }
    }

    private Constraint getOrCreateConstraintFromAxiom(Axiom axiom) {
        if (constraintMap.containsKey(axiom)) {
            return constraintMap.get(axiom);
        }

        Constraint constraint;
        RelationGraph innerGraph = getOrCreateGraphFromRelation(axiom.getRelation());
        if (axiom.isAcyclicity()) {
            constraint = new AcyclicityConstraint(innerGraph);
        } else if (axiom.isEmptiness()) {
            constraint = new EmptinessConstraint(innerGraph);
        } else if (axiom.isIrreflexivity()) {
            constraint = new IrreflexivityConstraint(innerGraph);
        } else {
            throw new UnsupportedOperationException("The axiom " + axiom + " is not recognized.");
        }

        constraintMap.put(axiom, constraint);
        return constraint;
    }

    private RelationGraph getOrCreateGraphFromRelation(Relation rel) {
        if (relationGraphMap.containsKey(rel)) {
            return relationGraphMap.get(rel);
        }
        RelationGraph graph = createGraphFromRelation(rel);
        relationGraphMap.put(rel, graph);
        return graph;
    }

    private RelationGraph createGraphFromRelation(Relation rel) {
<<<<<<< HEAD
        RelationGraph graph;
        Class<?> relClass = rel.getDefinition().getClass();
        List<Relation> dependencies = rel.getDependencies();

        // ===== Filter special relations ======
        String name = rel.getNameOrTerm();
        if (cutRelations.contains(rel)) {
            graph = new DynamicDefaultWMMGraph(name);
        } else if (SPECIAL_RELS.contains(name)) {
            // TODO: This case is unnecessary if we decide to cut the special relations upfront
            graph = switch (name) {
                case CTRL -> new CtrlDepGraph();
                case DATA -> new DataDepGraph();
                case ADDR -> new AddrDepGraph();
                case CRIT -> new RcuGraph();
                default ->
                        throw new UnsupportedOperationException(name + " is marked as special relation but has associated graph.");
            };
=======
        final RelationGraph graph;
        final Class<?> relClass = rel.getDefinition().getClass();
        final List<Relation> dependencies = rel.getDependencies();

        if (cutRelations.contains(rel)) {
            graph = new DynamicDefaultWMMGraph(refinementModel.translateToBase(rel));
>>>>>>> c5b4d91d
        } else if (relClass == ReadFrom.class) {
            graph = new ReadFromGraph();
        } else if (relClass == SameLocation.class) {
            graph = new LocationGraph();
        } else if (relClass == ProgramOrder.class) {
            graph = new ProgramOrderGraph();
        } else if (relClass == Coherence.class) {
            graph = new CoherenceGraph();
        } else if (relClass == Inverse.class || relClass == TransitiveClosure.class || relClass == RangeIdentity.class) {
            RelationGraph g = getOrCreateGraphFromRelation(dependencies.get(0));
            graph = relClass == Inverse.class ? new InverseGraph(g) :
                    relClass == TransitiveClosure.class ? new TransitiveGraph(g) :
                            new RangeIdentityGraph(g);
        } else if (relClass == Union.class || relClass == Intersection.class) {
            RelationGraph[] graphs = new RelationGraph[dependencies.size()];
            for (int i = 0; i < graphs.length; i++) {
                graphs[i] = getOrCreateGraphFromRelation(dependencies.get(i));
            }
            graph = relClass == Union.class ? new UnionGraph(graphs) :
                    new IntersectionGraph(graphs);
        } else if (relClass == Composition.class || relClass == Difference.class) {
            RelationGraph g1 = getOrCreateGraphFromRelation(dependencies.get(0));
            RelationGraph g2 = getOrCreateGraphFromRelation(dependencies.get(1));
            graph = relClass == Composition.class ? new CompositionGraph(g1, g2) :
                    new DifferenceGraph(g1, g2);
        } else if (relClass == CartesianProduct.class) {
            CartesianProduct cartRel = (CartesianProduct)rel.getDefinition();
            SetPredicate lhs = getOrCreateSetFromFilter(cartRel.getFirstFilter());
            SetPredicate rhs = getOrCreateSetFromFilter(cartRel.getSecondFilter());
            graph = new CartesianGraph(lhs, rhs);
        } else if (relClass == ReadModifyWrites.class) {
            graph = new RMWGraph();
        } else if (relClass == External.class) {
            graph = new ExternalGraph();
        } else if (relClass == Internal.class) {
            graph = new InternalGraph();
        } else if (relClass == Fences.class) {
            graph = new FenceGraph(((Fences) rel.getDefinition()).getFilter());
        } else if (relClass == SetIdentity.class) {
            SetPredicate set = getOrCreateSetFromFilter(((SetIdentity) rel.getDefinition()).getFilter());
            graph = new SetIdentityGraph(set);
        } else if (relClass == Empty.class) {
            graph = new EmptyGraph();
        } else {
            // This is a fallback for all unimplemented static graphs
            graph = new StaticDefaultWMMGraph(rel, ra);
        }

        graph.setName(rel.getNameOrTerm());
        return graph;
    }

    private SetPredicate getOrCreateSetFromFilter(Filter filter) {
        if (filterSetMap.containsKey(filter)) {
            return filterSetMap.get(filter);
        }

        SetPredicate set = new StaticWMMSet(filter);
        set.setName(filter.toString());
        filterSetMap.put(filter, set);
        return set;

    }

    // =======================================================


}<|MERGE_RESOLUTION|>--- conflicted
+++ resolved
@@ -29,11 +29,6 @@
 import java.util.List;
 import java.util.Set;
 import java.util.stream.Collectors;
-<<<<<<< HEAD
-
-import static com.dat3m.dartagnan.wmm.RelationNameRepository.*;
-=======
->>>>>>> c5b4d91d
 
 public class ExecutionGraph {
 
@@ -57,11 +52,7 @@
 
     // ============= Construction & Init ===============
 
-<<<<<<< HEAD
-    public ExecutionGraph(RefinementModel refinementModel, RelationAnalysis ra, boolean createOnlyAxiomRelevantGraphs) {
-=======
     public ExecutionGraph(RefinementModel refinementModel, RelationAnalysis ra) {
->>>>>>> c5b4d91d
         this.refinementModel = refinementModel;
         this.ra = ra;
         relationGraphMap = HashBiMap.create();
@@ -71,13 +62,9 @@
                 .filter(r -> r.getName().map(n -> !Wmm.ANARCHIC_CORE_RELATIONS.contains(n)).orElse(true))
                 .map(refinementModel::translateToOriginal)
                 .collect(Collectors.toSet());
-<<<<<<< HEAD
-        constructMappings(createOnlyAxiomRelevantGraphs);
-=======
 
         checkNoUnsupportedRelations(refinementModel);
         constructMappings();
->>>>>>> c5b4d91d
     }
 
     public void initializeFromModel(ExecutionModel executionModel) {
@@ -87,11 +74,7 @@
 
     // --------------------------------------------------
 
-<<<<<<< HEAD
-    private void constructMappings(boolean createOnlyAxiomRelevantGraphs) {
-=======
     private void constructMappings() {
->>>>>>> c5b4d91d
         final Wmm memoryModel = refinementModel.getOriginalModel();
 
         Set<RelationGraph> graphs = new HashSet<>();
@@ -233,33 +216,12 @@
     }
 
     private RelationGraph createGraphFromRelation(Relation rel) {
-<<<<<<< HEAD
-        RelationGraph graph;
-        Class<?> relClass = rel.getDefinition().getClass();
-        List<Relation> dependencies = rel.getDependencies();
-
-        // ===== Filter special relations ======
-        String name = rel.getNameOrTerm();
-        if (cutRelations.contains(rel)) {
-            graph = new DynamicDefaultWMMGraph(name);
-        } else if (SPECIAL_RELS.contains(name)) {
-            // TODO: This case is unnecessary if we decide to cut the special relations upfront
-            graph = switch (name) {
-                case CTRL -> new CtrlDepGraph();
-                case DATA -> new DataDepGraph();
-                case ADDR -> new AddrDepGraph();
-                case CRIT -> new RcuGraph();
-                default ->
-                        throw new UnsupportedOperationException(name + " is marked as special relation but has associated graph.");
-            };
-=======
         final RelationGraph graph;
         final Class<?> relClass = rel.getDefinition().getClass();
         final List<Relation> dependencies = rel.getDependencies();
 
         if (cutRelations.contains(rel)) {
             graph = new DynamicDefaultWMMGraph(refinementModel.translateToBase(rel));
->>>>>>> c5b4d91d
         } else if (relClass == ReadFrom.class) {
             graph = new ReadFromGraph();
         } else if (relClass == SameLocation.class) {
