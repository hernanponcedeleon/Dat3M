--- conflicted
+++ resolved
@@ -26,21 +26,12 @@
 
         if (k.getMaySet().size() < domain.size() * domain.size()) {
             k.getMaySet().apply((e1, e2) -> {
-<<<<<<< HEAD
-                Optional<EventData> d1 = model.getData(e1);
-                Optional<EventData> d2 = model.getData(e2);
-                if (d1.isPresent() && d2.isPresent()) {
-                    Edge e = getEdgeFromEventData(d1.get(), d2.get(), m, edge);
-                    if (e != null) {
-                        simpleGraph.add(getEdgeFromEventData(d1.get(), d2.get(), m, edge));
-=======
                 final EventData d1 = model.getData(e1).orElse(null);
                 final EventData d2 = model.getData(e2).orElse(null);
                 if (d1 != null && d2 != null) {
                     final Edge e = getEdgeFromEventData(d1, d2, m, edge);
                     if (e != null) {
                         simpleGraph.add(e);
->>>>>>> c5b4d91d
                     }
                 }
             });
