--- conflicted
+++ resolved
@@ -29,11 +29,7 @@
 
     private WMMSolver(RefinementModel refinementModel, Context analysisContext, ExecutionModel m) {
         final RelationAnalysis ra = analysisContext.requires(RelationAnalysis.class);
-<<<<<<< HEAD
-        this.executionGraph = new ExecutionGraph(refinementModel, ra, true);
-=======
         this.executionGraph = new ExecutionGraph(refinementModel, ra);
->>>>>>> c5b4d91d
         this.executionModel = m;
         this.reasoner = new CoreReasoner(analysisContext, executionGraph);
         this.solver = CAATSolver.create();
