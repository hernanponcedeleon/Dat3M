--- conflicted
+++ resolved
@@ -76,10 +76,7 @@
                     } else if (lit.isNegative() && !ra.getKnowledge(rel).getMaySet().contains(e1, e2)) {
                         // Statically absent edges
                     } else {
-<<<<<<< HEAD
-=======
                         // Dynamic edges
->>>>>>> c5b4d91d
                         String name = rel.getName().orElse(null);
                         if (RF.equals(name) || CO.equals(name) || executionGraph.getCutRelations().contains(rel)) {
                             coreReason.add(new RelLiteral(rel, e1, e2, lit.isPositive()));
