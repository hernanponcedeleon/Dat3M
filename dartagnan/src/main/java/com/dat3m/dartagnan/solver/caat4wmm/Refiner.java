--- conflicted
+++ resolved
@@ -20,11 +20,7 @@
  */
 public class Refiner {
 
-<<<<<<< HEAD
-    private RefinementModel refinementModel;
-=======
     private final RefinementModel refinementModel;
->>>>>>> c5b4d91d
     public Refiner(RefinementModel refinementModel) {
         this.refinementModel = refinementModel;
     }
