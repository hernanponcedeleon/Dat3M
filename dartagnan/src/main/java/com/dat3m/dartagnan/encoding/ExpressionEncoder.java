--- conflicted
+++ resolved
@@ -44,16 +44,6 @@
 
     BooleanFormula encodeAsBoolean(Expression expression) {
         Formula formula = expression.visit(this);
-<<<<<<< HEAD
-        if (formula instanceof BooleanFormula f) {
-            return f;
-        }
-        if (formula instanceof BitvectorFormula f) {
-            BitvectorFormulaManager bitvectorFormulaManager = bitvectorFormulaManager();
-            int length = bitvectorFormulaManager.getLength(f);
-            BitvectorFormula zero = bitvectorFormulaManager.makeBitvector(length, 0);
-            return bitvectorFormulaManager.greaterThan(f, zero, false);
-=======
         if (formula instanceof BooleanFormula bForm) {
             return bForm;
         }
@@ -62,7 +52,6 @@
             int length = bitvectorFormulaManager.getLength(bvForm);
             BitvectorFormula zero = bitvectorFormulaManager.makeBitvector(length, 0);
             return bitvectorFormulaManager.greaterThan(bvForm, zero, false);
->>>>>>> ff5221b2
         }
         assert formula instanceof IntegerFormula;
         IntegerFormulaManager integerFormulaManager = integerFormulaManager();
@@ -74,66 +63,6 @@
         return expression.visit(this);
     }
 
-<<<<<<< HEAD
-=======
-    static BooleanFormula encodeComparison(COpBin op, Formula lhs, Formula rhs, FormulaManager fmgr) {
-        BooleanFormulaManager bmgr = fmgr.getBooleanFormulaManager();
-        if (lhs instanceof BooleanFormula b1 && rhs instanceof BooleanFormula b2) {
-            switch (op) {
-                case EQ:
-                    return bmgr.equivalence(b1, b2);
-                case NEQ:
-                    return bmgr.not(bmgr.equivalence(b1, b2));
-                default:
-                    throw new UnsupportedOperationException("Encoding of COpBin operation" + op + " not supported on boolean formulas.");
-            }
-        }
-        if (lhs instanceof IntegerFormula i1 && rhs instanceof IntegerFormula i2) {
-            IntegerFormulaManager imgr = fmgr.getIntegerFormulaManager();
-            switch (op) {
-                case EQ:
-                    return imgr.equal(i1, i2);
-                case NEQ:
-                    return bmgr.not(imgr.equal(i1, i2));
-                case LT:
-                case ULT:
-                    return imgr.lessThan(i1, i2);
-                case LTE:
-                case ULTE:
-                    return imgr.lessOrEquals(i1, i2);
-                case GT:
-                case UGT:
-                    return imgr.greaterThan(i1, i2);
-                case GTE:
-                case UGTE:
-                    return imgr.greaterOrEquals(i1, i2);
-            }
-        }
-        if (lhs instanceof BitvectorFormula bv1 && rhs instanceof BitvectorFormula bv2) {
-            BitvectorFormulaManager bvmgr = fmgr.getBitvectorFormulaManager();
-            switch (op) {
-                case EQ:
-                    return bvmgr.equal(bv1, bv2);
-                case NEQ:
-                    return bmgr.not(bvmgr.equal(bv1, bv2));
-                case LT:
-                case ULT:
-                    return bvmgr.lessThan(bv1, bv2, op.equals(COpBin.LT));
-                case LTE:
-                case ULTE:
-                    return bvmgr.lessOrEquals(bv1, bv2, op.equals(COpBin.LTE));
-                case GT:
-                case UGT:
-                    return bvmgr.greaterThan(bv1, bv2, op.equals(COpBin.GT));
-                case GTE:
-                case UGTE:
-                    return bvmgr.greaterOrEquals(bv1, bv2, op.equals(COpBin.GTE));
-            }
-        }
-        throw new UnsupportedOperationException("Encoding not supported for COpBin: " + lhs + " " + op + " " + rhs);
-    }
-
->>>>>>> ff5221b2
     static Formula getLastMemValueExpr(MemoryObject object, int offset, FormulaManager formulaManager) {
         checkArgument(0 <= offset && offset < object.size(), "array index out of bounds");
         String name = String.format("last_val_at_%s_%d", object, offset);
@@ -189,17 +118,9 @@
 
     @Override
     public Formula visit(IExprBin iBin) {
-<<<<<<< HEAD
         Formula lhs = encode(iBin.getLHS());
         Formula rhs = encode(iBin.getRHS());
-        if (lhs instanceof IntegerFormula && rhs instanceof IntegerFormula) {
-            IntegerFormula i1 = (IntegerFormula) lhs;
-            IntegerFormula i2 = (IntegerFormula) rhs;
-=======
-        Formula lhs = encodeAsInteger(iBin.getLHS());
-        Formula rhs = encodeAsInteger(iBin.getRHS());
         if (lhs instanceof IntegerFormula i1 && rhs instanceof IntegerFormula i2) {
->>>>>>> ff5221b2
             BitvectorFormulaManager bitvectorFormulaManager;
             IntegerFormulaManager integerFormulaManager = integerFormulaManager();
             switch (iBin.getOp()) {
