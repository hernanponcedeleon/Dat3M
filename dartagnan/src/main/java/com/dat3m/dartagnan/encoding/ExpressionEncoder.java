--- conflicted
+++ resolved
@@ -403,7 +403,6 @@
             }
         }
 
-<<<<<<< HEAD
     @Override
     public Formula visitIntConcat(IntConcat expr) {
         final BitvectorFormulaManager bvmgr = bitvectorFormulaManager();
@@ -437,7 +436,6 @@
         Formula fBranch = encode(iteExpr.getFalseCase());
         return booleanFormulaManager.ifThenElse(guard, tBranch, fBranch);
     }
-=======
         @Override
         public TypedFormula<BooleanType, BooleanFormula> visitIntCmpExpression(IntCmpExpr cmp) {
             final TypedFormula<?, ?> lhs = encode(cmp.getLeft());
@@ -494,7 +492,6 @@
         public TypedFormula<BooleanType, BooleanFormula> visitAggregateCmpExpression(AggregateCmpExpr expr) {
             final TypedFormula<?, TupleFormula> left = encodeAggregateExpr(expr.getLeft());
             final TypedFormula<?, TupleFormula> right = encodeAggregateExpr(expr.getRight());
->>>>>>> 938d571b
 
             final BooleanFormula eq = fmgr.equal(left.formula(), right.formula());
             final BooleanFormula result = switch (expr.getKind()) {
