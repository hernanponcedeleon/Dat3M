--- conflicted
+++ resolved
@@ -255,7 +255,6 @@
     }
 
     public BooleanFormula equalZero(Formula formula) {
-<<<<<<< HEAD
         if (formula instanceof BooleanFormula f) {
             return booleanFormulaManager.not(f);
         }
@@ -267,16 +266,6 @@
             BitvectorFormulaManager bitvectorFormulaManager = formulaManager.getBitvectorFormulaManager();
             int length = bitvectorFormulaManager.getLength(f);
             return bitvectorFormulaManager.equal(f, bitvectorFormulaManager.makeBitvector(length, 0));
-=======
-        checkArgument(formula instanceof NumeralFormula.IntegerFormula || formula instanceof BitvectorFormula,
-                "generalEqualZero input must be IntegerFormula or BitvectorFormula");
-        if (formula instanceof NumeralFormula.IntegerFormula iForm) {
-            IntegerFormulaManager imgr = formulaManager.getIntegerFormulaManager();
-            return imgr.equal(iForm, imgr.makeNumber(0));
-        } else {
-            BitvectorFormulaManager bvmgr = formulaManager.getBitvectorFormulaManager();
-            return bvmgr.equal((BitvectorFormula) formula, bvmgr.makeBitvector(bvmgr.getLength((BitvectorFormula) formula), 0));
->>>>>>> ff5221b2
         }
         throw new UnsupportedOperationException(String.format("Unknown type for equalZero(%s).", formula));
     }
