package com.dat3m.dartagnan.encoding;

import com.dat3m.dartagnan.program.Program;
import com.dat3m.dartagnan.program.Register;
import com.dat3m.dartagnan.program.Thread;
import com.dat3m.dartagnan.program.analysis.BranchEquivalence;
import com.dat3m.dartagnan.program.analysis.Dependency;
import com.dat3m.dartagnan.program.analysis.ExecutionAnalysis;
import com.dat3m.dartagnan.program.event.core.CondJump;
import com.dat3m.dartagnan.program.event.core.Event;
import com.dat3m.dartagnan.program.event.core.ExecutionStatus;
import com.dat3m.dartagnan.program.event.core.Label;
import com.dat3m.dartagnan.program.event.core.utils.RegWriter;
import com.dat3m.dartagnan.program.memory.Memory;
import com.dat3m.dartagnan.verification.Context;
import com.google.common.base.Preconditions;
import org.apache.logging.log4j.LogManager;
import org.apache.logging.log4j.Logger;
import org.sosy_lab.common.configuration.Configuration;
import org.sosy_lab.common.configuration.InvalidConfigurationException;
import org.sosy_lab.common.configuration.Option;
import org.sosy_lab.common.configuration.Options;
import org.sosy_lab.java_smt.api.*;
import org.sosy_lab.java_smt.api.NumeralFormula.IntegerFormula;

import java.util.*;
import java.util.function.BiFunction;

import static com.dat3m.dartagnan.GlobalSettings.ARCH_PRECISION;
import static com.dat3m.dartagnan.configuration.OptionNames.*;
import static com.dat3m.dartagnan.expression.utils.Utils.generalEqual;
import static com.dat3m.dartagnan.expression.utils.Utils.generalEqualZero;
import static com.google.common.collect.Lists.reverse;

@Options
public class ProgramEncoder implements Encoder {

    private static final Logger logger = LogManager.getLogger(ProgramEncoder.class);

    // =========================== Configurables ===========================

    @Option(name = ALLOW_PARTIAL_EXECUTIONS,
            description = "Allows to terminate executions on the first found violation. " +
                    "This is not allowed on Litmus tests due to their different assertion condition.",
            secure = true)
    private boolean shouldAllowPartialExecutions = false;

    @Option(name = MERGE_CF_VARS,
            description = "Merges control flow variables of events with identical control-flow behaviour.",
            secure = true)
    private boolean shouldMergeCFVars = true;

    @Option(name = INITIALIZE_REGISTERS,
            description = "Assume thread-local variables start off containing zero.",
            secure = true)
    private boolean initializeRegisters = false;

    // =====================================================================

    private final Program program;
    private final BranchEquivalence eq;
    private final ExecutionAnalysis exec;
    private final Dependency dep;
    private boolean isInitialized = false;

    private ProgramEncoder(Program program, Context context, Configuration config) throws InvalidConfigurationException {
        Preconditions.checkArgument(program.isCompiled(), "The program must be compiled before encoding.");
        this.program = Preconditions.checkNotNull(program);
        this.eq = context.requires(BranchEquivalence.class);
        this.exec = context.requires(ExecutionAnalysis.class);
        this.dep = context.requires(Dependency.class);
        config.inject(this);

        logger.info("{}: {}", ALLOW_PARTIAL_EXECUTIONS, shouldAllowPartialExecutions);
        logger.info("{}: {}", MERGE_CF_VARS, shouldMergeCFVars);
    }

    public static ProgramEncoder fromConfig(Program program, Context context, Configuration config) throws InvalidConfigurationException {
        return new ProgramEncoder(program, context, config);
    }

    // ============================== Initialization ==============================

    public void initializeEncoding(SolverContext ctx) {
        for(Event e : program.getEvents()){
            initEvent(e, ctx);
        }
        isInitialized = true;
    }

    private void initEvent(Event e, SolverContext ctx){
        BooleanFormulaManager bmgr = ctx.getFormulaManager().getBooleanFormulaManager();

        boolean mergeVars = shouldMergeCFVars && !shouldAllowPartialExecutions;
        String repr = mergeVars ? eq.getRepresentative(e).repr() : e.repr();
        e.setCfVar(bmgr.makeVariable("cf(" + repr + ")"));
        e.initializeEncoding(ctx);
    }

    private void checkInitialized() {
        Preconditions.checkState(isInitialized, "initializeEncoding must get called before encoding.");
    }

    // ============================== Encoding ==============================

    public BooleanFormula encodeFullProgram(SolverContext ctx) {
        return ctx.getFormulaManager().getBooleanFormulaManager().and(
                encodeMemory(ctx),
                encodeControlFlow(ctx),
                encodeFinalRegisterValues(ctx),
                encodeFilter(ctx),
                encodeDependencies(ctx));
    }

    public BooleanFormula encodeControlFlow(SolverContext ctx) {
        checkInitialized();
        logger.info("Encoding program control flow");

        BooleanFormulaManager bmgr = ctx.getFormulaManager().getBooleanFormulaManager();
        
        BooleanFormula enc = bmgr.makeTrue();
        for(Thread t : program.getThreads()){
            enc = bmgr.and(enc, encodeThreadCF(t, ctx));
        }
        return enc;
    }

    private BooleanFormula encodeThreadCF(Thread thread, SolverContext ctx){
        checkInitialized();
        BooleanFormulaManager bmgr = ctx.getFormulaManager().getBooleanFormulaManager();
        BooleanFormula enc = bmgr.makeTrue();
        BiFunction<BooleanFormula, BooleanFormula, BooleanFormula> cfEncoder = shouldAllowPartialExecutions ?
                bmgr::implication : bmgr::equivalence;
        Map<Label, Set<Event>> labelJumpMap = new HashMap<>();

        Event pred = null;
        for(Event e : thread.getEntry().getSuccessors()) {

            // Immediate control flow
            BooleanFormula cfCond = pred == null ? bmgr.makeTrue() : pred.cf();
            if (pred instanceof CondJump) {
                CondJump jump = (CondJump) pred;
                cfCond = bmgr.and(cfCond, bmgr.not(jump.getGuard().toBoolFormula(jump, ctx)));
                // NOTE: we need to register the actual jumps here, because the
                // listener sets of labels is too large (it contains old copies)
                labelJumpMap.computeIfAbsent(jump.getLabel(), key -> new HashSet<>()).add(jump);
            }

            // Control flow via jumps
            if (e instanceof Label) {
                for (Event jump : labelJumpMap.getOrDefault(e, Collections.emptySet())) {
                    CondJump j = (CondJump)jump;
                    cfCond = bmgr.or(cfCond, bmgr.and(j.cf(), j.getGuard().toBoolFormula(j, ctx)));
                }
            }

            enc = bmgr.and(enc, cfEncoder.apply(e.cf(), cfCond), e.encodeExec(ctx));
            pred = e;
        }
        return enc;
    }

    // Assigns each Address a fixed memory address.
    public BooleanFormula encodeMemory(SolverContext ctx) {
        checkInitialized();
        logger.info("Encoding fixed memory");

        Memory memory = program.getMemory();
        FormulaManager fmgr = ctx.getFormulaManager();
        
        BooleanFormula[] addrExprs;

        if(ARCH_PRECISION > -1) {
        	BitvectorFormulaManager bvmgr = fmgr.getBitvectorFormulaManager();	
            addrExprs = memory.getObjects().stream()
                    .map(addr -> bvmgr.equal((BitvectorFormula)addr.toIntFormula(ctx), 
                    		bvmgr.makeBitvector(ARCH_PRECISION, addr.getValue().intValue())))
                    .toArray(BooleanFormula[]::new);        	
        } else {
            IntegerFormulaManager imgr = fmgr.getIntegerFormulaManager();
            addrExprs = memory.getObjects().stream()
                    .map(addr -> imgr.equal((IntegerFormula)addr.toIntFormula(ctx),
                    		imgr.makeNumber(addr.getValue().intValue())))
                    .toArray(BooleanFormula[]::new);        	
        }
        return fmgr.getBooleanFormulaManager().and(addrExprs);
    }

    /**
     * Simple formula proposing the execution of two events.
     * Does not test for mutual exclusion.
     * @param first
     * Some event of a program to be encoded.
     * @param second
     * Another event of the same program.
     * @param exec
     * Analysis performed on the associated program.
     * @param ctx
     * Builder of expressions and formulas.
     * @return
     * Proposition that both {@code first} and {@code second} are included in the modelled execution.
     */
    public static BooleanFormula execution(Event first, Event second, ExecutionAnalysis exec, SolverContext ctx) {
        boolean b = first.getCId() < second.getCId();
        Event x = b ? first : second;
        Event y = b ? second : first;
        if(x.exec()==y.exec() || exec.isImplied(x,y)) {
            return x.exec();
        }
        if(exec.isImplied(y,x)) {
            return y.exec();
        }
        return ctx.getFormulaManager().getBooleanFormulaManager().and(x.exec(),y.exec());
    }

    /**
<<<<<<< HEAD
=======
     * @param writer
     * Overwrites some register.
     * @param reader
     * Happens on the same thread as {@code writer} and could use its value,
     * meaning that {@code writer} appears in {@code may(reader,R)} for some register {@code R}.
     * @param ctx
     * Builder of expressions and formulas.
     * @return
     * Proposition that {@code reader} directly uses the value from {@code writer}, if both are executed.
     * Contextualized with the result of {@link #encodeDependencies(SolverContext) encode}.
     */
    public BooleanFormula dependencyEdge(Event writer, Event reader, SolverContext ctx) {
        Preconditions.checkArgument(writer instanceof RegWriter || reader instanceof ExecutionStatus);

        if(reader instanceof ExecutionStatus) {
            // RISCV store conditionals are not instances of RegWriter, but they still propagate dependencies.
            // The propagation with future events follows from the status writing to the register.
            // We achieve this by using an instance of ExecutionStatus that tracks dependencies.
            // BasicRegRelation will add the corresponding pair to the maxTupleSet if dependency is tracked.
            // Thus, the whole dependency depends on the store being executed.
            ExecutionStatus status = (ExecutionStatus)reader;
            Preconditions.checkArgument(status.doesTrackDep(),
                    "ExecutionStatus %s does not track dependencies", status);
            Preconditions.checkArgument(status.getStatusEvent().equals(writer),
                    "ExecutionStatus %s tracks %s, but %s was provided.",
                    status, status.getStatusEvent(), writer);
            return execution(writer, reader, exec, ctx);
        } else {
            Register register = ((RegWriter) writer).getResultRegister();
            Dependency.State r = dep.of(reader, register);
            Preconditions.checkArgument(r.may.contains(writer));
            BooleanFormulaManager bmgr = ctx.getFormulaManager().getBooleanFormulaManager();
            return r.must.contains(writer) ?
                    execution(writer, reader, exec, ctx) :
                    dependencyEdgeVariable(writer, reader, bmgr);
        }
    }

    /**
>>>>>>> b7d8cc9e
     * @param ctx
     * Builder of expressions and formulas.
     * @return
     * Describes that for each pair of events, if the reader uses the result of the writer,
     * then the value the reader gets from the register is exactly the value that the writer computed.
     * Also, the reader may only use the value of the latest writer that is executed.
     * Also, if no fitting writer is executed, the reader uses 0.
     */
    public BooleanFormula encodeDependencies(SolverContext ctx) {
        logger.info("Encoding dependencies");
        BooleanFormulaManager bmgr = ctx.getFormulaManager().getBooleanFormulaManager();
        BooleanFormula enc = bmgr.makeTrue();
        for(Map.Entry<Event,Map<Register,Dependency.State>> e : dep.getAll()) {
            Event reader = e.getKey();
            for(Map.Entry<Register,Dependency.State> r : e.getValue().entrySet()) {
                Formula value = r.getKey().toIntFormula(reader, ctx);
                Dependency.State state = r.getValue();
                BooleanFormula overwrite = bmgr.makeFalse();
                for(Event writer : reverse(state.may)) {
                    assert writer instanceof RegWriter;
                    BooleanFormula edge;
                    if(state.must.contains(writer)) {
                        if (exec.isImplied(reader, writer) && reader.cfImpliesExec()) {
                            // This special case is important. Usually, we encode "dep => regValue = regWriterResult"
                            // By getting rid of the guard "dep" in this special case, we end up with an unconditional
                            // "regValue = regWriterResult", which allows the solver to eliminate one of the variables
                            // in preprocessing.
                            assert state.may.size() == 1;
                            edge = bmgr.makeTrue();
                        } else {
                            edge = bmgr.and(writer.exec(), reader.cf());
                        }
                    } else {
                        edge = dependencyEdgeVariable(writer, reader, bmgr);
                        enc = bmgr.and(enc, bmgr.equivalence(edge, bmgr.and(writer.exec(), reader.cf(), bmgr.not(overwrite))));
                    }
                    enc = bmgr.and(enc, bmgr.implication(edge, generalEqual(value, ((RegWriter) writer).getResultRegisterExpr(), ctx)));
                    overwrite = bmgr.or(overwrite, writer.exec());
                }
                if(initializeRegisters && !state.initialized) {
                    enc = bmgr.and(enc, bmgr.or(overwrite, bmgr.not(reader.cf()), generalEqualZero(value, ctx)));
                }
            }
        }
        return enc;
    }

    public BooleanFormula encodeFilter(SolverContext ctx) {
    	return program.getAssFilter() != null ? 
    			program.getAssFilter().encode(ctx) :
    			ctx.getFormulaManager().getBooleanFormulaManager().makeTrue();
    }
    
    public BooleanFormula encodeFinalRegisterValues(SolverContext ctx) {
        checkInitialized();
        logger.info("Encoding final register values");

        FormulaManager fmgr = ctx.getFormulaManager();
        BooleanFormulaManager bmgr = fmgr.getBooleanFormulaManager();

        if (program.getFormat() == Program.SourceLanguage.BOOGIE) {
            // Boogie does not have assertions over final register values, so we do not need to encode them.
            return bmgr.makeTrue();
        }

        BooleanFormula enc = bmgr.makeTrue();
        for(Map.Entry<Register,Dependency.State> e : dep.finalWriters().entrySet()) {
            Formula value = e.getKey().getLastValueExpr(ctx);
            Dependency.State state = e.getValue();
            List<Event> writers = state.may;
            if(initializeRegisters && !state.initialized) {
                BooleanFormula clause = generalEqualZero(value, ctx);
                for(Event w : writers) {
                    clause = bmgr.or(clause, w.exec());
                }
                enc = bmgr.and(enc, clause);
            }
            for(int i = 0; i < writers.size(); i++) {
                Event writer = writers.get(i);
                BooleanFormula clause = bmgr.or(
                        generalEqual(value, ((RegWriter) writer).getResultRegisterExpr(), ctx),
                        bmgr.not(writer.exec()));
                for(Event w : writers.subList(i + 1, writers.size())) {
                    if(!exec.areMutuallyExclusive(writer, w)) {
                        clause = bmgr.or(clause, w.exec());
                    }
                }
                enc = bmgr.and(enc, clause);
            }
        }
        return enc;
    }

    public static BooleanFormula dependencyEdgeVariable(Event writer, Event reader, BooleanFormulaManager bmgr) {
        return bmgr.makeVariable("idd " + writer.getCId() + " " + reader.getCId());
    }
}<|MERGE_RESOLUTION|>--- conflicted
+++ resolved
@@ -8,7 +8,6 @@
 import com.dat3m.dartagnan.program.analysis.ExecutionAnalysis;
 import com.dat3m.dartagnan.program.event.core.CondJump;
 import com.dat3m.dartagnan.program.event.core.Event;
-import com.dat3m.dartagnan.program.event.core.ExecutionStatus;
 import com.dat3m.dartagnan.program.event.core.Label;
 import com.dat3m.dartagnan.program.event.core.utils.RegWriter;
 import com.dat3m.dartagnan.program.memory.Memory;
@@ -214,48 +213,6 @@
     }
 
     /**
-<<<<<<< HEAD
-=======
-     * @param writer
-     * Overwrites some register.
-     * @param reader
-     * Happens on the same thread as {@code writer} and could use its value,
-     * meaning that {@code writer} appears in {@code may(reader,R)} for some register {@code R}.
-     * @param ctx
-     * Builder of expressions and formulas.
-     * @return
-     * Proposition that {@code reader} directly uses the value from {@code writer}, if both are executed.
-     * Contextualized with the result of {@link #encodeDependencies(SolverContext) encode}.
-     */
-    public BooleanFormula dependencyEdge(Event writer, Event reader, SolverContext ctx) {
-        Preconditions.checkArgument(writer instanceof RegWriter || reader instanceof ExecutionStatus);
-
-        if(reader instanceof ExecutionStatus) {
-            // RISCV store conditionals are not instances of RegWriter, but they still propagate dependencies.
-            // The propagation with future events follows from the status writing to the register.
-            // We achieve this by using an instance of ExecutionStatus that tracks dependencies.
-            // BasicRegRelation will add the corresponding pair to the maxTupleSet if dependency is tracked.
-            // Thus, the whole dependency depends on the store being executed.
-            ExecutionStatus status = (ExecutionStatus)reader;
-            Preconditions.checkArgument(status.doesTrackDep(),
-                    "ExecutionStatus %s does not track dependencies", status);
-            Preconditions.checkArgument(status.getStatusEvent().equals(writer),
-                    "ExecutionStatus %s tracks %s, but %s was provided.",
-                    status, status.getStatusEvent(), writer);
-            return execution(writer, reader, exec, ctx);
-        } else {
-            Register register = ((RegWriter) writer).getResultRegister();
-            Dependency.State r = dep.of(reader, register);
-            Preconditions.checkArgument(r.may.contains(writer));
-            BooleanFormulaManager bmgr = ctx.getFormulaManager().getBooleanFormulaManager();
-            return r.must.contains(writer) ?
-                    execution(writer, reader, exec, ctx) :
-                    dependencyEdgeVariable(writer, reader, bmgr);
-        }
-    }
-
-    /**
->>>>>>> b7d8cc9e
      * @param ctx
      * Builder of expressions and formulas.
      * @return
