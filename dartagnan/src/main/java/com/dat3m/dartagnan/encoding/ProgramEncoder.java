package com.dat3m.dartagnan.encoding;

import com.dat3m.dartagnan.configuration.ProgressModel;
import com.dat3m.dartagnan.expression.Expression;
import com.dat3m.dartagnan.expression.integers.IntCmpOp;
import com.dat3m.dartagnan.expression.integers.IntLiteral;
import com.dat3m.dartagnan.expression.type.IntegerType;
import com.dat3m.dartagnan.program.Thread;
import com.dat3m.dartagnan.program.*;
import com.dat3m.dartagnan.program.analysis.BranchEquivalence;
import com.dat3m.dartagnan.program.analysis.ExecutionAnalysis;
import com.dat3m.dartagnan.program.analysis.InterruptAnalysis;
import com.dat3m.dartagnan.program.analysis.ReachingDefinitionsAnalysis;
import com.dat3m.dartagnan.program.event.*;
<<<<<<< HEAD
import com.dat3m.dartagnan.program.event.core.*;
import com.dat3m.dartagnan.program.event.core.threading.ThreadJoin;
import com.dat3m.dartagnan.program.event.core.threading.ThreadReturn;
=======
import com.dat3m.dartagnan.program.event.core.CondJump;
import com.dat3m.dartagnan.program.event.core.ControlBarrier;
import com.dat3m.dartagnan.program.event.core.Label;
import com.dat3m.dartagnan.program.event.core.NamedBarrier;
>>>>>>> 07227aa2
import com.dat3m.dartagnan.program.event.core.threading.ThreadStart;
import com.dat3m.dartagnan.program.memory.Memory;
import com.dat3m.dartagnan.program.memory.MemoryObject;
import com.dat3m.dartagnan.program.misc.NonDetValue;
import com.google.common.base.Preconditions;
import com.google.common.base.Verify;
import com.google.common.collect.ImmutableList;
import com.google.common.collect.Lists;
import org.apache.logging.log4j.LogManager;
import org.apache.logging.log4j.Logger;
import org.sosy_lab.common.configuration.InvalidConfigurationException;
import org.sosy_lab.common.configuration.Option;
import org.sosy_lab.common.configuration.Options;
import org.sosy_lab.java_smt.api.BooleanFormula;
import org.sosy_lab.java_smt.api.BooleanFormulaManager;
import org.sosy_lab.java_smt.api.Formula;
import org.sosy_lab.java_smt.api.IntegerFormulaManager;
import org.sosy_lab.java_smt.api.NumeralFormula.IntegerFormula;

import java.math.BigInteger;
import java.util.*;

import static com.dat3m.dartagnan.configuration.OptionNames.IGNORE_FILTER_SPECIFICATION;
import static com.dat3m.dartagnan.configuration.OptionNames.INITIALIZE_REGISTERS;
import static com.google.common.collect.Lists.reverse;
import static java.util.stream.Collectors.groupingBy;
import static java.util.stream.Collectors.toMap;

@Options
public class ProgramEncoder implements Encoder {

    private static final Logger logger = LogManager.getLogger(ProgramEncoder.class);

    // =========================== Configurables ===========================

    @Option(name = INITIALIZE_REGISTERS,
            description = "Assume thread-local variables start off containing zero.",
            secure = true)
    private boolean initializeRegisters = false;

    @Option(name = IGNORE_FILTER_SPECIFICATION,
            description = "Ignore final states filter",
            secure = true)
    private boolean ignoreFilterSpec = false;

    // =====================================================================

    private final EncodingContext context;
    private final ExecutionAnalysis exec;
    private final ReachingDefinitionsAnalysis definitions;

    private ProgramEncoder(EncodingContext c) {
        Preconditions.checkArgument(c.getTask().getProgram().isCompiled(), "The program must be compiled before encoding.");
        context = c;
        c.getAnalysisContext().requires(BranchEquivalence.class);
        this.exec = c.getAnalysisContext().requires(ExecutionAnalysis.class);
        this.definitions = c.getAnalysisContext().requires(ReachingDefinitionsAnalysis.class);
    }

    public static ProgramEncoder withContext(EncodingContext context) throws InvalidConfigurationException {
        ProgramEncoder encoder = new ProgramEncoder(context);
        context.getTask().getConfig().inject(encoder);
        logger.info("{}: {}", INITIALIZE_REGISTERS, encoder.initializeRegisters);
        logger.info("{}: {}", IGNORE_FILTER_SPECIFICATION, encoder.ignoreFilterSpec);
        return encoder;
    }

    // ====================================== Encoding ======================================

    public BooleanFormula encodeFullProgram() {
        return context.getBooleanFormulaManager().and(
                encodeControlBarriers(),
                encodeNamedControlBarriers(),
                encodeThreadJoining(),
                encodeConstants(),
                encodeMemory(),
                encodeControlFlow(),
                encodeFinalRegisterValues(),
                encodeFilter(),
                encodeDependencies()
        );
    }

    public BooleanFormula encodeConstants() {
        List<BooleanFormula> enc = new ArrayList<>();
        for (NonDetValue value : context.getTask().getProgram().getConstants()) {
            final Formula formula = context.encodeFinalExpression(value);
            if (formula instanceof IntegerFormula intFormula && value.getType() instanceof IntegerType intType) {
                // This special case is for when we encode BVs with integers.
                final IntegerFormulaManager imgr = context.getFormulaManager().getIntegerFormulaManager();
                final IntegerFormula min = imgr.makeNumber(intType.getMinimumValue(value.isSigned()));
                final IntegerFormula max = imgr.makeNumber(intType.getMaximumValue(value.isSigned()));
                enc.add(imgr.greaterOrEquals(intFormula, min));
                enc.add(imgr.lessOrEquals(intFormula, max));
            }
        }
        return context.getBooleanFormulaManager().and(enc);
    }

    // ====================================== Control flow ======================================

    /*
        A thread is enabled if it has no creator or the corresponding ThreadCreate
        event was executed (and didn't fail spuriously).
        // TODO: We could make ThreadCreate "not executed" if it fails rather than guessing the success state here.
        // FIXME: The guessing allows for mismatches: the spawning may succeed but the guess says it doesn't.
     */
    private BooleanFormula threadIsEnabled(Thread thread) {
        final BooleanFormulaManager bmgr = context.getBooleanFormulaManager();
        final ThreadStart start = thread.getEntry();
        if (!start.isSpawned()) {
            return bmgr.makeTrue();
        } else if (!start.mayFailSpuriously()) {
            return context.execution(start.getCreator());
        } else {
            final String spawnSuccessVarName = "__spawnSuccess#" + thread.getId();
            return bmgr.and(context.execution(start.getCreator()), bmgr.makeVariable(spawnSuccessVarName));
        }
    }

    private BooleanFormula threadHasStarted(Thread thread) {
        return context.execution(thread.getEntry());
    }

    // NOTE: A thread that was never spawned is also non-terminating.
    private BooleanFormula threadHasTerminated(Thread thread) {
        final BooleanFormulaManager bmgr = context.getBooleanFormulaManager();
        return bmgr.and(
                context.execution(thread.getExit()), // Also guarantees that we are not stuck in a barrier
                bmgr.not(threadIsStuckInLoop(thread))
        );
    }

    private BooleanFormula threadHasTerminatedNormally(Thread thread) {
        final BooleanFormulaManager bmgr = context.getBooleanFormulaManager();
        final BooleanFormula exception = thread.getEvents(CondJump.class).stream()
                .filter(jump -> jump.hasTag(Tag.EXCEPTIONAL_TERMINATION))
                .map(context::jumpTaken)
                .reduce(bmgr.makeFalse(), bmgr::or);
        return bmgr.and(threadHasTerminated(thread), bmgr.not(exception));
    }

    // NOTE: Stuckness also considers bound events, i.e., insufficiently unrolled loops.
    private BooleanFormula threadIsStuckInLoop(Thread thread) {
        final BooleanFormulaManager bmgr = context.getBooleanFormulaManager();
        return thread.getEvents(CondJump.class).stream()
                .filter(jump -> jump.hasTag(Tag.NONTERMINATION))
                .map(context::jumpTaken)
                .reduce(bmgr.makeFalse(), bmgr::or);
    }

    private BooleanFormula threadIsBlocked(Thread thread) {
        final BooleanFormulaManager bmgr = context.getBooleanFormulaManager();
        return thread.getEvents(BlockingEvent.class).stream()
                .map(context::blocked)
                .reduce(bmgr.makeFalse(), bmgr::or);
    }

    private int getWorkgroupId(Thread thread) {
        ScopeHierarchy hierarchy = thread.getScopeHierarchy();
        if (hierarchy != null) {
            int id = hierarchy.getScopeId(Tag.Vulkan.WORK_GROUP);
            if (id < 0) {
                id = hierarchy.getScopeId(Tag.PTX.CTA);
            }
            return id;
        }
        throw new IllegalArgumentException("Attempt to compute workgroup ID " +
                "for a non-hierarchical thread");
    }

    public BooleanFormula encodeControlFlow() {
        logger.info("Encoding program control flow with progress model {}", context.getTask().getProgressModel());

        final Program program = context.getTask().getProgram();
        final BooleanFormulaManager bmgr = context.getBooleanFormulaManager();
        final ForwardProgressEncoder progressEncoder = new ForwardProgressEncoder();
        List<BooleanFormula> enc = new ArrayList<>();
        for(Thread t : program.getThreads()){
            enc.add(encodeConsistentThreadCF(t));
            if (IRHelper.isInitThread(t)) {
                // Init threads are always progressing
                enc.add(progressEncoder.encodeFairForwardProgress(t));
            }
        }

        // Actual forward progress
        enc.add(progressEncoder.encodeForwardProgress(program, context.getTask().getProgressModel()));

        return bmgr.and(enc);
    }

    /*
        A thread has consistent control flow if every event in the cf
           (1) has a predecessor
        OR (2) is the ThreadStart event and the thread is enabled
        This does NOT encode any forward progress guarantees.
        TODO: Refactor out the awkward .encodeExec calls
     */
    private BooleanFormula encodeConsistentThreadCF(Thread thread) {
        final BooleanFormulaManager bmgr = context.getBooleanFormulaManager();
        final ThreadStart startEvent = thread.getEntry();
        final List<BooleanFormula> enc = new ArrayList<>();

        enc.add(bmgr.implication(threadHasStarted(thread), threadIsEnabled(thread)));
        enc.add(startEvent.encodeExec(context));

        for(final Event cur : startEvent.getSuccessor().getSuccessors()) {
            final Event pred = cur.getPredecessor();
            // Immediate control flow
            BooleanFormula cfCond = context.controlFlow(pred);
            if (pred instanceof CondJump jump) {
                cfCond = bmgr.and(cfCond, bmgr.not(context.jumpTaken(jump)));
            } else if (pred instanceof BlockingEvent barrier) {
                cfCond = bmgr.and(cfCond, context.unblocked(barrier));
            }

            if (cur instanceof Label label) {
                for (CondJump jump : label.getJumpSet()) {
                    cfCond = bmgr.or(cfCond, context.jumpTaken(jump));
                }
            }

            // cf(cur) => exists pred: cf(pred) && "pred->cur"
            enc.add(bmgr.implication(context.controlFlow(cur), cfCond));
            // encode execution semantics
            enc.add(cur.encodeExec(context));
            // TODO: Maybe add "exec => cf" implications automatically.
            //  We probably never want events that can execute without being in the control-flow.
        }
        return bmgr.and(enc);
    }

    private BooleanFormula encodeThreadJoining() {
        final Program program = context.getTask().getProgram();
        final BooleanFormulaManager bmgr = context.getBooleanFormulaManager();

        List<BooleanFormula> enc = new ArrayList<>();
        for (ThreadJoin join : program.getThreadEvents(ThreadJoin.class)) {
            final BooleanFormula joinCf = context.controlFlow(join);
            final BooleanFormula joinExec = context.execution(join);
            final BooleanFormula terminated = threadHasTerminatedNormally(join.getJoinThread());

            enc.add(bmgr.implication(joinExec, terminated));
            enc.add(bmgr.implication(bmgr.and(terminated, joinCf), joinExec));

            final List<ThreadReturn> returns = join.getJoinThread().getEvents(ThreadReturn.class);
            Verify.verify(returns.size() <= 1, "Unexpected number of ThreadReturn events.");
            // NOTE: No ThreadReturn is currently allowed, if the ThreadReturn event is unreachable and thus is deletable.
            // In this case, the thread never terminates properly, so we do not encode anything.
            // TODO: We might want to make ThreadReturn non-deletable, at least the one we generate in ThreadCreation?
            if (returns.size() == 1) {
                final ThreadReturn ret = returns.get(0);
                // FIXME: here we assume that proper thread termination implies that ThreadReturn was executed.
                //  While this should be true, we currently do not explicitly checks for this, so the code
                //  is a little dangerous.
                //  It would probably good to give each thread a single ThreadReturn event that is executed
                //   IFF the thread terminates properly.
                if (ret.hasValue()) {
                    enc.add(bmgr.implication(
                            joinExec,
                            context.equal(
                                    context.result(join),
                                    context.encodeExpressionAt(ret.getValue().get(), ret)
                            )
                    ));
                }
            }
        }

        return bmgr.and(enc);
    }

    private BooleanFormula encodeControlBarriers() {
        BooleanFormulaManager bmgr = context.getBooleanFormulaManager();
        BooleanFormula enc = bmgr.makeTrue();
        Map<String, BooleanFormula> allCfVariables = new HashMap<>();

        Map<String, List<ControlBarrier>> barriers = context.getTask().getProgram().getThreadEvents(ControlBarrier.class).stream()
                .filter(b -> !(b instanceof NamedBarrier))
                .collect(groupingBy(b -> "all_barriers_" + getWorkgroupId(b.getThread()) + "@" + b.getInstanceId()));

        Map<String, BooleanFormula> allCfConjunctions = barriers.entrySet().stream()
                .collect(toMap(Map.Entry::getKey, e -> bmgr.and(e.getValue().stream().map(context::controlFlow).toList())));

        for (Map.Entry<String, BooleanFormula> entry : allCfConjunctions.entrySet()) {
            BooleanFormula variable = bmgr.makeVariable(entry.getKey());
            allCfVariables.put(entry.getKey(), variable);
            enc = bmgr.and(enc, bmgr.equivalence(variable, entry.getValue()));
        }

        for (Map.Entry<String, List<ControlBarrier>> entry : barriers.entrySet()) {
            BooleanFormula variable = allCfVariables.get(entry.getKey());
            for (ControlBarrier barrier : entry.getValue()) {
                enc = bmgr.and(enc, bmgr.equivalence(variable, context.execution(barrier)));
            }
        }
        return enc;
    }

    private BooleanFormula encodeNamedControlBarriers() {
        BooleanFormulaManager bmgr = context.getBooleanFormulaManager();
        BooleanFormula enc = bmgr.makeTrue();

        Map<String, List<NamedBarrier>> barriers = context.getTask().getProgram().getThreadEvents(NamedBarrier.class).stream()
                .collect(groupingBy(b -> getWorkgroupId(b.getThread()) + "@" + b.getInstanceId()));

        for (List<NamedBarrier> events : barriers.values()) {
            for (NamedBarrier e1 : events) {
                List<NamedBarrier> other = events;
                if (e1.getResourceId() instanceof IntLiteral) {
                    other = events.stream()
                            .filter(e2 -> !(e2.getResourceId() instanceof IntLiteral) || e1.getResourceId().equals(e2.getResourceId()))
                            .toList();
                }
                if (e1.getQuorum() != null) {
                    enc = bmgr.and(enc, encodeNamedBarrierCfQuorum(e1, other));
                } else {
                    enc = bmgr.and(enc, encodeNamedBarrierCfAll(e1, other));
                }
            }
        }
        return enc;
    }

    private BooleanFormula encodeNamedBarrierCfAll(NamedBarrier e1, List<NamedBarrier> events) {
        BooleanFormulaManager bmgr = context.getBooleanFormulaManager();
        Expression id1 = e1.getResourceId();
        BooleanFormula allCF = bmgr.makeTrue();
        for (NamedBarrier e2 : events) {
            BooleanFormula sameId = context.equal(context.encodeExpressionAt(id1, e1), context.encodeExpressionAt(e2.getResourceId(), e2));
            BooleanFormula cf = bmgr.or(context.controlFlow(e2), bmgr.not(sameId));
            allCF = bmgr.and(allCF, cf);
        }
        return bmgr.and(context.sync(e1), bmgr.equivalence(allCF, context.execution(e1)));
    }

    /*
     * Variables:
     * - `bool: sync(e: NamedBarrier)` : defines whether `e` is in `syncbar` relation
     * - `int: quorum(e: NamedBarrier)` : a parameter of `e` defining the minimal number of threads to reach the barrier
     * - `cf_count(e: NamedBarrier)` : the number of threads that reached the barrier in control flow
     * - `sync_count(e: NamedBarrier)` : the number of threads that synchronize on the barrier
     *
     * Note: `cf_count` and `sync_count` cannot use a single variable for the whole barrier and must be defined for each
     * event, because for PTX `resourceId` may vary in different executions.
     *
     * Constraints:
     * - `sync(e) => exec(e)`
     * - `exec(e) <=> (cf(e) /\ (sync_count(e) >= quorum(e)))`
     * - `(cf_count(e) >= quorum(e)) => (sync_count(e) >= quorum(e))`
     * - `cf_count(e) <=> sum((cf(e1) /\ sameId(e, e1)), (cf(e2) /\ sameId(e, e2)), .., (cf(en) /\ sameId(e, en)))`
     * - `sync_count(e) <=> sum((sync(e1) /\ sameId(e, e1)), (sync(e2) /\ sameId(e, e2)), .., (sync(en) /\ sameId(e, en)))`
     */
    private BooleanFormula encodeNamedBarrierCfQuorum(NamedBarrier e1, List<NamedBarrier> events) {
        BooleanFormulaManager bmgr = context.getBooleanFormulaManager();
        IntegerFormulaManager imgr = context.getFormulaManager().getIntegerFormulaManager();
        Expression id1 = e1.getResourceId();

        List<IntegerFormula> cfCountMembers = new ArrayList<>();
        List<IntegerFormula> syncCountMembers = new ArrayList<>();
        for (NamedBarrier e2 : events) {
            BooleanFormula sameId = context.equal(context.encodeExpressionAt(id1, e1), context.encodeExpressionAt(e2.getResourceId(), e2));
            IntegerFormula iCf = context.toInteger(bmgr.and(sameId, context.controlFlow(e2)));
            IntegerFormula iSync = context.toInteger(bmgr.and(sameId, context.sync(e2)));
            cfCountMembers.add(iCf);
            syncCountMembers.add(iSync);
        }

        IntegerFormula cfCount = imgr.makeVariable("cf_count(" + e1.getGlobalId() + ")");
        IntegerFormula syncCount = imgr.makeVariable("sync_count(" + e1.getGlobalId() + ")");
        BooleanFormula hasQuorum = bmgr.makeVariable("quorum(" + e1.getGlobalId() + ")");
        Formula quorum = context.encodeExpressionAt(e1.getQuorum(), e1);

        BooleanFormula enc = bmgr.equivalence(hasQuorum, context.encodeComparison(IntCmpOp.GTE, syncCount, quorum));
        enc = bmgr.and(enc, bmgr.equivalence(context.execution(e1), bmgr.and(context.controlFlow(e1), hasQuorum)));
        enc = bmgr.and(enc, bmgr.implication(context.encodeComparison(IntCmpOp.GTE, cfCount, quorum), hasQuorum));
        enc = bmgr.and(enc, imgr.equal(cfCount, imgr.sum(cfCountMembers)));
        enc = bmgr.and(enc, imgr.equal(syncCount, imgr.sum(syncCountMembers)));

        return bmgr.and(enc, bmgr.implication(context.sync(e1), context.execution(e1)));
    }

    // ====================================== Memory layout ======================================

    // Encodes the address values and sizes of memory objects.
    public BooleanFormula encodeMemory() {
        logger.info("Encoding memory");
        return encodeMemoryLayout(context.getTask().getProgram().getMemory());
    }

    private BooleanFormula encodeMemoryLayout(Memory memory) {
        final BooleanFormulaManager bmgr = context.getBooleanFormulaManager();
        final EncodingHelper helper = new EncodingHelper(context.getFormulaManager());
        final List<BooleanFormula> enc = new ArrayList<>();

        // TODO: We could sort the objects to generate better encoding:
        //  "static -> dynamic with known size -> dynamic with unknown size"
        //  For the former two we can then statically assign addresses as we do now and
        //  only the latter needs dynamic encodings.
        final List<MemoryObject> memoryObjects = ImmutableList.copyOf(memory.getObjects());
        for (int i = 0; i < memoryObjects.size(); i++) {
            final MemoryObject cur = memoryObjects.get(i);
            final Formula addr = context.address(cur);
            final Formula size = context.size(cur);
            final Formula alignment;

            // Encode size & compute alignment
            if (cur.isStaticallyAllocated()) {
                enc.add(helper.equals(size, context.encodeFinalExpression(cur.size())));
                alignment = context.encodeFinalExpression(cur.alignment());
            } else {
                // Non-allocated objects, i.e. objects whose Alloc event was not executed, get size 0
                enc.add(helper.equals(size,
                                bmgr.ifThenElse(context.execution(cur.getAllocationSite()),
                                        context.encodeExpressionAt(cur.size(), cur.getAllocationSite()),
                                        helper.value(BigInteger.ZERO, helper.typeOf(size)))
                        )
                );
                // Non-allocated objects with variable alignment get alignment 1
                alignment = cur.hasKnownAlignment() ? context.encodeExpressionAt(cur.alignment(), cur.getAllocationSite())
                        : bmgr.ifThenElse(context.execution(cur.getAllocationSite()),
                        context.encodeExpressionAt(cur.alignment(), cur.getAllocationSite()),
                        helper.value(BigInteger.ONE, helper.typeOf(size)));
            }

            // Encode address (we even give non-allocated objects a proper, well-aligned address)
            final MemoryObject prev = i > 0 ? memoryObjects.get(i - 1) : null;
            if (prev == null) {
                // First object is placed at alignment
                enc.add(helper.equals(addr, alignment));
            } else {
                final Formula prevAddr = context.address(prev);
                final Formula prevSize = context.size(prev);
                final Formula nextAvailableAddr = helper.add(prevAddr, prevSize);
                final Formula nextAlignedAddr = helper.add(nextAvailableAddr,
                        helper.subtract(alignment, helper.remainder(nextAvailableAddr, alignment))
                );
                enc.add(helper.equals(addr, nextAlignedAddr));
            }
        }

        return bmgr.and(enc);
    }

    // ====================================== Data flow ======================================

    /**
     * @return
     * Describes that for each pair of events, if the reader uses the result of the writer,
     * then the value the reader gets from the register is exactly the value that the writer computed.
     * Also, the reader may only use the value of the latest writer that is executed.
     * Also, if no fitting writer is executed, the reader uses 0.
     */
    public BooleanFormula encodeDependencies() {
        logger.info("Encoding dependencies");
        final BooleanFormulaManager bmgr = context.getBooleanFormulaManager();
        List<BooleanFormula> enc = new ArrayList<>();
        for (RegReader reader : context.getTask().getProgram().getThreadEvents(RegReader.class)) {
            final ReachingDefinitionsAnalysis.Writers writers = definitions.getWriters(reader);
            for (Register register : writers.getUsedRegisters()) {
                final Formula value = context.encodeExpressionAt(register, reader);
                final List<BooleanFormula> overwrite = new ArrayList<>();
                final ReachingDefinitionsAnalysis.RegisterWriters reg = writers.ofRegister(register);
                for (RegWriter writer : reverse(reg.getMayWriters())) {
                    BooleanFormula edge;
                    if (reg.getMustWriters().contains(writer)) {
                        if (exec.isImplied(reader, writer) && reader.cfImpliesExec()) {
                            // This special case is important. Usually, we encode "dep => regValue = regWriterResult"
                            // By getting rid of the guard "dep" in this special case, we end up with an unconditional
                            // "regValue = regWriterResult", which allows the solver to eliminate one of the variables
                            // in preprocessing.
                            assert reg.getMayWriters().size() == 1;
                            edge = bmgr.makeTrue();
                        } else {
                            edge = bmgr.and(context.execution(writer), context.controlFlow(reader));
                        }
                    } else {
                        edge = context.dependency(writer, reader);
                        enc.add(bmgr.equivalence(edge, bmgr.and(context.execution(writer), context.controlFlow(reader), bmgr.not(bmgr.or(overwrite)))));
                    }
                    enc.add(bmgr.implication(edge, context.equal(value, context.result(writer))));
                    overwrite.add(context.execution(writer));
                }
                if(initializeRegisters && !reg.mustBeInitialized()) {
                    overwrite.add(bmgr.not(context.controlFlow(reader)));
                    overwrite.add(context.equalZero(value));
                    enc.add(bmgr.or(overwrite));
                }
            }
        }
        return bmgr.and(enc);
    }

    public BooleanFormula encodeFilter() {
        if (!ignoreFilterSpec && context.getTask().getProgram().getFilterSpecification() != null) {
            return context.encodeFinalExpressionAsBoolean(context.getTask().getProgram().getFilterSpecification());
        }
        return context.getBooleanFormulaManager().makeTrue();
    }

    public BooleanFormula encodeFinalRegisterValues() {
        final BooleanFormulaManager bmgr = context.getFormulaManager().getBooleanFormulaManager();
        if (context.getTask().getProgram().getFormat() != Program.SourceLanguage.LITMUS) {
            // LLVM code does not have assertions over final register values, so we do not need to encode them.
            logger.info("Skipping encoding of final register values: C-Code has no assertions over those values.");
            return bmgr.makeTrue();
        }

        logger.info("Encoding final register values");
        List<BooleanFormula> enc = new ArrayList<>();
        final ReachingDefinitionsAnalysis.Writers finalState = definitions.getFinalWriters();
        for (Register register : finalState.getUsedRegisters()) {
            final Formula value = context.encodeFinalExpression(register);
            final ReachingDefinitionsAnalysis.RegisterWriters registerWriters = finalState.ofRegister(register);
            final List<RegWriter> writers = registerWriters.getMayWriters();
            if (initializeRegisters && !registerWriters.mustBeInitialized()) {
                List<BooleanFormula> clause = new ArrayList<>();
                clause.add(context.equalZero(value));
                for (Event w : writers) {
                    clause.add(context.execution(w));
                }
                enc.add(bmgr.or(clause));
            }
            for (int i = 0; i < writers.size(); i++) {
                final RegWriter writer = writers.get(i);
                List<BooleanFormula> clause = new ArrayList<>();
                clause.add(context.equal(value, context.result(writer)));
                clause.add(bmgr.not(context.execution(writer)));
                for (Event w : writers.subList(i + 1, writers.size())) {
                    if (!exec.areMutuallyExclusive(writer, w)) {
                        clause.add(context.execution(w));
                    }
                }
                enc.add(bmgr.or(clause));
            }
        }
        return bmgr.and(enc);
    }

    // ============================================ Forward progress ============================================

    private class ForwardProgressEncoder {

        private BooleanFormula hasForwardProgress(ThreadHierarchy threadHierarchy) {
            return context.getBooleanFormulaManager().makeVariable("hasProgress " + threadHierarchy.toString());
        }

        private BooleanFormula isSchedulable(ThreadHierarchy threadHierarchy) {
            return context.getBooleanFormulaManager().makeVariable("schedulable " + threadHierarchy.toString());
        }

        private BooleanFormula wasScheduledOnce(ThreadHierarchy threadHierarchy) {
            return context.getBooleanFormulaManager().makeVariable("wasScheduledOnce " + threadHierarchy.toString());
        }

        /*
            Encodes fair forward progress for a single thread: the thread will eventually get scheduled (if it is schedulable).
            In particular, if the thread is enabled then it will eventually execute.
         */
        private BooleanFormula encodeFairForwardProgress(Thread thread) {
            final BooleanFormulaManager bmgr = context.getBooleanFormulaManager();
            final List<BooleanFormula> enc = new ArrayList<>();

            // ------------------------------------------------------------
            final InterruptAnalysis.Info info = InterruptAnalysis.computeInterruptInfo(thread);
            final BooleanFormula interruptsDidTerminate = info.interrupts().stream()
                    .map(ih -> bmgr.or(threadHasTerminatedNormally(ih), bmgr.not(threadHasStarted(ih))))
                    .reduce(bmgr.makeTrue(), bmgr::and);

            // ----------------------------------------------------------------------

            // An enabled thread eventually gets started/scheduled
            // TODO: Maybe relax for interrupt handlers (do they need to run?)
            // TODO 2: Can IH run at all if permanently disabled since spawning?
            //if (thread.getThreadType() != Thread.Type.INTERRUPT_HANDLER) {
            enc.add(bmgr.implication(threadIsEnabled(thread), threadHasStarted(thread)));
            //}

            // For every event in the cf a successor will be in the cf (unless a barrier is blocking).
            // ... or some interrupt handler failed to terminate
            for (Event cur : thread.getEvents()) {
                if (cur == thread.getExit()) {
                    break;
                }
                final List<Event> succs = new ArrayList<>();
                succs.add(cur.getSuccessor());
                if (cur instanceof CondJump jump) {
                    succs.add(jump.getLabel());
                }

                final BooleanFormula curCf = context.controlFlow(cur);
                final BooleanFormula isNotBlocked = cur instanceof BlockingEvent cb ? context.unblocked(cb) : bmgr.makeTrue();
                final BooleanFormula isNotInterruptable = bmgr.not(isInterruptable(cur, info));
                enc.add(bmgr.implication(
                        bmgr.and(curCf, isNotBlocked, bmgr.or(isNotInterruptable, interruptsDidTerminate)),
                        bmgr.or(Lists.transform(succs, context::controlFlow))
                ));
            }

            return bmgr.and(enc);
        }

<<<<<<< HEAD
        private BooleanFormula isInterruptable(Event cur, InterruptAnalysis.Info info) {
            final BooleanFormulaManager bmgr = context.getBooleanFormulaManager();
            final List<Event> irqBarriers = info.getImmediateIRQBarriersBefore(cur, exec);
            BooleanFormula isInterruptable = bmgr.makeTrue();
            for (int i = 0; i < irqBarriers.size(); i++) {
                final Event disable = irqBarriers.get(i);
                if (disable.hasTag(Tag.DISABLE_INTERRUPT)) {
                    final BooleanFormula wasNotReenabled = irqBarriers.subList(i + 1, irqBarriers.size()).stream()
                            .filter(b -> b.hasTag(Tag.ENABLE_INTERRUPT))
                            .map(b -> bmgr.not(context.execution(b)))
                            .reduce(bmgr.makeTrue(), bmgr::and);
                    final BooleanFormula isDisabled = bmgr.and(context.execution(disable), wasNotReenabled);
                    isInterruptable = bmgr.and(isInterruptable, bmgr.not(isDisabled));
                }
            }
            return isInterruptable;
        }

        /*
            Minimal progress means that at least one thread must get scheduled, i.e., the execution cannot just stop.
            In particular, a single-threaded program must progress and concurrent programs with only finite threads
            must terminate (unless blocked).

            NOTE: For producing correct verdicts on loop-based nontermination, we do not really require
                  minimal progress guarantees.
                  This may change in the presence of control barriers, depending on how they affect scheduling,
                  i.e., do blocked threads remain eligible for scheduling?
         */
        private BooleanFormula encodeMinimalProgress(Program program) {
=======
        private BooleanFormula encodeForwardProgress(Program program, ProgressModel.Hierarchy progressModel) {
>>>>>>> 07227aa2
            final BooleanFormulaManager bmgr = context.getBooleanFormulaManager();
            List<BooleanFormula> enc = new ArrayList<>();

            // Step (1): Find hierarchy (this does not contain init threads)
            final ThreadHierarchy root = ThreadHierarchy.from(program);
            final List<ThreadHierarchy> allGroups = root.getFlattened();

            // Step (2): Encode basic properties

            // (2.0 Global Progress)
            enc.add(hasForwardProgress(root));

            // (2.1 Consistent Progress): Progress/Schedulability in group implies progress/schedulability in parent
            for (ThreadHierarchy group : allGroups) {
                if (!group.isRoot()) {
                    enc.add(bmgr.implication(hasForwardProgress(group), hasForwardProgress(group.getParent())));
                    enc.add(bmgr.implication(isSchedulable(group), isSchedulable(group.getParent())));
                    enc.add(bmgr.implication(wasScheduledOnce(group), wasScheduledOnce(group.getParent())));
                }
            }

            // (2.2 Minimal Progress Forwarding): Progress in schedulable group implies progress in some schedulable child
            for (ThreadHierarchy group : allGroups) {
                if (group.isLeaf()) {
                    continue;
                }
                enc.add(bmgr.implication(bmgr.and(hasForwardProgress(group), isSchedulable(group)),
                        group.getChildren().stream()
                                .map(c -> bmgr.and(hasForwardProgress(c), isSchedulable(c)))
                                .reduce(bmgr.makeFalse(), bmgr::or)
                        ));
            }

            // (2.3 Base cases for threads)
            allGroups.stream()
                    .filter(ThreadHierarchy.Leaf.class::isInstance)
                    .map(ThreadHierarchy.Leaf.class::cast)
                    .forEach(leaf -> {
                        final Thread t = leaf.thread();

                        // Schedulability
                        final BooleanFormula schedulable = bmgr.and(
                                threadIsEnabled(t),
                                bmgr.not(threadHasTerminated(t)),
                                bmgr.not(threadIsBlocked(t))
                        );
                        enc.add(bmgr.equivalence(schedulable, isSchedulable(leaf)));
                        // Forward Progress
                        enc.add(bmgr.implication(hasForwardProgress(leaf), encodeFairForwardProgress(t)));
                        // For OBE
                        enc.add(bmgr.equivalence(threadHasStarted(t), wasScheduledOnce(leaf)));
                    });


            // (3) Encode actual progress hierarchy
            allGroups.stream()
                    .filter(g -> !g.isLeaf())
                    .forEach(g -> enc.add(encodeProgressForwarding(g, progressModel.getProgressAtScope(g.getScope()))));

            return bmgr.and(enc);
        }

        private BooleanFormula encodeProgressForwarding(ThreadHierarchy group, ProgressModel progressModel) {
            final BooleanFormulaManager bmgr = context.getBooleanFormulaManager();
            final List<BooleanFormula> enc = new ArrayList<>();

            switch (progressModel) {
                case FAIR -> {
                    group.getChildren().stream()
                            .map(this::hasForwardProgress)
                            .forEach(enc::add);
                }
                case HSA -> {
                    final List<ThreadHierarchy> sortedChildren = group.getChildren().stream()
                            .sorted(Comparator.comparingInt(ThreadHierarchy::getId))
                            .toList();
                    for (int i = 0; i < sortedChildren.size(); i++) {
                        final ThreadHierarchy child = sortedChildren.get(i);
                        final BooleanFormula noLowerIdSchedulable =
                                bmgr.not(sortedChildren.subList(0, i).stream()
                                        .map(this::isSchedulable)
                                        .reduce(bmgr.makeFalse(), bmgr::or));

                        enc.add(bmgr.implication(noLowerIdSchedulable, hasForwardProgress(child)));
                    }
                }
                case OBE -> {
                    group.getChildren().stream()
                            .map(c -> bmgr.implication(wasScheduledOnce(c), hasForwardProgress(c)))
                            .forEach(enc::add);
                }
                case UNFAIR -> {
                    // Do nothing
                }
            }

            return bmgr.implication(hasForwardProgress(group), bmgr.and(enc));
        }
    }
}
<|MERGE_RESOLUTION|>--- conflicted
+++ resolved
@@ -10,18 +10,16 @@
 import com.dat3m.dartagnan.program.analysis.BranchEquivalence;
 import com.dat3m.dartagnan.program.analysis.ExecutionAnalysis;
 import com.dat3m.dartagnan.program.analysis.InterruptAnalysis;
+import com.dat3m.dartagnan.program.analysis.InterruptAnalysis;
 import com.dat3m.dartagnan.program.analysis.ReachingDefinitionsAnalysis;
 import com.dat3m.dartagnan.program.event.*;
-<<<<<<< HEAD
-import com.dat3m.dartagnan.program.event.core.*;
-import com.dat3m.dartagnan.program.event.core.threading.ThreadJoin;
-import com.dat3m.dartagnan.program.event.core.threading.ThreadReturn;
-=======
 import com.dat3m.dartagnan.program.event.core.CondJump;
 import com.dat3m.dartagnan.program.event.core.ControlBarrier;
 import com.dat3m.dartagnan.program.event.core.Label;
 import com.dat3m.dartagnan.program.event.core.NamedBarrier;
->>>>>>> 07227aa2
+import com.dat3m.dartagnan.program.event.core.*;
+import com.dat3m.dartagnan.program.event.core.threading.ThreadJoin;
+import com.dat3m.dartagnan.program.event.core.threading.ThreadReturn;
 import com.dat3m.dartagnan.program.event.core.threading.ThreadStart;
 import com.dat3m.dartagnan.program.memory.Memory;
 import com.dat3m.dartagnan.program.memory.MemoryObject;
@@ -625,7 +623,6 @@
             return bmgr.and(enc);
         }
 
-<<<<<<< HEAD
         private BooleanFormula isInterruptable(Event cur, InterruptAnalysis.Info info) {
             final BooleanFormulaManager bmgr = context.getBooleanFormulaManager();
             final List<Event> irqBarriers = info.getImmediateIRQBarriersBefore(cur, exec);
@@ -644,20 +641,7 @@
             return isInterruptable;
         }
 
-        /*
-            Minimal progress means that at least one thread must get scheduled, i.e., the execution cannot just stop.
-            In particular, a single-threaded program must progress and concurrent programs with only finite threads
-            must terminate (unless blocked).
-
-            NOTE: For producing correct verdicts on loop-based nontermination, we do not really require
-                  minimal progress guarantees.
-                  This may change in the presence of control barriers, depending on how they affect scheduling,
-                  i.e., do blocked threads remain eligible for scheduling?
-         */
-        private BooleanFormula encodeMinimalProgress(Program program) {
-=======
         private BooleanFormula encodeForwardProgress(Program program, ProgressModel.Hierarchy progressModel) {
->>>>>>> 07227aa2
             final BooleanFormulaManager bmgr = context.getBooleanFormulaManager();
             List<BooleanFormula> enc = new ArrayList<>();
 
