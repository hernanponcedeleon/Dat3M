--- conflicted
+++ resolved
@@ -347,7 +347,6 @@
         logger.info("Encoding dependencies");
         final BooleanFormulaManager bmgr = context.getBooleanFormulaManager();
         List<BooleanFormula> enc = new ArrayList<>();
-<<<<<<< HEAD
         for (RegReader reader : context.getTask().getProgram().getThreadEvents(RegReader.class)) {
             final ReachingDefinitionsAnalysis.Writers writers = definitions.getWriters(reader);
             for (Register register : writers.getUsedRegisters()) {
@@ -355,15 +354,6 @@
                 final List<BooleanFormula> overwrite = new ArrayList<>();
                 final ReachingDefinitionsAnalysis.RegisterWriters reg = writers.ofRegister(register);
                 for (RegWriter writer : reverse(reg.getMayWriters())) {
-=======
-        for(Map.Entry<Event,Map<Register, Dependency.State>> e : dep.getAll()) {
-            final Event reader = e.getKey();
-            for(Map.Entry<Register, Dependency.State> r : e.getValue().entrySet()) {
-                final Formula value = context.encodeExpressionAt(r.getKey(), reader);
-                final Dependency.State state = r.getValue();
-                List<BooleanFormula> overwrite = new ArrayList<>();
-                for(RegWriter writer : reverse(state.may)) {
->>>>>>> 90c3a7b5
                     BooleanFormula edge;
                     if (reg.getMustWriters().contains(writer)) {
                         if (exec.isImplied(reader, writer) && reader.cfImpliesExec()) {
