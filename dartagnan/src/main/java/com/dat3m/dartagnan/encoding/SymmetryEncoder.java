--- conflicted
+++ resolved
@@ -55,20 +55,13 @@
 
     // =====================================================================
 
-<<<<<<< HEAD
-    private SymmetryEncoder(Wmm memoryModel, Context context, Configuration config) throws InvalidConfigurationException {
-        this.memoryModel = Preconditions.checkNotNull(memoryModel);
-        this.symm = context.requires(ThreadSymmetry.class);
-        this.branchEq = context.requires(BranchEquivalence.class);
-        config.inject(this);
-
-=======
     private SymmetryEncoder(EncodingContext c, Wmm m, Context a) {
         context = c;
         axioms = List.copyOf(m.getAxioms());
         symm = c.getAnalysisContext().get(ThreadSymmetry.class);
         a.requires(RelationAnalysis.class);
->>>>>>> 804dcd76
+        this.branchEq = a.requires(BranchEquivalence.class);
+
         if (symmBreakRelName.isEmpty()) {
             logger.info("Symmetry breaking disabled.");
             this.rel = null;
@@ -78,12 +71,8 @@
             this.rel = null;
             this.breakOnControlFlow = true;
         } else {
-<<<<<<< HEAD
-            this.rel = memoryModel.getRelation(symmBreakRelName);
+            this.rel = c.getTask().getMemoryModel().getRelation(symmBreakRelName);
             this.breakOnControlFlow = false;
-=======
-            this.rel = c.getTask().getMemoryModel().getRelation(symmBreakRelName);
->>>>>>> 804dcd76
             if (this.rel == null) {
                 logger.warn("The wmm has no relation named {} to break symmetry on." +
                         " Symmetry breaking was disabled.", symmBreakRelName);
@@ -111,14 +100,10 @@
         }
 
         for (EquivalenceClass<Thread> symmClass : symm.getNonTrivialClasses()) {
-<<<<<<< HEAD
             enc = bmgr.and(enc, breakOnControlFlow ?
-                    encodeCfSymmetryClass(symmClass, ctx) :
-                    encodeSymmetryClass(symmClass, ctx)
+                    encodeCfSymmetryClass(symmClass) :
+                    encodeSymmetryClass(symmClass)
             );
-=======
-            enc = bmgr.and(enc, encodeSymmetryClass(symmClass));
->>>>>>> 804dcd76
         }
         return enc;
     }
