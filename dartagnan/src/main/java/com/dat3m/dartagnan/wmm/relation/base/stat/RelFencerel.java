package com.dat3m.dartagnan.wmm.relation.base.stat;

import com.dat3m.dartagnan.program.Thread;
import com.dat3m.dartagnan.program.utils.EType;
import com.dat3m.dartagnan.utils.equivalence.BranchEquivalence;
import com.dat3m.dartagnan.wmm.filter.FilterBasic;
import com.microsoft.z3.BoolExpr;
import com.dat3m.dartagnan.program.event.Event;
import com.dat3m.dartagnan.wmm.utils.Tuple;
import com.dat3m.dartagnan.wmm.utils.TupleSet;
import com.microsoft.z3.Context;

import java.util.List;
import java.util.ListIterator;

public class RelFencerel extends StaticRelation {

    private final String fenceName;

    public static String makeTerm(String fenceName){
        return "fencerel(" + fenceName + ")";
    }

    public RelFencerel(String fenceName) {
        this.fenceName = fenceName;
        term = makeTerm(fenceName);
    }

    public RelFencerel(String fenceName, String name) {
        super(name);
        this.fenceName = fenceName;
        term = makeTerm(fenceName);
    }

    public String getFenceName() { return fenceName; }

    @Override
    public TupleSet getMinTupleSet(){
        if(minTupleSet == null){
            BranchEquivalence eq = task.getBranchEquivalence();
            minTupleSet = new TupleSet();
            for(Thread t : task.getProgram().getThreads()){
                List<Event> fences = t.getCache().getEvents(FilterBasic.get(fenceName));
                if(!fences.isEmpty()){
                    List<Event> events = t.getCache().getEvents(FilterBasic.get(EType.MEMORY));
                    ListIterator<Event> it1 = events.listIterator();

                    while(it1.hasNext()){
                        Event e1 = it1.next();
                        ListIterator<Event> it2 = events.listIterator(it1.nextIndex());
                        while(it2.hasNext()){
                            Event e2 = it2.next();
                            for(Event f : fences) {
<<<<<<< HEAD
                                if( f.cfImpliesExec() && e1.getCId() < f.getCId() && f.getCId() < e2.getCId()){
=======
                            	if(f.cfImpliesExec() && e1.getCId() < f.getCId() && f.getCId() < e2.getCId()){
>>>>>>> 6349ff0d
                                    if (eq.isImplied(e1, f) || eq.isImplied(e2, f)) {
                                        minTupleSet.add(new Tuple(e1, e2));
                                        break;
                                    }
                                }
                            }
                        }
                    }
                }
            }
            removeMutuallyExclusiveTuples(minTupleSet);
        }
        return minTupleSet;
    }

    @Override
    public TupleSet getMaxTupleSet(){
        if(maxTupleSet == null){
            maxTupleSet = new TupleSet();
            for(Thread t : task.getProgram().getThreads()){
                List<Event> fences = t.getCache().getEvents(FilterBasic.get(fenceName));
                if(!fences.isEmpty()){
                    List<Event> events = t.getCache().getEvents(FilterBasic.get(EType.MEMORY));
                    ListIterator<Event> it1 = events.listIterator();

                    while(it1.hasNext()){
                        Event e1 = it1.next();
                        ListIterator<Event> it2 = events.listIterator(it1.nextIndex());
                        while(it2.hasNext()){
                            Event e2 = it2.next();
                            for(Event f : fences) {
                                if(f.getCId() > e1.getCId() && f.getCId() < e2.getCId()){
                                    maxTupleSet.add(new Tuple(e1, e2));
                                    break;
                                }
                            }
                        }
                    }
                }
            }
            removeMutuallyExclusiveTuples(maxTupleSet);
        }
        return maxTupleSet;
    }

    @Override
    protected BoolExpr encodeApprox(Context ctx) {
        BoolExpr enc = ctx.mkTrue();

        List<Event> fences = task.getProgram().getCache().getEvents(FilterBasic.get(fenceName));

        for(Tuple tuple : encodeTupleSet){
            Event e1 = tuple.getFirst();
            Event e2 = tuple.getSecond();

            BoolExpr orClause = ctx.mkFalse();
            if(minTupleSet.contains(tuple)) {
                orClause = ctx.mkTrue();
            } else {
                for (Event fence : fences) {
                    if (fence.getCId() > e1.getCId() && fence.getCId() < e2.getCId()) {
                        orClause = ctx.mkOr(orClause, fence.exec());
                    }
                }
            }

            BoolExpr rel = this.getSMTVar(tuple, ctx);
            enc = ctx.mkAnd(enc, ctx.mkEq(rel, ctx.mkAnd(getExecPair(tuple, ctx), orClause)));
        }

        return enc;
    }
}<|MERGE_RESOLUTION|>--- conflicted
+++ resolved
@@ -51,11 +51,7 @@
                         while(it2.hasNext()){
                             Event e2 = it2.next();
                             for(Event f : fences) {
-<<<<<<< HEAD
-                                if( f.cfImpliesExec() && e1.getCId() < f.getCId() && f.getCId() < e2.getCId()){
-=======
                             	if(f.cfImpliesExec() && e1.getCId() < f.getCId() && f.getCId() < e2.getCId()){
->>>>>>> 6349ff0d
                                     if (eq.isImplied(e1, f) || eq.isImplied(e2, f)) {
                                         minTupleSet.add(new Tuple(e1, e2));
                                         break;
