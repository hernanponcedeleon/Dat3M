package com.dat3m.dartagnan.wmm.utils.alias;

import com.dat3m.dartagnan.expression.ExprInterface;
import com.dat3m.dartagnan.program.Thread;
import com.dat3m.dartagnan.program.event.utils.RegReaderData;
import com.dat3m.dartagnan.program.utils.EType;
import com.dat3m.dartagnan.wmm.filter.FilterBasic;
import com.google.common.collect.ImmutableSet;
import com.dat3m.dartagnan.expression.IExpr;
import com.dat3m.dartagnan.expression.IExprBin;
import com.dat3m.dartagnan.program.Program;
import com.dat3m.dartagnan.program.Register;
import com.dat3m.dartagnan.program.event.*;
import com.dat3m.dartagnan.program.event.utils.RegWriter;
import com.dat3m.dartagnan.program.memory.Address;
import com.dat3m.dartagnan.program.memory.Location;

import java.util.*;

/**
 *
 * @author flo
 */
public class AliasAnalysis {

    private final List<Object> variables = new LinkedList<>();
    private ImmutableSet<Address> maxAddressSet;
    private Map<Register, Map<Event, Integer>> ssaMap;

    private final Graph graph = new Graph();

    public void calculateLocationSets(Program program, Alias alias) {
        if(alias == Alias.NONE){
            calculateLocationSetsNoAlias(program);
        } else if (alias == Alias.CFS){
            maxAddressSet = program.getMemory().getAllAddresses();
            ssaMap = getRegSsaMap(program);
            cfsProcessLocs(program);
            cfsProcessRegs(program);
            cfsAlgorithm(program);
            processResults(program);
        } else {
            maxAddressSet = program.getMemory().getAllAddresses();
            processLocs(program);
            processRegs(program);
            algorithm(program);
            processResults(program);
        }
    }

    private void processLocs(Program program) {
        for (Event ev : program.getCache().getEvents(FilterBasic.get(EType.MEMORY))) {
            MemEvent e = (MemEvent) ev;
            IExpr address = e.getAddress();

            // Collect for each v events of form: p = *v, *v = q
            if (address instanceof Register) {
                graph.addEvent((Register) address, e);

            } else if (address instanceof Address) {
                // Rule register = &loc -> lo(register) = {loc}
                if (e instanceof RegWriter) {
                    Register register = ((RegWriter) e).getResultRegister();
                    graph.addAddress(register, (Address) address);
                    variables.add(register);

                } else if (e instanceof Init) {
                    // Rule loc = &loc2 -> lo(loc) = {loc2} (only possible in init events)
                    Location loc = program.getMemory().getLocationForAddress((Address) address);
                    IExpr value = ((Init) e).getValue();
                    if (loc != null && value instanceof Address) {
                        graph.addAddress(loc, (Address)value);
                        variables.add(loc);
                    }
                }

            } else {
                // r = *(CompExpr) -> loc(r) = max
                if (e instanceof RegWriter) {
                    Register register = ((RegWriter) e).getResultRegister();
                    graph.addAllAddresses(register, maxAddressSet);
                    variables.add(register);
                }
                // We allow for more address calculations
                e.setMaxAddressSet(maxAddressSet);
            }
        }
    }

    private void cfsProcessLocs(Program program) {
        for (Event ev : program.getCache().getEvents(FilterBasic.get(EType.MEMORY))) {
            MemEvent e = (MemEvent) ev;
            IExpr address = e.getAddress();

            // Collect for each v events of form: p = *v, *v = q
            if (address instanceof Register) {
                Register register = (Register) address;
                SSAReg ssaReg = graph.getSSAReg(register, ssaMap.get(register).get(e));
                ssaReg.getEventsWithAddr().add(e);

            } else if (address instanceof Address) {
                // Rule register = &loc -> lo(register)={loc}
                if (e instanceof RegWriter) {
                    Register register = ((RegWriter) e).getResultRegister();
                    SSAReg ssaReg = graph.getSSAReg(register, ssaMap.get(register).get(e));
                    graph.addAddress(ssaReg, (Address) address);
                    variables.add(ssaReg);

                } else if (e instanceof Init) {
                    // Rule loc=&loc2 -> lo(loc)={loc2} (only possible in init events)
                    Location loc = program.getMemory().getLocationForAddress((Address) address);
                    IExpr value = ((Init) e).getValue();
                    if (loc != null && value instanceof Address) {
                        graph.addAddress(loc, (Address) value);
                        variables.add(loc);
                    }
                }
            } else {
                if (e instanceof RegWriter) {
                    Register register = ((RegWriter) e).getResultRegister();
                    SSAReg ssaReg = graph.getSSAReg(register, ssaMap.get(register).get(e));
                    graph.addAllAddresses(ssaReg, maxAddressSet);
                    variables.add(ssaReg);
                }

                // We allow for more address calculations
                e.setMaxAddressSet(maxAddressSet);
            }
        }
    }

    private void processRegs(Program program) {
        for (Event ev : program.getCache().getEvents(FilterBasic.get(EType.LOCAL))) {
            if(ev instanceof Local) {
                Local e = (Local) ev;
                Register register = e.getResultRegister();
                ExprInterface expr = e.getExpr();

                if (expr instanceof Register) {
                    // r1 = r2 -> add edge r2 --> r1
                    graph.addEdge(expr, register);

                } else if (expr instanceof Address) {
                    // r = &a
                    graph.addAddress(register, (Address) expr);
                    variables.add(register);
                }
            }
        }
    }

    private void cfsProcessRegs(Program program) {
        for (Event ev : program.getCache().getEvents(FilterBasic.get(EType.LOCAL))) {
            if(ev instanceof Local) {
                Local e = (Local) ev;
                Register register = e.getResultRegister();
                int id = ssaMap.get(register).get(e) + 1;
                SSAReg ssaReg1 = graph.getSSAReg(register, id);
                ExprInterface expr = e.getExpr();

                if (expr instanceof Register) {
                    // r1 = r2 -> add edge r2 --> r1
                    Register register2 = (Register) expr;
                    SSAReg ssaReg2 = graph.getSSAReg(register2, ssaMap.get(register2).get(e));
                    graph.addEdge(ssaReg2, ssaReg1);

                } else if (expr instanceof Address) {
                    // r = &a
                    graph.addAddress(ssaReg1, (Address) expr);
                    variables.add(ssaReg1);
                }
            }
        }
    }

    private void algorithm(Program program) {
        while (!variables.isEmpty()) {
            Object variable = variables.remove(0);
            if(variable instanceof Register){
                // Process rules with *variable:
                for (Address address : graph.getAddresses(variable)) {
                    Location location = program.getMemory().getLocationForAddress(address);
                    if (location != null) {
                        for (MemEvent e : graph.getEvents((Register) variable)) {
                            // p = *variable:
                            if (e instanceof RegWriter) {
                                // Add edge from location to p
                                if (graph.addEdge(location, ((RegWriter) e).getResultRegister())) {
                                    // Add location to variables if edge is new.
                                    variables.add(location);
                                }
                            } else if (e instanceof Store) {
                                // *variable = register
                                ExprInterface value = e.getMemValue();
                                if (value instanceof Register) {
                                    Register register = (Register) value;
                                    // Add edge from register to location
                                    if (graph.addEdge(register, location)) {
                                        // Add register to variables if edge is new.
                                        variables.add(register);
                                    }
                                }
                            }
                        }
                    }
                }
            }
            // Process edges
            for (Object q : graph.getEdges(variable)) {
                if (graph.addAllAddresses(q, graph.getAddresses(variable))) {
                    variables.add(q);
                }
            }
        }
    }

    private void cfsAlgorithm(Program program) {
        while (!variables.isEmpty()) {
            Object variable = variables.remove(0);
            // Process rules with *variable:
            for (Address address : graph.getAddresses(variable)) {
                Location location = program.getMemory().getLocationForAddress(address);
                if (location != null && variable instanceof SSAReg) {
                    for (MemEvent e : ((SSAReg) variable).getEventsWithAddr()) {
                        // p = *variable:
                        if (e instanceof RegWriter) {
                            // Add edge from location to p
                            Register reg = ((RegWriter) e).getResultRegister();
                            SSAReg ssaReg = graph.getSSAReg(reg, ssaMap.get(reg).get(e) + 1);
                            if (graph.addEdge(location, ssaReg)) {
                                //add a to W if edge is new.
                                variables.add(location);
                            }
                        } else if (e instanceof Store) {
                            // *variable = register
                            ExprInterface value = e.getMemValue();
                            if (value instanceof Register) {
                                Register register = (Register) value;
                                SSAReg ssaReg = graph.getSSAReg(register, ssaMap.get(register).get(e));
                                // Add edge from register to location
                                if (graph.addEdge(ssaReg, location)) {
                                    // Add register to variables if edge is new.
                                    variables.add(ssaReg);
                                }
                            }
                        }
                    }
                }
            }
            // Process edges
            for (Object q : graph.getEdges(variable)) {
                if (graph.addAllAddresses(q, graph.getAddresses(variable))) {
                    variables.add(q);
                }
            }
        }
    }

    private void processResults(Program program) {
    	// Used to have pointer analysis when having arrays and structures
    	Map<Register, Address> bases = new HashMap<Register, Address>();
    	for (Event ev : program.getCache().getEvents(FilterBasic.get(EType.LOCAL))) {
    		// Not only Local events have EType.LOCAL tag
    		if(!(ev instanceof Local)) {
    			continue;
    		}
    		Local l = (Local)ev;
    		ExprInterface exp = l.getExpr();
    		Register reg = l.getResultRegister();
			if(exp instanceof Address) {
    			bases.put(reg, (Address)exp);
    		} else if(exp instanceof IExprBin) {
    			IExpr base = exp.getBase();
    			if(base instanceof Address) {
    				bases.put(reg, (Address)base);	
    			} else if(base instanceof Register && bases.containsKey(base)) {
    				bases.put(reg, bases.get(base));
    			}
    		}
    	}

        for (Event e : program.getCache().getEvents(FilterBasic.get(EType.MEMORY))) {
            IExpr address = ((MemEvent) e).getAddress();
            Set<Address> addresses;
            if (address instanceof Register) {
            	if(bases.containsKey(address) && program.getMemory().isArrayPointer(bases.get(address))) {
            		addresses = new HashSet<>(program.getMemory().getArrayfromPointer(bases.get(address)));
            	} else {
<<<<<<< HEAD
                    adresses = graph.getAddresses(address);
=======
                    addresses = graph.getAddresses(((Register) address));            		
>>>>>>> 83093796
            	}
            } else if (address instanceof Address) {
                    addresses = ImmutableSet.of(((Address) address));
            } else {
                addresses = maxAddressSet;
            }
            if (addresses.size() == 0) {
                addresses = maxAddressSet;
            }
            ImmutableSet<Address> addr = ImmutableSet.copyOf(addresses);
            ((MemEvent) e).setMaxAddressSet(addr);
        }
    }

    private void calculateLocationSetsNoAlias(Program program) {
        ImmutableSet<Address> maxAddressSet = program.getMemory().getAllAddresses();
        for (Event e : program.getCache().getEvents(FilterBasic.get(EType.MEMORY))) {
            IExpr address = ((MemEvent) e).getAddress();
            if (address instanceof Address) {
                ((MemEvent) e).setMaxAddressSet(ImmutableSet.of((Address) address));
            } else {
                ((MemEvent) e).setMaxAddressSet(maxAddressSet);
            }
        }
    }

    private Map<Register, Map<Event, Integer>> getRegSsaMap(Program program){
        Map<Register, Map<Event, Integer>> ssaMap = new HashMap<>();
        Map<Register, Integer> indexMap = new HashMap<>();
        for(Thread thread : program.getThreads()){
            List<Event> events = thread.getCache().getEvents(FilterBasic.get(EType.ANY));
            mkSsaIndices(events, ssaMap, indexMap);
        }
        return ssaMap;
    }


    private void mkSsaIndices(
            List<Event> events,
            Map<Register, Map<Event, Integer>> ssaMap,
            Map<Register, Integer> indexMap
    ){
        for(int i = 0; i < events.size(); i++){
            Event e = events.get(i);

            if(e instanceof RegReaderData){
                for(Register register : ((RegReaderData)e).getDataRegs()){
                    ssaMap.putIfAbsent(register, new HashMap<>());
                    ssaMap.get(register).put(e, indexMap.getOrDefault(register, 0));
                }
            }

            if(e instanceof MemEvent){
                for(Register register : ((MemEvent)e).getAddress().getRegs()){
                    ssaMap.putIfAbsent(register, new HashMap<>());
                    ssaMap.get(register).put(e, indexMap.getOrDefault(register, 0));
                }
            }

            if(e instanceof RegWriter){
                Register register = ((RegWriter)e).getResultRegister();
                int index = indexMap.getOrDefault(register, 0);
                ssaMap.putIfAbsent(register, new HashMap<>());
                ssaMap.get(register).put(e, index);
                indexMap.put(register, ++index);
            }

            if(e instanceof If){
                Map<Register, Integer> indexMapClone = new HashMap<>(indexMap);
                List<Event> t1Events = ((If)e).getMainBranchEvents();
                List<Event> t2Events = ((If)e).getElseBranchEvents();
                mkSsaIndices(t1Events, ssaMap, indexMap);
                mkSsaIndices(t2Events, ssaMap, indexMapClone);

                for(Register r : indexMapClone.keySet()){
                    indexMap.put(r, Integer.max(indexMap.getOrDefault(r, 0), indexMapClone.get(r)));
                    if(indexMap.get(r) < indexMapClone.get(r)){
                        graph.addEdge(graph.getSSAReg(r, indexMap.get(r)), graph.getSSAReg(r, indexMapClone.get(r)));
                    } else if(indexMap.get(r) > indexMapClone.get(r)){
                        graph.addEdge(graph.getSSAReg(r, indexMapClone.get(r)), graph.getSSAReg(r, indexMap.get(r)));
                    }
                }
                i += t1Events.size() + t2Events.size();
            }
        }
    }
}<|MERGE_RESOLUTION|>--- conflicted
+++ resolved
@@ -23,11 +23,11 @@
  */
 public class AliasAnalysis {
 
-    private final List<Object> variables = new LinkedList<>();
+    private List<Object> variables = new LinkedList<>();
     private ImmutableSet<Address> maxAddressSet;
     private Map<Register, Map<Event, Integer>> ssaMap;
 
-    private final Graph graph = new Graph();
+    private Graph graph = new Graph();
 
     public void calculateLocationSets(Program program, Alias alias) {
         if(alias == Alias.NONE){
@@ -138,7 +138,7 @@
 
                 if (expr instanceof Register) {
                     // r1 = r2 -> add edge r2 --> r1
-                    graph.addEdge(expr, register);
+                    graph.addEdge((Register) expr, register);
 
                 } else if (expr instanceof Address) {
                     // r = &a
@@ -270,7 +270,7 @@
 			if(exp instanceof Address) {
     			bases.put(reg, (Address)exp);
     		} else if(exp instanceof IExprBin) {
-    			IExpr base = exp.getBase();
+    			IExpr base = ((IExprBin)exp).getBase();
     			if(base instanceof Address) {
     				bases.put(reg, (Address)base);	
     			} else if(base instanceof Register && bases.containsKey(base)) {
@@ -286,11 +286,7 @@
             	if(bases.containsKey(address) && program.getMemory().isArrayPointer(bases.get(address))) {
             		addresses = new HashSet<>(program.getMemory().getArrayfromPointer(bases.get(address)));
             	} else {
-<<<<<<< HEAD
-                    adresses = graph.getAddresses(address);
-=======
                     addresses = graph.getAddresses(((Register) address));            		
->>>>>>> 83093796
             	}
             } else if (address instanceof Address) {
                     addresses = ImmutableSet.of(((Address) address));
