--- conflicted
+++ resolved
@@ -13,10 +13,11 @@
 import com.dat3m.dartagnan.wmm.graphRefinement.logic.Literal;
 import com.dat3m.dartagnan.wmm.graphRefinement.logic.SortedClauseSet;
 import com.dat3m.dartagnan.wmm.graphRefinement.graphs.timeable.Timestamp;
-import com.dat3m.dartagnan.wmm.graphRefinement.resolution.DecisionNode;
-import com.dat3m.dartagnan.wmm.graphRefinement.resolution.LeafNode;
-import com.dat3m.dartagnan.wmm.graphRefinement.resolution.ResolutionTree;
-import com.dat3m.dartagnan.wmm.graphRefinement.resolution.SearchNode;
+import com.dat3m.dartagnan.wmm.graphRefinement.resolution.TreeResolution;
+import com.dat3m.dartagnan.wmm.graphRefinement.searchTree.DecisionNode;
+import com.dat3m.dartagnan.wmm.graphRefinement.searchTree.LeafNode;
+import com.dat3m.dartagnan.wmm.graphRefinement.searchTree.SearchNode;
+import com.dat3m.dartagnan.wmm.graphRefinement.searchTree.SearchTree;
 import com.microsoft.z3.Context;
 import com.microsoft.z3.Model;
 
@@ -137,6 +138,7 @@
     */
 
 
+    // Statsistics of the last call to kSearch
     private RefinementStats stats;
 
     /*
@@ -156,10 +158,10 @@
         // =================================
 
         // ======= Initialize search =======
-        ResolutionTree resTree = new ResolutionTree();
+        SearchTree sTree = new SearchTree();
         coreReasonsSorted.clear();
         possibleCoEdges.clear();
-        SearchNode node = initSearch(resTree.getRootNode());
+        initSearch(sTree.getRoot());
 
         List<Edge> coSearchList = new ArrayList<>();
         for (Set<Edge> coEdges : possibleCoEdges.values()) {
@@ -172,19 +174,15 @@
         curTime = System.currentTimeMillis();
         for (int k = 0; k <= maxSaturationDepth; k++) {
             stats.saturationDepth = k;
-            Result r = kSaturation(node, Timestamp.ZERO, k, coSearchList, 0);
+            // There should always exist a single empty node unless we found a violation
+            SearchNode start = sTree.findNodes(SearchNode::isEmptyNode).get(0);
+            Result r = kSaturation(start, Timestamp.ZERO, k, coSearchList, 0);
             if (r != Result.UNKNOWN) {
                 result.setResult(r);
                 if (r == Result.FAIL) {
                     long temp = System.currentTimeMillis();
-                    // ----- Test code -----
-                    SortedClauseSet<CoreLiteral> res = resTree.computeViolations();
-                    SortedClauseSet<CoreLiteral> res2 = new SortedClauseSet<>();
-                    res.forEach(clause -> res2.add(clause.removeIf(x -> canBeRemoved(x, clause))));
-                    new DNF<>(res2.getClauses());
-                    result.setViolations(new DNF<>(res2.getClauses()));
-                    // --------------------
                     //result.setViolations(resolveViolations());
+                    result.setViolations(computeResolventsFromTree(sTree));
                     stats.resolutionTime = System.currentTimeMillis() - temp;
                 }
                 break;
@@ -202,6 +200,14 @@
 
         stats.searchTime = System.currentTimeMillis() - curTime;
         return result;
+    }
+
+    private DNF<CoreLiteral> computeResolventsFromTree(SearchTree tree) {
+        SortedClauseSet<CoreLiteral> res = new TreeResolution(tree).computeViolations();
+        SortedClauseSet<CoreLiteral> res2 = new SortedClauseSet<>();
+        res.forEach(clause -> res2.add(clause.removeIf(x -> canBeRemoved(x, clause))));
+        res2.simplify();
+        return res2.toDNF();
     }
 
 
@@ -239,9 +245,7 @@
 
                 Timestamp nextTime = curTime.next();
                 coEdge = coEdge.withTimestamp(nextTime);
-
-                CoLiteral edgeLiteral = new CoLiteral(coEdge);
-                DecisionNode decNode = new DecisionNode(edgeLiteral);
+                DecisionNode decNode = new DecisionNode(coEdge);
 
                 execGraph.addCoherenceEdge(coEdge);
                 stats.numGuessedCoherences++;
@@ -252,10 +256,10 @@
                 backtrackOn(nextTime);
 
                 if (r == Result.FAIL) {
-                    execGraph.addCoherenceEdge(coEdge.getInverse().withTimestamp(curTime));
                     node.replaceBy(decNode);
                     node = decNode.getNegative();
-                    r = kSaturation(node, curTime, k - 1, searchList, i + 1);
+                    execGraph.addCoherenceEdge(coEdge.getInverse().withTimestamp(curTime));
+                    r = kSaturation(decNode.getNegative(), curTime, k - 1, searchList, i + 1);
                     if (r != Result.UNKNOWN) {
                         return r;
                     }
@@ -275,9 +279,9 @@
                     backtrackOn(nextTime);
 
                     if(r == Result.FAIL) {
-                        execGraph.addCoherenceEdge(coEdge.withTimestamp(curTime));
                         node.replaceBy(decNode);
                         node = decNode.getPositive();
+                        execGraph.addCoherenceEdge(coEdge.withTimestamp(curTime));
                     }
                 }
             }
@@ -301,14 +305,21 @@
     private List<Conjunction<CoreLiteral>> computeViolationList() {
         List<Conjunction<CoreLiteral>> violations = new ArrayList<>();
         for (GraphAxiom axiom : execGraph.getGraphAxioms()) {
+            // Computes a single reason
+            /*Conjunction<CoreLiteral> clause = axiom.computeSomeReason();
+            if (!clause.isFalse()) {
+                coreReasonsSorted.add(clause.removeIf(x -> canBeRemoved(x, clause)));
+            }*/
+
+            // Computes many reasons
             DNF<CoreLiteral> clauses = axiom.computeReasons();
             if (!clauses.isFalse()) {
                 for (Conjunction<CoreLiteral> clause : clauses.getCubes()) {
                     violations.add(clause.removeIf(x -> canBeRemoved(x, clause)));
-                    stats.numComputedViolations++;
-                }
-            }
-        }
+                }
+            }
+        }
+        stats.numComputedViolations += violations.size();
         return violations;
     }
 
@@ -386,13 +397,8 @@
     }
 
 
-<<<<<<< HEAD
-    private void initSearch() {
+    private void initSearch(SearchNode node) {
         for (Map.Entry<Long, Set<EventData>> addressedWrites : modelContext.getAddressWritesMap().entrySet()) {
-=======
-    private SearchNode initSearch(SearchNode node) {
-        for (Map.Entry<Integer, Set<EventData>> addressedWrites : modelContext.getAddressWritesMap().entrySet()) {
->>>>>>> 2dd1c20a
             Set<EventData> writes = addressedWrites.getValue();
             Long address = addressedWrites.getKey();
             Set<Edge> coEdges = new HashSet<>();
@@ -405,16 +411,15 @@
                         continue;
 
                     if (e1.isInit() && !e2.isInit()) {
-                        execGraph.addCoherenceEdge(new Edge(e1, e2));
+                        Edge e = new Edge(e1, e2);
+                        execGraph.addCoherenceEdge(e);
                         // Test code: add violation for anti initial writes cause we will
                         // never search for them otherwise
-
+                        DecisionNode decNode = new DecisionNode(e);
+                        node.replaceBy(decNode);
+                        decNode.getNegative().replaceBy(new LeafNode(new Conjunction<>(new CoLiteral(e.getInverse()))));
+                        node = decNode.getPositive();
                         //coreReasonsSorted.add( new Conjunction<>(new CoLiteral(new Edge(e2, e1))));
-                        CoLiteral decLit = new CoLiteral(new Edge(e2, e1));
-                        DecisionNode decNode = new DecisionNode(decLit);
-                        decNode.appendPositive(new LeafNode(new Conjunction<>(decLit)));
-                        node.replaceBy(decNode);
-                        node = decNode.getNegative();
                     } else if (!e1.isInit() && !e2.isInit()) {
                         coEdges.add(new Edge(e1, e2));
                     }
@@ -422,7 +427,6 @@
             }
         }
         possibleCoEdges.values().removeIf(Collection::isEmpty);
-        return node;
     }
 
 }