package com.dat3m.dartagnan.wmm.axiom;

import com.dat3m.dartagnan.utils.dependable.Dependent;
import com.dat3m.dartagnan.verification.VerificationTask;
import com.dat3m.dartagnan.wmm.relation.Relation;
import com.dat3m.dartagnan.wmm.utils.TupleSet;
import org.sosy_lab.java_smt.api.BooleanFormula;
import org.sosy_lab.java_smt.api.SolverContext;

import java.util.Collections;
import java.util.List;
import java.util.Objects;

/**
 *
 * @author Florian Furbach
 */
public abstract class Axiom implements Dependent<Relation> {

    protected Relation rel;

    protected VerificationTask task;

    Axiom(Relation rel) {
        this.rel = rel;
    }

    public void initialise(VerificationTask task, SolverContext ctx) {
        this.task = task;
    }

    @Override
    public List<Relation> getDependencies() {
        return Collections.singletonList(rel);
    }

    public Relation getRelation() {
        return rel;
    }

<<<<<<< HEAD
=======
    // TODO: never used. Do we want to keep it?
    public BooleanFormula encodeRelAndConsistency(SolverContext ctx) {
    	return ctx.getFormulaManager().getBooleanFormulaManager().and(rel.encode(ctx), consistent(ctx));
    }
    
>>>>>>> 516b874e
    @Override
    public abstract String toString();

    public abstract TupleSet getEncodeTupleSet();

	/**
	 * Marks relationships that directly or indirectly violate this axiom.
	 * Could lead to new minimal tuples, as well.
	 * @return
	 * Some new minimal tuples were detected.
	 */
	public abstract boolean applyDisableSet();

    public abstract BooleanFormula consistent(SolverContext ctx);

    @Override
    public int hashCode() {
        return Objects.hash(rel);
    }

    @Override
    public boolean equals(Object obj) {
        if (this == obj) {
            return true;
        } else if (obj == null || obj.getClass() != this.getClass()) {
            return false;
        }
        Axiom other = (Axiom)obj;
        return this.rel.equals(other.rel);
    }


    // ===================== Utility methods ===================
    
    public boolean isEmptiness() {
    	return this instanceof Empty;
    }
    
    public boolean isAcyclicity() {
    	return this instanceof Acyclic;
    }
    
    public boolean isIrreflexivity() {
    	return this instanceof Irreflexive;
    }
}<|MERGE_RESOLUTION|>--- conflicted
+++ resolved
@@ -38,14 +38,11 @@
         return rel;
     }
 
-<<<<<<< HEAD
-=======
     // TODO: never used. Do we want to keep it?
     public BooleanFormula encodeRelAndConsistency(SolverContext ctx) {
     	return ctx.getFormulaManager().getBooleanFormulaManager().and(rel.encode(ctx), consistent(ctx));
     }
     
->>>>>>> 516b874e
     @Override
     public abstract String toString();
 
