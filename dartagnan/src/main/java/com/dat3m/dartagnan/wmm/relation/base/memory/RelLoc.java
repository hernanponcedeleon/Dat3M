--- conflicted
+++ resolved
@@ -1,21 +1,13 @@
 package com.dat3m.dartagnan.wmm.relation.base.memory;
 
-<<<<<<< HEAD
-=======
 import com.dat3m.dartagnan.wmm.filter.FilterBasic;
 import com.dat3m.dartagnan.wmm.relation.Relation;
->>>>>>> 27d66849
 import com.dat3m.dartagnan.program.event.Event;
 import com.dat3m.dartagnan.program.event.MemEvent;
 import com.dat3m.dartagnan.wmm.filter.FilterBasic;
 import com.dat3m.dartagnan.wmm.relation.Relation;
 import com.dat3m.dartagnan.wmm.utils.Tuple;
 import com.dat3m.dartagnan.wmm.utils.TupleSet;
-<<<<<<< HEAD
-import com.microsoft.z3.BoolExpr;
-import com.microsoft.z3.Context;
-=======
->>>>>>> 27d66849
 
 import java.util.Collection;
 
@@ -73,21 +65,15 @@
     	FormulaManager fmgr = ctx.getFormulaManager();
 		BooleanFormulaManager bmgr = fmgr.getBooleanFormulaManager();
     	IntegerFormulaManager imgr = fmgr.getIntegerFormulaManager();
-    	
+
     	BooleanFormula enc = bmgr.makeTrue();
         for(Tuple tuple : encodeTupleSet) {
-<<<<<<< HEAD
-            BoolExpr rel = this.getSMTVar(tuple, ctx);
-            enc = ctx.mkAnd(enc, ctx.mkEq(rel, ctx.mkAnd(
-                    getExecPair(tuple, ctx),
-                    ctx.mkEq(((MemEvent)tuple.getFirst()).getMemAddressExpr(), ((MemEvent)tuple.getSecond()).getMemAddressExpr())
-=======
         	BooleanFormula rel = this.getSMTVar(tuple, ctx);
             enc = bmgr.and(enc, bmgr.equivalence(rel, bmgr.and(
-                    bmgr.and(tuple.getFirst().exec(), tuple.getSecond().exec()),
-                    imgr.equal((IntegerFormula)((MemEvent)tuple.getFirst()).getMemAddressExpr(), 
+                    getExecPair(tuple, ctx),
+                    //TODO: Use Helper
+                    imgr.equal((IntegerFormula)((MemEvent)tuple.getFirst()).getMemAddressExpr(),
                     			(IntegerFormula)((MemEvent)tuple.getSecond()).getMemAddressExpr())
->>>>>>> 27d66849
             )));
         }
         return enc;
