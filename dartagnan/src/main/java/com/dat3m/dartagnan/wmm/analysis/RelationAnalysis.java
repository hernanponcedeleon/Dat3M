--- conflicted
+++ resolved
@@ -39,12 +39,8 @@
 
 import java.util.*;
 import java.util.function.Function;
-<<<<<<< HEAD
 import java.util.function.Predicate;
-import java.util.stream.Collectors;
 import java.util.stream.IntStream;
-=======
->>>>>>> f93d2307
 import java.util.stream.Stream;
 
 import static com.dat3m.dartagnan.configuration.Arch.RISCV;
@@ -211,15 +207,9 @@
             final MemoryEvent x = (MemoryEvent) t.getFirst();
             final MemoryEvent z = (MemoryEvent) t.getSecond();
             final boolean hasIntermediary = mustOut.apply(x).stream().map(Tuple::getSecond)
-<<<<<<< HEAD
-                            .anyMatch(y -> y != x && y != z &&
-                                    (implies(y, x) || implies(y, z)) &&
-                                    !k.containsMay(new Tuple(z, y))) ||
-=======
                     .anyMatch(y -> y != x && y != z &&
-                            (exec.isImplied(x, y) || exec.isImplied(z, y)) &&
+                            (implies(y, x) || implies(y, z)) &&
                             !k.containsMay(new Tuple(z, y))) ||
->>>>>>> f93d2307
                     mustIn.apply(z).stream().map(Tuple::getFirst)
                             .anyMatch(y -> y != x && y != z &&
                                     (implies(y, x) || implies(y, z)) &&
@@ -296,18 +286,16 @@
     }
 
     public static final class Knowledge {
+
         private final Set<Tuple> may;
         private final Set<Tuple> must;
-<<<<<<< HEAD
         private final Set<Tuple> mayImplicit;
         private final Set<Tuple> mustImplicit;
         private final Function<Event, Collection<Event>> mayIn;
         private final Function<Event, Collection<Event>> mustIn;
         private final Function<Event, Collection<Event>> mayOut;
         private final Function<Event, Collection<Event>> mustOut;
-=======
-
->>>>>>> f93d2307
+
         private Knowledge(Set<Tuple> maySet, Set<Tuple> mustSet) {
             may = checkNotNull(maySet);
             must = checkNotNull(mustSet);
@@ -315,6 +303,7 @@
             mayIn = mustIn = y -> Set.of();
             mayOut = mustOut = x -> Set.of();
         }
+
         private Knowledge(Set<Tuple> mayImplicit, Set<Tuple> mustImplicit,
                           Function<Event, Collection<Event>> mayIn, Function<Event, Collection<Event>> mayOut,
                           Function<Event, Collection<Event>> mustIn, Function<Event, Collection<Event>> mustOut) {
@@ -502,8 +491,7 @@
             if (enable) {
                 defaultKnowledge = null;
             } else {
-<<<<<<< HEAD
-                List<Event> events = program.getEvents().stream().filter(e -> e.is(VISIBLE)).collect(toList());
+                List<Event> events = program.getThreadEvents().stream().filter(e -> e.hasTag(VISIBLE)).collect(toList());
                 Set<Tuple> may = new AbstractSet<>() {
                     @Override
                     public Iterator<Tuple> iterator() {
@@ -511,13 +499,6 @@
                                 .flatMap(x -> events.stream()
                                         .map(y -> new Tuple(x, y)))
                                 .iterator();
-=======
-                Set<Tuple> may = new HashSet<>();
-                List<Event> events = program.getThreadEvents().stream().filter(e -> e.hasTag(VISIBLE)).collect(toList());
-                for (Event x : events) {
-                    for (Event y : events) {
-                        may.add(new Tuple(x, y));
->>>>>>> f93d2307
                     }
                     @Override
                     public int size() {
@@ -540,15 +521,14 @@
             return defaultKnowledge != null && !r.isInternal() ? defaultKnowledge : new Knowledge(new HashSet<>(), new HashSet<>());
         }
 
-<<<<<<< HEAD
         private final class ProductSet extends AbstractSet<Tuple> {
 
-            private final FilterAbstract domain;
-            private final FilterAbstract range;
+            private final Filter domain;
+            private final Filter range;
             private final List<Event> domainEvents;
             private final List<Event> rangeEvents;
 
-            private ProductSet(FilterAbstract d, FilterAbstract r, List<Event> domainEvents, List<Event> rangeEvents) {
+            private ProductSet(Filter d, Filter r, List<Event> domainEvents, List<Event> rangeEvents) {
                 domain = d;
                 range = r;
                 this.domainEvents = domainEvents;
@@ -575,39 +555,24 @@
 
             @Override
             public boolean contains(Object o) {
-                if (!(o instanceof Tuple)) {
-                    return false;
-=======
+                return o instanceof Tuple tuple &&
+                        domain.apply(tuple.getFirst()) &&
+                        range.apply(tuple.getSecond()) &&
+                        notExclusive(tuple);
+            }
+        }
+
+        private List<Event> getIfNotExcluded(Event event, List<Event> range, Filter domain) {
+            if (!domain.apply(event)) {
+                return List.of();
+            }
+            return range.stream().filter(notExclusive(event)).collect(toList());
+        }
+
         @Override
         public Knowledge visitProduct(Relation rel, Filter domain, Filter range) {
-            Set<Tuple> must = new HashSet<>();
-            List<Event> l1 = program.getThreadEvents().stream().filter(domain::apply).toList();
-            List<Event> l2 = program.getThreadEvents().stream().filter(range::apply).toList();
-            for (Event e1 : l1) {
-                for (Event e2 : l2) {
-                    if (!exec.areMutuallyExclusive(e1, e2)) {
-                        must.add(new Tuple(e1, e2));
-                    }
->>>>>>> f93d2307
-                }
-                Tuple tuple = (Tuple) o;
-                return domain.filter(tuple.getFirst()) &&
-                        range.filter(tuple.getSecond()) &&
-                        notExclusive(tuple);
-            }
-        }
-
-        private List<Event> getIfNotExcluded(Event event, List<Event> range, FilterAbstract domain) {
-            if (!domain.filter(event)) {
-                return List.of();
-            }
-            return range.stream().filter(notExclusive(event)).collect(toList());
-        }
-
-        @Override
-        public Knowledge visitProduct(Relation rel, FilterAbstract domain, FilterAbstract range) {
-            List<Event> domainEvents = program.getEvents().stream().filter(domain::filter).collect(toList());
-            List<Event> rangeEvents = program.getEvents().stream().filter(range::filter).collect(toList());
+            List<Event> domainEvents = program.getThreadEvents().stream().filter(domain::apply).toList();
+            List<Event> rangeEvents = program.getThreadEvents().stream().filter(range::apply).toList();
             Set<Tuple> set = new ProductSet(domain, range, domainEvents, rangeEvents);
             Function<Event, Collection<Event>> mayIn = e -> getIfNotExcluded(e, domainEvents, range);
             Function<Event, Collection<Event>> mayOut = e -> getIfNotExcluded(e, rangeEvents, domain);
@@ -627,7 +592,6 @@
             return new Knowledge(must, enableMustSets ? new HashSet<>(must) : EMPTY_SET);
         }
 
-<<<<<<< HEAD
         private final class ExternalSet extends AbstractSet<Tuple> {
 
             @Override
@@ -659,7 +623,7 @@
             @Override
             public boolean contains(Object o) {
                 // Assume both events are in this program.
-                return o instanceof Tuple && ((Tuple) o).isCrossThread();
+                return o instanceof Tuple tuple && tuple.isCrossThread();
             }
         }
 
@@ -687,8 +651,6 @@
             }
         }
 
-=======
->>>>>>> f93d2307
         @Override
         public Knowledge visitExternal(Relation rel) {
             Set<Tuple> view = new ExternalSet();
@@ -727,26 +689,19 @@
 
             @Override
             public boolean contains(Object o) {
-                if (!(o instanceof Tuple)) {
-                    return false;
-                }
-                Tuple tuple = (Tuple) o;
-                return tuple.isSameThread() && notExclusive(tuple);
-            }
-        }
-
-<<<<<<< HEAD
+                return o instanceof Tuple tuple && tuple.isSameThread() && notExclusive(tuple);
+            }
+        }
+
         private List<Event> getInternal(Event x) {
-            if (!x.is(VISIBLE)) {
+            if (!x.hasTag(VISIBLE)) {
                 return List.of();
             }
             return x.getThread().getEvents().stream()
-                    .filter(y -> y.is(VISIBLE) && notExclusive(x, y))
+                    .filter(y -> y.hasTag(VISIBLE) && notExclusive(x, y))
                     .collect(toList());
         }
 
-=======
->>>>>>> f93d2307
         @Override
         public Knowledge visitInternal(Relation rel) {
             Set<Tuple> view = new InternalSet();
@@ -757,16 +712,16 @@
 
         private final class ProgramOrderSet extends AbstractSet<Tuple> {
 
-            private final FilterAbstract domain;
-
-            private ProgramOrderSet(FilterAbstract d) {
+            private final Filter domain;
+
+            private ProgramOrderSet(Filter d) {
                 domain = d;
             }
 
             @Override
             public Iterator<Tuple> iterator() {
                 return program.getThreads().stream()
-                        .map(t -> t.getEvents().stream().filter(domain::filter).collect(toList()))
+                        .map(t -> t.getEvents().stream().filter(domain::apply).collect(toList()))
                         .flatMap(t -> IntStream.range(0, t.size())
                                 .mapToObj(i -> t.subList(0, i).stream()
                                         .filter(notExclusive(t.get(i)))
@@ -779,7 +734,7 @@
             public int size() {
                 int sum = 0;
                 for (Thread thread : program.getThreads()) {
-                    List<Event> events = visibleEvents(thread);
+                    List<Event> events = visibleEvents(thread).stream().filter(domain::apply).toList();
                     for (int i = 0; i < events.size(); i++) {
                         Event event = events.get(i);
                         sum += (int) events.subList(0, i).stream().filter(notExclusive(event)).count();
@@ -790,13 +745,10 @@
 
             @Override
             public boolean contains(Object o) {
-                if (!(o instanceof Tuple)) {
-                    return false;
-                }
-                Tuple tuple = (Tuple) o;
-                return tuple.isForward() &&
-                        domain.filter(tuple.getFirst()) &&
-                        domain.filter(tuple.getSecond()) &&
+                return o instanceof Tuple tuple &&
+                        tuple.isForward() &&
+                        domain.apply(tuple.getFirst()) &&
+                        domain.apply(tuple.getSecond()) &&
                         notExclusive(tuple);
             }
         }
@@ -808,7 +760,6 @@
                     .collect(toList());
         }
 
-<<<<<<< HEAD
         private List<Event> getProgramOrderedAfter(Event event) {
             List<Event> events = event.getThread().getEvents();
             return events.subList(getThreadIndex(event, events) + 1, events.size()).stream()
@@ -817,31 +768,13 @@
         }
 
         @Override
-        public Knowledge visitProgramOrder(Relation rel, FilterAbstract type) {
+        public Knowledge visitProgramOrder(Relation rel, Filter type) {
             Set<Tuple> view = new ProgramOrderSet(type);
             Function<Event, Collection<Event>> mayIn = this::getProgramOrderedBefore;
             Function<Event, Collection<Event>> mayOut = this::getProgramOrderedAfter;
             Function<Event, Collection<Event>> mustIn = enableMustSets ? mayIn : e -> List.of();
             Function<Event, Collection<Event>> mustOut = enableMustSets ? mayOut : e -> List.of();
             return new Knowledge(view, enableMustSets ? view : EMPTY_SET, mayIn, mayOut, mustIn, mustOut);
-=======
-        @Override
-        public Knowledge visitProgramOrder(Relation rel, Filter type) {
-            Set<Tuple> must = new HashSet<>();
-            for (Thread t : program.getThreads()) {
-                List<Event> events = t.getEvents().stream().filter(type::apply).toList();
-                for (int i = 0; i < events.size(); i++) {
-                    Event e1 = events.get(i);
-                    for (int j = i + 1; j < events.size(); j++) {
-                        Event e2 = events.get(j);
-                        if (!exec.areMutuallyExclusive(e1, e2)) {
-                            must.add(new Tuple(e1, e2));
-                        }
-                    }
-                }
-            }
-            return new Knowledge(must, enableMustSets ? new HashSet<>(must) : EMPTY_SET);
->>>>>>> f93d2307
         }
 
         @Override
@@ -850,24 +783,6 @@
             // ctrl := idd^+;ctrlDirect & (R*V)
             Set<Tuple> must = new HashSet<>();
             for (Thread thread : program.getThreads()) {
-<<<<<<< HEAD
-                for (Event e1 : thread.getEvents()) {
-                    if (e1.is(CMP)) {
-                        for (Event e2 : ((IfAsJump) e1).getBranchesEvents()) {
-                            if (notExclusive(e1, e2)) {
-                                must.add(new Tuple(e1, e2));
-                            }
-                        }
-                    }
-                }
-                // Relates jumps (except those implementing Ifs and their internal jump to end) with all later events
-                for (Event e1 : thread.getEvents()) {
-                    if (e1.is(JUMP) && !e1.is(CMP) && !e1.is(IFI)) {
-                        for (Event e2 : thread.getEvents()) {
-                            if (e1.getGlobalId() < e2.getGlobalId() && notExclusive(e1, e2)) {
-                                must.add(new Tuple(e1, e2));
-                            }
-=======
                 for (CondJump jump : thread.getEvents(CondJump.class)) {
                     if (jump.isGoto() || jump.isDead()) {
                         continue; // There is no point in ctrl-edges from unconditional jumps.
@@ -884,9 +799,8 @@
                     }
 
                     for (Event e : ctrlDependentEvents) {
-                        if (!exec.areMutuallyExclusive(jump, e)) {
+                        if (notExclusive(jump, e)) {
                             must.add(new Tuple(jump, e));
->>>>>>> f93d2307
                         }
                     }
                 }
@@ -1037,23 +951,14 @@
                     for (int i = 0; i < size; i++) {
                         Event load = candidates.get(i);
                         List<Event> intermediaries = candidates.subList(i + 1, size);
-<<<<<<< HEAD
-                        if (!load.is(READ) || intermediaries.stream().anyMatch(e -> implies(e, load))) {
-=======
-                        if (!(load instanceof Load) || intermediaries.stream().anyMatch(e -> exec.isImplied(load, e))) {
->>>>>>> f93d2307
+                        if (!(load instanceof Load) || intermediaries.stream().anyMatch(e -> implies(e, load))) {
                             continue;
                         }
                         Tuple tuple = new Tuple(load, store);
                         may.add(tuple);
                         if (enableMustSets &&
-<<<<<<< HEAD
                                 intermediaries.stream().allMatch(e -> exclusive(load, e)) &&
-                                (store.is(MATCHADDRESS) || alias.mustAlias((MemEvent) load, (MemEvent) store))) {
-=======
-                                intermediaries.stream().allMatch(e -> exec.areMutuallyExclusive(load, e)) &&
                                 (store.doesRequireMatchingAddresses() || alias.mustAlias((Load) load, store))) {
->>>>>>> f93d2307
                             must.add(tuple);
                         }
                     }
@@ -1068,20 +973,10 @@
             List<Store> nonInitWrites = program.getThreadEvents(Store.class);
             nonInitWrites.removeIf(Init.class::isInstance);
             Set<Tuple> may = new HashSet<>();
-<<<<<<< HEAD
-            for (Event w1 : program.getEvents()) {
-                if (!w1.is(WRITE)) {
-                    continue;
-                }
-                for (MemEvent w2 : nonInitWrites) {
-                    if (w1.getGlobalId() != w2.getGlobalId() && notExclusive(w1, w2)
-                            && alias.mayAlias((MemEvent) w1, w2)) {
-=======
             for (Store w1 : program.getThreadEvents(Store.class)) {
                 for (Store w2 : nonInitWrites) {
-                    if (w1.getGlobalId() != w2.getGlobalId() && !exec.areMutuallyExclusive(w1, w2)
+                    if (w1.getGlobalId() != w2.getGlobalId() && notExclusive(w1, w2)
                             && alias.mayAlias(w1, w2)) {
->>>>>>> f93d2307
                         may.add(new Tuple(w1, w2));
                     }
                 }
@@ -1117,11 +1012,7 @@
             List<Load> loadEvents = program.getThreadEvents(Load.class);
             for (Store e1 : program.getThreadEvents(Store.class)) {
                 for (Load e2 : loadEvents) {
-<<<<<<< HEAD
-                    if (alias.mayAlias((MemEvent) e1, e2) && notExclusive(e1, e2)) {
-=======
-                    if (alias.mayAlias(e1, e2) && !exec.areMutuallyExclusive(e1, e2)) {
->>>>>>> f93d2307
+                    if (alias.mayAlias(e1, e2) && notExclusive(e1, e2)) {
                         may.add(new Tuple(e1, e2));
                     }
                 }
@@ -1231,17 +1122,10 @@
         @Override
         public Knowledge visitSameAddress(Relation rel) {
             Set<Tuple> may = new HashSet<>();
-<<<<<<< HEAD
-            List<MemEvent> events = program.getEvents(MemEvent.class);
-            for (MemEvent e1 : events) {
-                for (MemEvent e2 : events) {
-                    if (alias.mayAlias(e1, e2) && notExclusive(e1, e2)) {
-=======
             List<MemoryCoreEvent> events = program.getThreadEvents(MemoryCoreEvent.class);
             for (MemoryCoreEvent e1 : events) {
                 for (MemoryCoreEvent e2 : events) {
-                    if (alias.mayAlias(e1, e2) && !exec.areMutuallyExclusive(e1, e2)) {
->>>>>>> f93d2307
+                    if (alias.mayAlias(e1, e2) && notExclusive(e1, e2)) {
                         may.add(new Tuple(e1, e2));
                     }
                 }
