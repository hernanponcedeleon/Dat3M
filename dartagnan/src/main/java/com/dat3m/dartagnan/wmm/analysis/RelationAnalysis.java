package com.dat3m.dartagnan.wmm.analysis;

import com.dat3m.dartagnan.program.Program;
import com.dat3m.dartagnan.program.Register;
import com.dat3m.dartagnan.program.Register.UsageType;
import com.dat3m.dartagnan.program.Thread;
import com.dat3m.dartagnan.program.analysis.BranchEquivalence;
import com.dat3m.dartagnan.program.analysis.Dependency;
import com.dat3m.dartagnan.program.analysis.ExecutionAnalysis;
import com.dat3m.dartagnan.program.analysis.alias.AliasAnalysis;
import com.dat3m.dartagnan.program.event.Event;
import com.dat3m.dartagnan.program.event.MemoryEvent;
import com.dat3m.dartagnan.program.event.RegReader;
import com.dat3m.dartagnan.program.event.Tag;
import com.dat3m.dartagnan.program.event.core.*;
import com.dat3m.dartagnan.program.event.lang.svcomp.EndAtomic;
import com.dat3m.dartagnan.program.filter.Filter;
import com.dat3m.dartagnan.program.memory.VirtualMemoryObject;
import com.dat3m.dartagnan.utils.dependable.DependencyGraph;
import com.dat3m.dartagnan.verification.Context;
import com.dat3m.dartagnan.verification.VerificationTask;
import com.dat3m.dartagnan.witness.WitnessGraph;
import com.dat3m.dartagnan.wmm.Constraint;
import com.dat3m.dartagnan.wmm.Definition;
import com.dat3m.dartagnan.wmm.Relation;
import com.dat3m.dartagnan.wmm.Wmm;
import com.dat3m.dartagnan.wmm.axiom.Axiom;
import com.dat3m.dartagnan.wmm.definition.*;
import com.dat3m.dartagnan.wmm.utils.EventGraph;
import com.dat3m.dartagnan.wmm.utils.Tuple;
import org.apache.logging.log4j.LogManager;
import org.apache.logging.log4j.Logger;
import org.sosy_lab.common.configuration.Configuration;
import org.sosy_lab.common.configuration.InvalidConfigurationException;
import org.sosy_lab.common.configuration.Option;
import org.sosy_lab.common.configuration.Options;

import java.util.*;
import java.util.stream.Stream;

import static com.dat3m.dartagnan.configuration.Arch.RISCV;
import static com.dat3m.dartagnan.configuration.OptionNames.*;
import static com.dat3m.dartagnan.program.Register.UsageType.*;
import static com.dat3m.dartagnan.program.event.Tag.*;
import static com.dat3m.dartagnan.wmm.RelationNameRepository.CO;
import static com.dat3m.dartagnan.wmm.RelationNameRepository.RF;
import static com.dat3m.dartagnan.wmm.utils.EventGraph.difference;
import static com.dat3m.dartagnan.wmm.utils.EventGraph.intersection;
import static com.google.common.base.Preconditions.checkNotNull;
import static com.google.common.base.Verify.verify;
import static com.google.common.collect.Lists.reverse;
import static java.util.stream.Collectors.toList;
import static java.util.stream.Collectors.toSet;
import static java.util.stream.IntStream.iterate;

@Options
public class RelationAnalysis {

    private static final Logger logger = LogManager.getLogger(RelationAnalysis.class);

    private static final Delta EMPTY = new Delta(EventGraph.empty(), EventGraph.empty());

    private final VerificationTask task;
    private final Context analysisContext;
    private final ExecutionAnalysis exec;
    private final AliasAnalysis alias;
    private final Dependency dep;
    private final WmmAnalysis wmmAnalysis;
    private final Map<Relation, Knowledge> knowledgeMap = new HashMap<>();
    private final EventGraph mutex = new EventGraph();

    @Option(name = ENABLE_RELATION_ANALYSIS,
            description = "Derived relations of the memory model ",
            secure = true)
    private boolean enable = true;

    @Option(name = ENABLE_MUST_SETS,
            description = "Tracks relationships of the memory model, which exist in all execution that execute the two participating events.",
            secure = true)
    private boolean enableMustSets = true;

    @Option(name = ENABLE_EXTENDED_RELATION_ANALYSIS,
            description = "Marks relationships as trivially false, if they alone would violate a consistency property of the target memory model.",
            secure = true)
    private boolean enableExtended = true;

    private RelationAnalysis(VerificationTask t, Context context, Configuration config) {
        task = checkNotNull(t);
        analysisContext = context;
        exec = context.requires(ExecutionAnalysis.class);
        alias = context.requires(AliasAnalysis.class);
        dep = context.requires(Dependency.class);
        wmmAnalysis = context.requires(WmmAnalysis.class);
    }

    /**
     * Performs a static analysis on the relationships that may occur in an execution.
     *
     * @param task    Program, target memory model and property to check.
     * @param context Collection of static analyses already performed on {@code task} with respect to {@code memoryModel}.
     *                Should at least include the following elements:
     *                <ul>
     *                    <li>{@link ExecutionAnalysis}
     *                    <li>{@link Dependency}
     *                    <li>{@link AliasAnalysis}
     *                    <li>{@link WmmAnalysis}
     *                </ul>
     * @param config  User-defined options to further specify the behavior.
     */
    public static RelationAnalysis fromConfig(VerificationTask task, Context context, Configuration config) throws InvalidConfigurationException {
        RelationAnalysis a = new RelationAnalysis(task, context, config);
        task.getConfig().inject(a);

        final StringBuilder configSummary = new StringBuilder().append("\n");
        configSummary.append("\t").append(ENABLE_RELATION_ANALYSIS).append(": ").append(a.enable).append("\n");
        configSummary.append("\t").append(ENABLE_MUST_SETS).append(": ").append(a.enableMustSets).append("\n");
        configSummary.append("\t").append(ENABLE_EXTENDED_RELATION_ANALYSIS).append(": ").append(a.enableExtended);
        logger.info(configSummary);

        if (a.enableMustSets && !a.enable) {
            logger.warn("{} implies {}", ENABLE_MUST_SETS, ENABLE_RELATION_ANALYSIS);
            a.enableMustSets = false;
        }
        if (a.enableExtended && !a.enable) {
            logger.warn("{} implies {}", ENABLE_EXTENDED_RELATION_ANALYSIS, ENABLE_RELATION_ANALYSIS);
            a.enableExtended = false;
        }

        long t0 = System.currentTimeMillis();
        a.run();
        long t1 = System.currentTimeMillis();
        logger.info("Finished regular analysis in {}ms", t1 - t0);

        final StringBuilder summary = new StringBuilder()
                .append("\n======== RelationAnalysis summary ======== \n");
        summary.append("\t#Relations: ").append(task.getMemoryModel().getRelations().size()).append("\n");
        summary.append("\t#Axioms: ").append(task.getMemoryModel().getAxioms().size()).append("\n");
        if (a.enableExtended) {
            long mayCount = a.countMaySet();
            long mustCount = a.countMustSet();
            a.runExtended();
            logger.info("Finished extended analysis in {}ms", System.currentTimeMillis() - t1);
            summary.append("\t#may-edges removed (extended): ").append(mayCount - a.countMaySet()).append("\n");
            summary.append("\t#must-edges added (extended): ").append(a.countMustSet() - mustCount).append("\n");
        }
        verify(a.enableMustSets || a.knowledgeMap.values().stream().allMatch(k -> k.must.isEmpty()));
        Knowledge rf = a.knowledgeMap.get(task.getMemoryModel().getRelation(RF));
        Knowledge co = a.knowledgeMap.get(task.getMemoryModel().getRelation(CO));
        summary.append("\ttotal #must|may|exclusive edges: ")
                .append(a.countMustSet()).append("|").append(a.countMaySet()).append("|").append(a.mutex.size()).append("\n");
        summary.append("\t#must|may rf edges: ").append(rf.must.size()).append("|").append(rf.may.size()).append("\n");
        summary.append("\t#must|may co edges: ").append(co.must.size()).append("|").append(co.may.size()).append("\n");
        summary.append("===========================================");
        logger.info(summary);
        return a;
    }

    /**
     * Fetches results of this analysis.
     *
     * @param relation Some element in the associated task's memory model.
     * @return Pairs of events of the program that may be related in some execution or even must be related in all executions.
     */
    public Knowledge getKnowledge(Relation relation) {
        return knowledgeMap.get(relation);
    }

    /**
     * Iterates those event pairs that, if both executed, violate some axiom of the memory model.
     */
    public EventGraph getMutuallyExclusiveEdges() {
        //TODO return undirected pairs
        return mutex;
    }

    /*
        Returns a set of edges (e1, e2) (subset of may set) for ordered relations whose
        clock-constraints do not need to get encoded explicitly.
        e.g. for co relation: (e1 = w1, e2 = w2)
        The reason is that whenever we have co(w1,w2) then there exists an intermediary
        w3 s.t. co(w1, w3) /\ co(w3, w2). As a result we have c(w1) < c(w3) < c(w2) transitively.
        Reasoning: Let (w1, w2) be a potential co-edge. Suppose there exists a w3 different to w1 and w2,
        whose execution is either implied by either w1 or w2.
        Now, if co(w1, w3) is a must-edge and co(w2, w3) is impossible, then we can reason as follows.
            - Suppose w1 and w2 get executed and their addresses match, then w3 must also get executed.
            - Since co(w1, w3) is a must-edge, we have that w3 accesses the same address as w1 and w2,
              and c(w1) < c(w3).
            - Because addr(w2)==addr(w3), we must also have either co(w2, e3) or co(w3, w2).
              The former is disallowed by assumption, so we have co(w3, w2) and hence c(w3) < c(w2).
            - By transitivity, we have c(w1) < c(w3) < c(w2) as desired.
            - Note that this reasoning has to be done inductively, because co(w1, w3) or co(w3, w2) may
              not involve encoding a clock constraint (due to this optimization).
        There is also a symmetric case where co(w3, w1) is impossible and co(w3, w2) is a must-edge.
     */
    public EventGraph findTransitivelyImpliedCo(Relation co) {
        final RelationAnalysis.Knowledge k = getKnowledge(co);
        EventGraph transCo = new EventGraph();
        Map<Event, Set<Event>> mustIn = k.getMustSet().getInMap();
        Map<Event, Set<Event>> mustOut = k.getMustSet().getOutMap();
        k.may.apply((e1, e2) -> {
            final MemoryEvent x = (MemoryEvent) e1;
            final MemoryEvent z = (MemoryEvent) e2;
            boolean hasIntermediary = mustOut.getOrDefault(x, Set.of()).stream().anyMatch(y -> y != x && y != z &&
                    (exec.isImplied(x, y) || exec.isImplied(z, y)) &&
                    !k.getMaySet().contains(z, y))
                    || mustIn.getOrDefault(z, Set.of()).stream().anyMatch(y -> y != x && y != z &&
                    (exec.isImplied(x, y) || exec.isImplied(z, y)) &&
                    !k.getMaySet().contains(y, x));
            if (hasIntermediary) {
                transCo.add(e1, e2);
            }
        });
        return transCo;
    }

    private void run() {
        logger.trace("Start");
        Wmm memoryModel = task.getMemoryModel();
        Map<Relation, List<Definition>> dependents = new HashMap<>();
        for (Relation r : memoryModel.getRelations()) {
            for (Relation d : r.getDependencies()) {
                dependents.computeIfAbsent(d, k -> new ArrayList<>()).add(r.getDefinition());
            }
        }
        // ------------------------------------------------
        Initializer initializer = new Initializer();
        Map<Relation, List<Delta>> qGlobal = new HashMap<>();
        for (Relation r : memoryModel.getRelations()) {
            Knowledge k = r.getDefinition().accept(initializer);
            knowledgeMap.put(r, k);
            if (!k.may.isEmpty() || !k.must.isEmpty()) {
                qGlobal.computeIfAbsent(r, x -> new ArrayList<>(1))
                        .add(new Delta(k.may, k.must));
            }
        }
        // ------------------------------------------------
        Propagator propagator = new Propagator();
        for (Set<DependencyGraph<Relation>.Node> scc : DependencyGraph.from(memoryModel.getRelations()).getSCCs()) {
            logger.trace("Regular analysis for component {}", scc);
            Set<Relation> stratum = scc.stream().map(DependencyGraph.Node::getContent).collect(toSet());
            if (!enable && stratum.stream().noneMatch(Relation::isInternal)) {
                continue;
            }
            // the algorithm has deterministic order, only if all components are deterministically-ordered
            Map<Relation, List<Delta>> qLocal = new LinkedHashMap<>();
            // move from global queue
            for (Relation r : stratum) {
                List<Delta> d = qGlobal.remove(r);
                if (d != null) {
                    qLocal.put(r, d);
                }
            }
            // repeat until convergence
            while (!qLocal.isEmpty()) {
                Relation relation = qLocal.keySet().iterator().next();
                logger.trace("Regular knowledge update for '{}'", relation);
                Delta delta = knowledgeMap.get(relation).joinSet(qLocal.remove(relation));
                if (delta.may.isEmpty() && delta.must.isEmpty()) {
                    continue;
                }

                // TODO: Quick fix for https://github.com/hernanponcedeleon/Dat3M/issues/523
                //  (doesn't affect parent relations, a proper fix needed)
                if (relation.getDefinition() instanceof Difference difference) {
                    Knowledge k = knowledgeMap.get(difference.getSubtrahend());
                    knowledgeMap.get(relation).may.removeAll(k.must);
                    knowledgeMap.get(relation).must.removeAll(k.may);
                }

                propagator.source = relation;
                propagator.may = delta.may;
                propagator.must = delta.must;
                for (Definition c : dependents.getOrDefault(relation, List.of())) {
                    logger.trace("Regular propagation from '{}' to '{}'", relation, c);
                    Relation r = c.getDefinedRelation();
                    Delta d = c.accept(propagator);
                    verify(enableMustSets || d.must.isEmpty(),
                            "although disabled, computed a non-empty must set for relation %s", r);
                    (stratum.contains(r) ? qLocal : qGlobal)
                            .computeIfAbsent(r, k -> new ArrayList<>())
                            .add(d);
                }
            }
        }
        verify(!enable || qGlobal.isEmpty(), "knowledge buildup propagated downwards");
        logger.trace("End");
    }

    public static final class Knowledge {
        private final EventGraph may;
        private final EventGraph must;

        private Knowledge(EventGraph maySet, EventGraph mustSet) {
            may = checkNotNull(maySet);
            must = checkNotNull(mustSet);
        }
        public EventGraph getMaySet() {
            return may;
        }

        public EventGraph getMustSet() {
            return must;
        }

        @Override
        public String toString() {
            return "(may:" + may.size() + ", must:" + must.size() + ")";
        }

        private Delta joinSet(List<Delta> l) {
            verify(!l.isEmpty(), "empty update");
            // NOTE optimization due to initial deltas carrying references to knowledge sets
            EventGraph maySet = may.isEmpty() || l.get(0).may == may ? may : new EventGraph();
            EventGraph mustSet = must.isEmpty() || l.get(0).must == must ? must : new EventGraph();
            for (Delta d : l) {
                d.may.apply((e1, e2) -> {
                    if (may.add(e1, e2)) {
                        maySet.add(e1, e2);
                    }
                });
                d.must.apply((e1, e2) -> {
                    if (must.add(e1, e2)) {
                        mustSet.add(e1, e2);
                    }
                });
            }
            return new Delta(maySet, mustSet);
        }

        private ExtendedDelta join(List<ExtendedDelta> l) {
            verify(!l.isEmpty(), "empty update in extended analysis");
            EventGraph disableSet = new EventGraph();
            EventGraph enableSet = new EventGraph();
            for (ExtendedDelta d : l) {
                new EventGraph(d.disabled).apply((e1, e2) -> {
                    if (may.remove(e1, e2)) {
                        disableSet.add(e1, e2);
                    }
                });
                new EventGraph(d.enabled).apply((e1, e2) -> {
                    if (must.add(e1, e2)) {
                        enableSet.add(e1, e2);
                    }
                });
            }
            return new ExtendedDelta(disableSet, enableSet);
        }
    }

    private void runExtended() {
        logger.trace("Start");
        Wmm memoryModel = task.getMemoryModel();
        Map<Relation, List<Constraint>> dependents = new HashMap<>();
        Map<Relation, List<ExtendedDelta>> q = new LinkedHashMap<>();
        for (Constraint c : memoryModel.getConstraints()) {
            if (c instanceof Axiom axiom && axiom.isFlagged()) {
                continue;
            }
            for (Relation r : c.getConstrainedRelations()) {
                dependents.computeIfAbsent(r, k -> new ArrayList<>()).add(c);
            }
            for (Map.Entry<Relation, ExtendedDelta> e :
                    c.computeInitialKnowledgeClosure(knowledgeMap, analysisContext).entrySet()) {
                q.computeIfAbsent(e.getKey(), k -> new ArrayList<>()).add(e.getValue());
            }
        }
        ExtendedPropagator propagator = new ExtendedPropagator();
        // repeat until convergence
        while (!q.isEmpty()) {
            Relation relation = q.keySet().iterator().next();
            logger.trace("Extended knowledge update for '{}'", relation);
            Knowledge knowledge = knowledgeMap.get(relation);
            ExtendedDelta delta = knowledge.join(q.remove(relation));
            if (delta.disabled.isEmpty() && delta.enabled.isEmpty()) {
                continue;
            }
            mutex.addAll(difference(delta.enabled, knowledge.may));
            mutex.addAll(intersection(delta.disabled, knowledge.must));
            propagator.origin = relation;
            EventGraph disabled = propagator.disabled = delta.disabled;
            EventGraph enabled = propagator.enabled = delta.enabled;
            for (Constraint c : dependents.getOrDefault(relation, List.of())) {
                logger.trace("Extended propagation from '{}' to '{}'", relation, c);
                for (Map.Entry<Relation, ExtendedDelta> e :
                        c.computeIncrementalKnowledgeClosure(
                                relation, disabled, enabled, knowledgeMap, analysisContext).entrySet()) {
                    q.computeIfAbsent(e.getKey(), k -> new ArrayList<>()).add(e.getValue());
                }
                if (!(c instanceof Definition)) {
                    continue;
                }
                for (Map.Entry<Relation, ExtendedDelta> e : c.accept(propagator).entrySet()) {
                    q.computeIfAbsent(e.getKey(), k -> new ArrayList<>()).add(e.getValue());
                }
            }
        }
        logger.trace("End");
    }

    public static final class Delta {
        public final EventGraph may;
        public final EventGraph must;

        Delta(EventGraph maySet, EventGraph mustSet) {
            may = maySet;
            must = mustSet;
        }
    }

    //FIXME should be visible only to implementations of Constraint
    public static final class ExtendedDelta {
        final EventGraph disabled;
        final EventGraph enabled;

        public ExtendedDelta(EventGraph d, EventGraph e) {
            disabled = d;
            enabled = e;
        }
    }

    private final class Initializer implements Definition.Visitor<Knowledge> {
        final Program program = task.getProgram();
        final WitnessGraph witness = task.getWitness();
        final Knowledge defaultKnowledge;

        Initializer() {
            if (enable) {
                defaultKnowledge = null;
            } else {
                EventGraph may = new EventGraph();
                Set<Event> events = program.getThreadEvents().stream().filter(e -> e.hasTag(VISIBLE)).collect(toSet());
                for (Event x : events) {
                    may.addRange(x, events);
                }
                defaultKnowledge = new Knowledge(may, EventGraph.empty());
            }
        }

        @Override
        public Knowledge visitDefinition(Definition def) {
            return defaultKnowledge != null && !def.getDefinedRelation().isInternal() ? defaultKnowledge
                    : new Knowledge(new EventGraph(), new EventGraph());
        }

        @Override
        public Knowledge visitProduct(CartesianProduct prod) {
            final Filter domain = prod.getFirstFilter();
            final Filter range = prod.getSecondFilter();
            EventGraph must = new EventGraph();
            List<Event> l1 = program.getThreadEvents().stream().filter(domain::apply).toList();
            List<Event> l2 = program.getThreadEvents().stream().filter(range::apply).toList();
            for (Event e1 : l1) {
                Set<Event> rangeEvents = l2.stream()
                        .filter(e2 -> !exec.areMutuallyExclusive(e1, e2))
                        .collect(toSet());
                must.addRange(e1, rangeEvents);
            }
            return new Knowledge(must, enableMustSets ? new EventGraph(must) : EventGraph.empty());
        }

        @Override
        public Knowledge visitSetIdentity(SetIdentity id) {
<<<<<<< HEAD
            Filter set = id.getFilter();
=======
            final Filter set = id.getFilter();
>>>>>>> c5b4d91d
            EventGraph must = new EventGraph();
            for (Event e : program.getThreadEvents()) {
                if (set.apply(e)) {
                    must.add(e, e);
                }
            }
            return new Knowledge(must, enableMustSets ? new EventGraph(must) : EventGraph.empty());
        }

        @Override
        public Knowledge visitExternal(External ext) {
            EventGraph must = new EventGraph();
            List<Thread> threads = program.getThreads();
            for (int i = 0; i < threads.size(); i++) {
                Thread t1 = threads.get(i);
                List<Event> visible1 = visibleEvents(t1);
                for (int j = i + 1; j < threads.size(); j++) {
                    Thread t2 = threads.get(j);
                    for (Event e2 : visibleEvents(t2)) {
                        for (Event e1 : visible1) {
                            // No test for exec.areMutuallyExclusive, since that currently does not span across threads
                            must.add(e1, e2);
                            must.add(e2, e1);
                        }
                    }
                }
            }
            return new Knowledge(must, enableMustSets ? new EventGraph(must) : EventGraph.empty());
        }

        @Override
        public Knowledge visitInternal(Internal internal) {
            EventGraph must = new EventGraph();
            for (Thread t : program.getThreads()) {
                List<Event> events = visibleEvents(t);
                for (Event e1 : events) {
                    Set<Event> rangeEvents = events.stream()
                            .filter(e2 -> !exec.areMutuallyExclusive(e1, e2))
                            .collect(toSet());
                    must.addRange(e1, rangeEvents);
                }
            }
            return new Knowledge(must, enableMustSets ? new EventGraph(must) : EventGraph.empty());
        }

        @Override
        public Knowledge visitProgramOrder(ProgramOrder po) {
            final Filter type = po.getFilter();
            EventGraph must = new EventGraph();
            for (Thread t : program.getThreads()) {
                List<Event> events = t.getEvents().stream().filter(type::apply).toList();
                for (int i = 0; i < events.size(); i++) {
                    Event e1 = events.get(i);
                    for (int j = i + 1; j < events.size(); j++) {
                        Event e2 = events.get(j);
                        if (!exec.areMutuallyExclusive(e1, e2)) {
                            must.add(e1, e2);
                        }
                    }
                }
            }
            return new Knowledge(must, enableMustSets ? new EventGraph(must) : EventGraph.empty());
        }

        @Override
        public Knowledge visitControlDependency(DirectControlDependency ctrlDep) {
            //TODO: We can restrict the codomain to visible events as the only usage of this Relation is in
            // ctrl := idd^+;ctrlDirect & (R*V)
            EventGraph must = new EventGraph();
            for (Thread thread : program.getThreads()) {
                for (CondJump jump : thread.getEvents(CondJump.class)) {
                    if (jump.isGoto() || jump.isDead()) {
                        continue; // There is no point in ctrl-edges from unconditional jumps.
                    }

                    final List<Event> ctrlDependentEvents;
                    if (jump instanceof IfAsJump ifJump) {
                        // Ctrl dependencies of Ifs (under Linux) only extend up until the merge point of both
                        // branches.
                        ctrlDependentEvents = ifJump.getBranchesEvents();
                    } else {
                        // Regular jumps give dependencies to all successors.
                        ctrlDependentEvents = jump.getSuccessor().getSuccessors();
                    }

                    for (Event e : ctrlDependentEvents) {
                        if (!exec.areMutuallyExclusive(jump, e)) {
                            must.add(jump, e);
                        }
                    }
                }
            }
            return new Knowledge(must, enableMustSets ? new EventGraph(must) : EventGraph.empty());
        }

        @Override
        public Knowledge visitAddressDependency(DirectAddressDependency addrDep) {
            return computeInternalDependencies(EnumSet.of(ADDR));
        }

        @Override
        public Knowledge visitInternalDataDependency(DirectDataDependency idd) {
            // FIXME: Our "internal data dependency" relation is quite odd an contains all but address dependencies.
            return computeInternalDependencies(EnumSet.of(DATA, CTRL, OTHER));
        }

        @Override
        public Knowledge visitFences(Fences fenceDef) {
<<<<<<< HEAD
            Filter fence = fenceDef.getFilter();
=======
            final Filter fence = fenceDef.getFilter();
>>>>>>> c5b4d91d
            EventGraph may = new EventGraph();
            EventGraph must = new EventGraph();
            for (Thread t : program.getThreads()) {
                List<Event> events = visibleEvents(t);
                int end = events.size();
                for (int i = 0; i < end; i++) {
                    Event f = events.get(i);
                    if (!fence.apply(f)) {
                        continue;
                    }
                    for (Event x : events.subList(0, i)) {
                        if (exec.areMutuallyExclusive(x, f)) {
                            continue;
                        }
                        boolean implies = enableMustSets && exec.isImplied(x, f);
                        for (Event y : events.subList(i + 1, end)) {
                            if (exec.areMutuallyExclusive(x, y) || exec.areMutuallyExclusive(f, y)) {
                                continue;
                            }
                            may.add(x, y);
                            if (implies || enableMustSets && exec.isImplied(y, f)) {
                                must.add(x, y);
                            }
                        }
                    }
                }
            }
            return new Knowledge(may, enableMustSets ? must : EventGraph.empty());
        }

        @Override
        public Knowledge visitCASDependency(CASDependency casDep) {
            EventGraph must = new EventGraph();
            for (Event e : program.getThreadEvents()) {
                if (e.hasTag(IMM.CASDEPORIGIN)) {
                    // The target of a CASDep is always the successor of the origin
                    must.add(e, e.getSuccessor());
                }
            }
            return new Knowledge(must, enableMustSets ? new EventGraph(must) : EventGraph.empty());
        }

        @Override
        public Knowledge visitLinuxCriticalSections(LinuxCriticalSections rscs) {
            EventGraph may = new EventGraph();
            EventGraph must = new EventGraph();
            //assume locks and unlocks are distinct
            Map<Event, Set<Event>> mayMap = new HashMap<>();
            Map<Event, Set<Event>> mustMap = new HashMap<>();
            for (Thread thread : program.getThreads()) {
                // assume order by cId
                // assume cId describes a topological sorting over the control flow
                List<Event> locks = reverse(thread.getEvents().stream().filter(e -> e.hasTag(Linux.RCU_LOCK)).collect(toList()));
                for (Event unlock : thread.getEvents()) {
                    if (!unlock.hasTag(Linux.RCU_UNLOCK)) {
                        continue;
                    }
                    // iteration order assures that all intermediaries were already iterated
                    for (Event lock : locks) {
                        if (unlock.getGlobalId() < lock.getGlobalId() ||
                                exec.areMutuallyExclusive(lock, unlock) ||
                                Stream.concat(mustMap.getOrDefault(lock, Set.of()).stream(),
                                                mustMap.getOrDefault(unlock, Set.of()).stream())
                                        .anyMatch(e -> exec.isImplied(lock, e) || exec.isImplied(unlock, e))) {
                            continue;
                        }
                        boolean noIntermediary = enableMustSets &&
                                mayMap.getOrDefault(unlock, Set.of()).stream()
                                        .allMatch(e -> exec.areMutuallyExclusive(lock, e)) &&
                                mayMap.getOrDefault(lock, Set.of()).stream()
                                        .allMatch(e -> exec.areMutuallyExclusive(e, unlock));
                        may.add(lock, unlock);
                        mayMap.computeIfAbsent(lock, x -> new HashSet<>()).add(unlock);
                        mayMap.computeIfAbsent(unlock, x -> new HashSet<>()).add(lock);
                        if (noIntermediary) {
                            must.add(lock, unlock);
                            mustMap.computeIfAbsent(lock, x -> new HashSet<>()).add(unlock);
                            mustMap.computeIfAbsent(unlock, x -> new HashSet<>()).add(lock);
                        }
                    }
                }
            }
            return new Knowledge(may, enableMustSets ? must : EventGraph.empty());
        }

        @Override
        public Knowledge visitReadModifyWrites(ReadModifyWrites rmw) {
            //NOTE: Changes to the semantics of this method may need to be reflected in RMWGraph for Refinement!
            // ----- Compute must set -----
            EventGraph must = new EventGraph();
            // RMWLoad -> RMWStore
            for (RMWStore store : program.getThreadEvents(RMWStore.class)) {
                must.add(store.getLoadEvent(), store);
            }

            // Atomics blocks: BeginAtomic -> EndAtomic
            for (EndAtomic end : program.getThreadEvents(EndAtomic.class)) {
                List<Event> block = end.getBlock().stream().filter(x -> x.hasTag(VISIBLE)).toList();
                for (int i = 0; i < block.size(); i++) {
                    Event e = block.get(i);
                    for (int j = i + 1; j < block.size(); j++) {
                        if (!exec.areMutuallyExclusive(e, block.get(j))) {
                            must.add(e, block.get(j));
                        }
                    }
                }
            }
            // ----- Compute may set -----
            EventGraph may = new EventGraph(must);
            // LoadExcl -> StoreExcl
            for (Thread thread : program.getThreads()) {
                List<Event> events = thread.getEvents().stream().filter(e -> e.hasTag(EXCL)).toList();
                // assume order by globalId
                // assume globalId describes a topological sorting over the control flow
                for (int end = 1; end < events.size(); end++) {
                    if (!(events.get(end) instanceof RMWStoreExclusive store)) {
                        continue;
                    }
                    int start = iterate(end - 1, i -> i >= 0, i -> i - 1)
                            .filter(i -> exec.isImplied(store, events.get(i)))
                            .findFirst().orElse(0);
                    List<Event> candidates = events.subList(start, end).stream()
                            .filter(e -> !exec.areMutuallyExclusive(e, store))
                            .toList();
                    int size = candidates.size();
                    for (int i = 0; i < size; i++) {
                        Event load = candidates.get(i);
                        List<Event> intermediaries = candidates.subList(i + 1, size);
                        if (!(load instanceof Load) || intermediaries.stream().anyMatch(e -> exec.isImplied(load, e))) {
                            continue;
                        }
                        may.add(load, store);
                        if (enableMustSets &&
                                intermediaries.stream().allMatch(e -> exec.areMutuallyExclusive(load, e)) &&
                                (store.doesRequireMatchingAddresses() || alias.mustAlias((Load) load, store))) {
                            must.add(load, store);
                        }
                    }
                }
            }
            return new Knowledge(may, enableMustSets ? must : EventGraph.empty());
        }

        @Override
        public Knowledge visitCoherence(Coherence co) {
            logger.trace("Computing knowledge about memory order");
            List<Store> nonInitWrites = program.getThreadEvents(Store.class);
            nonInitWrites.removeIf(Init.class::isInstance);
            EventGraph may = new EventGraph();
            for (Store w1 : program.getThreadEvents(Store.class)) {
                for (Store w2 : nonInitWrites) {
                    if (w1.getGlobalId() != w2.getGlobalId() && !exec.areMutuallyExclusive(w1, w2)
                            && alias.mayAlias(w1, w2)) {
                        may.add(w1, w2);
                    }
                }
            }
            EventGraph must = new EventGraph();
            (enableMustSets ? may : EventGraph.empty()).apply((e1, e2) -> {
                MemoryCoreEvent w1 = (MemoryCoreEvent) e1;
                MemoryCoreEvent w2 = (MemoryCoreEvent) e2;
                if (!w2.hasTag(INIT) && alias.mustAlias(w1, w2) && w1.hasTag(INIT)) {
                    must.add(w1, w2);
                }
            });
            if (wmmAnalysis.isLocallyConsistent()) {
                may.removeIf(Tuple::isBackward);
                (enableMustSets ? may : EventGraph.empty()).apply((e1, e2) -> {
                    MemoryCoreEvent w1 = (MemoryCoreEvent) e1;
                    MemoryCoreEvent w2 = (MemoryCoreEvent) e2;
                    if (alias.mustAlias(w1, w2) && Tuple.isForward(e1, e2)) {
                        must.add(w1, w2);
                    }
                });
            }

            // Must-co from violation witness
            if(!witness.isEmpty()) {
                must.addAll(witness.getCoherenceKnowledge(program, alias));
            }

            logger.debug("Initial may set size for memory order: {}", may.size());
            return new Knowledge(may, enableMustSets ? must : EventGraph.empty());
        }

        @Override
        public Knowledge visitReadFrom(ReadFrom rf) {
            logger.trace("Computing knowledge about read-from");
            final BranchEquivalence eq = analysisContext.requires(BranchEquivalence.class);
            EventGraph may = new EventGraph();
            EventGraph must = new EventGraph();
            List<Load> loadEvents = program.getThreadEvents(Load.class);
            for (Store e1 : program.getThreadEvents(Store.class)) {
                for (Load e2 : loadEvents) {
                    if (alias.mayAlias(e1, e2) && !exec.areMutuallyExclusive(e1, e2)) {
                        may.add(e1, e2);
                    }
                }
            }

            // Here we add must-rf edges between loads/stores that synchronize threads.
            for (Thread thread : program.getThreads()) {
                List<MemoryCoreEvent> spawned = thread.getSpawningEvents();
                if(spawned.size() == 2) {
                    MemoryCoreEvent startLoad = spawned.get(0);
                    MemoryCoreEvent startStore = spawned.get(1);
                    must.add(startStore, startLoad);
                    if (eq.isImplied(startLoad, startStore)) {
                        may.removeIf((e1, e2) -> e2 == startLoad && e1 != startStore);
                    }
                }
            }

            if (wmmAnalysis.isLocallyConsistent()) {
                // Remove future reads
                may.removeIf(Tuple::isBackward);
                // Remove past reads
                EventGraph deletedEdges = new EventGraph();
                Map<Event, List<Event>> writesByRead = new HashMap<>();
                may.apply((e1, e2) -> writesByRead.computeIfAbsent(e2, x -> new ArrayList<>()).add(e1));
                for (Load read : program.getThreadEvents(Load.class)) {
                    // The set of same-thread writes as well as init writes that could be read from (all before the read)
                    // sorted by order (init events first)
                    List<MemoryCoreEvent> possibleWrites = writesByRead.getOrDefault(read, List.of()).stream()
                            .filter(e -> (e.getThread() == read.getThread() || e.hasTag(INIT)))
                            .map(x -> (MemoryCoreEvent) x)
                            .sorted((o1, o2) -> o1.hasTag(INIT) == o2.hasTag(INIT) ? (o1.getGlobalId() - o2.getGlobalId()) : o1.hasTag(INIT) ? -1 : 1)
                            .toList();
                    // The set of writes that won't be readable due getting overwritten.
                    Set<MemoryCoreEvent> deletedWrites = new HashSet<>();
                    // A rf-edge (w1, r) is impossible, if there exists a write w2 such that
                    // - w2 is exec-implied by w1 or r (i.e. cf-implied + w2.cfImpliesExec)
                    // - w2 must alias with either w1 or r.
                    for (int i = 0; i < possibleWrites.size(); i++) {
                        MemoryCoreEvent w1 = possibleWrites.get(i);
                        for (MemoryCoreEvent w2 : possibleWrites.subList(i + 1, possibleWrites.size())) {
                            // w2 dominates w1 if it aliases with it and it is guaranteed to execute if either w1 or the read are
                            // executed
                            if ((exec.isImplied(w1, w2) || exec.isImplied(read, w2))
                                    && (alias.mustAlias(w1, w2) || alias.mustAlias(w2, read))) {
                                deletedWrites.add(w1);
                                break;
                            }
                        }
                    }
                    for (Event w : deletedWrites) {
                        deletedEdges.add(w, read);
                    }
                }
                may.removeAll(deletedEdges);
            }
            if (wmmAnalysis.doesRespectAtomicBlocks()) {
                //TODO: This function can not only reduce rf-edges
                // but we could also figure out implied coherences:
                // Assume w1 and w2 are aliasing in the same block and w1 is before w2,
                // then if w1 is co-before some external w3, then so is w2, i.e.
                // co(w1, w3) => co(w2, w3), but we also have co(w2, w3) => co(w1, w3)
                // so co(w1, w3) <=> co(w2, w3).
                // This information is not expressible in terms of min/must sets, but
                // we could still encode it.
                int sizeBefore = may.size();
                // Atomics blocks: BeginAtomic -> EndAtomic
                for (EndAtomic endAtomic : program.getThreadEvents(EndAtomic.class)) {
                    // Collect memEvents of the atomic block
                    List<Store> writes = new ArrayList<>();
                    List<Load> reads = new ArrayList<>();
                    for (Event b : endAtomic.getBlock()) {
                        if (b instanceof Load load) {
                            reads.add(load);
                        } else if (b instanceof Store store) {
                            writes.add(store);
                        }
                    }
                    for (Load r : reads) {
                        // If there is any write w inside the atomic block that is guaranteed to
                        // execute before the read and that aliases with it,
                        // then the read won't be able to read any external writes
                        boolean hasImpliedWrites = writes.stream()
                                .anyMatch(w -> w.getGlobalId() < r.getGlobalId()
                                        && exec.isImplied(r, w) && alias.mustAlias(r, w));
                        if (hasImpliedWrites) {
                            may.removeIf((e1, e2) -> e2 == r && Tuple.isCrossThread(e1, e2));
                        }
                    }
                }
                logger.debug("Atomic block optimization eliminated {} reads", sizeBefore - may.size());
            }

            // Must-rf from violation witness
            if(!witness.isEmpty()) {
                EventGraph g = witness.getReadFromKnowledge(program, alias);
                must.addAll(g);
                for(Event r : g.getRange()) {
                    may.removeIf((e1, e2) -> e2 == r);
                }
            }

            logger.debug("Initial may set size for read-from: {}", may.size());
            return new Knowledge(may, enableMustSets ? must : EventGraph.empty());
        }

        @Override
        public Knowledge visitSameLocation(SameLocation loc) {
            EventGraph may = new EventGraph();
            List<MemoryCoreEvent> events = program.getThreadEvents(MemoryCoreEvent.class);
            for (MemoryCoreEvent e1 : events) {
                for (MemoryCoreEvent e2 : events) {
                    if (alias.mayAlias(e1, e2) && !exec.areMutuallyExclusive(e1, e2)) {
                        may.add(e1, e2);
                    }
                }
            }
            EventGraph must = new EventGraph();
            (enableMustSets ? may : EventGraph.empty()).apply((e1, e2) -> {
                if (alias.mustAlias((MemoryCoreEvent) e1, (MemoryCoreEvent) e2)) {
                    must.add(e1, e2);
                }
            });
            return new Knowledge(may, enableMustSets ? must : EventGraph.empty());
        }

        private Knowledge computeInternalDependencies(Set<UsageType> usageTypes) {
            EventGraph may = new EventGraph();
            EventGraph must = new EventGraph();

            for (Event regReaderEvent : program.getThreadEvents()) {
                //TODO: Once "Event" is an interface and RegReader inherits from it,
                // we can use program.getEvents(RegReader.class) here.
                if (!(regReaderEvent instanceof RegReader regReader)) {
                    continue;
                }
                for (Register.Read regRead : regReader.getRegisterReads()) {
                    if (!usageTypes.contains(regRead.usageType())) {
                        continue;
                    }
                    final Register register = regRead.register();
                    // Register x0 is hardwired to the constant 0 in RISCV
                    // https://en.wikichip.org/wiki/risc-v/registers,
                    // and thus it generates no dependency, see
                    // https://github.com/herd/herdtools7/issues/408
                    // TODO: Can't we just replace all reads of "x0" by 0 in RISC-specific preprocessing?
                    if (program.getArch().equals(RISCV) && register.getName().equals("x0")) {
                        continue;
                    }
                    Dependency.State r = dep.of(regReaderEvent, register);
                    for (Event regWriter : r.may) {
                        may.add(regWriter, regReaderEvent);
                    }
                    for (Event regWriter : enableMustSets ? r.must : List.<Event>of()) {
                        must.add(regWriter, regReaderEvent);
                    }
                }
            }

            // We need to track ExecutionStatus events separately, because they induce data-dependencies
            // without reading from a register.
            if (usageTypes.contains(DATA)) {
                for (ExecutionStatus execStatus : program.getThreadEvents(ExecutionStatus.class)) {
                    if (execStatus.doesTrackDep()) {
                        may.add(execStatus.getStatusEvent(), execStatus);
                        must.add(execStatus.getStatusEvent(), execStatus);
                    }
                }
            }

            return new Knowledge(may, enableMustSets ? must : EventGraph.empty());
        }

        @Override
        public Knowledge visitSameScope(SameScope sc) {
            final String specificScope = sc.getSpecificScope();
            EventGraph must = new EventGraph();
            List<Event> events = program.getThreadEvents().stream()
                    .filter(e -> e.hasTag(VISIBLE) && e.getThread().hasScope())
                    .toList();
            for (Event e1 : events) {
                for (Event e2 : events) {
                    if (exec.areMutuallyExclusive(e1, e2)) {
                        continue;
                    }
                    Thread thread1 = e1.getThread();
                    Thread thread2 = e2.getThread();
                    if (specificScope != null) { // scope specified
                        if (thread1.getScopeHierarchy().canSyncAtScope(thread2.getScopeHierarchy(), specificScope)) {
                            must.add(e1, e2);
                        }
                    } else {
                        String scope1 = Tag.getScopeTag(e1, program.getArch());
                        String scope2 = Tag.getScopeTag(e2, program.getArch());
                        if (!scope1.isEmpty() && !scope2.isEmpty() && thread1.getScopeHierarchy().canSyncAtScope(thread2.getScopeHierarchy(), scope1)
                                && thread2.getScopeHierarchy().canSyncAtScope(thread1.getScopeHierarchy(), scope2)) {
                            must.add(e1, e2);
                        }
                    }
                }
            }
            return new Knowledge(must, new EventGraph(must));
        }

        @Override
        public Knowledge visitSyncBarrier(SyncBar syncBar) {
            EventGraph may = new EventGraph();
            EventGraph must = new EventGraph();
            List<FenceWithId> fenceEvents = program.getThreadEvents(FenceWithId.class);
            for (FenceWithId e1 : fenceEvents) {
                for (FenceWithId e2 : fenceEvents) {
                    // “A bar.sync or bar.red or bar.arrive operation synchronizes with a bar.sync
                    // or bar.red operation executed on the same barrier.”
                    if(exec.areMutuallyExclusive(e1, e2) || e2.hasTag(PTX.ARRIVE)) {
                        continue;
                    }
                    may.add(e1, e2);
                    if (e1.getFenceID().equals(e2.getFenceID())) {
                        must.add(e1, e2);
                    }
                }
            }
            return new Knowledge(may, must);
        }

        @Override
        public Knowledge visitSyncFence(SyncFence syncFence) {
            EventGraph may = new EventGraph();
            List<Event> fenceEventsSC = program.getThreadEventsWithAllTags(VISIBLE, FENCE, PTX.SC);
            for (Event e1 : fenceEventsSC) {
                for (Event e2 : fenceEventsSC) {
                    if (!exec.areMutuallyExclusive(e1, e2)) {
                        may.add(e1, e2);
                    }
                }
            }
            return new Knowledge(may, EventGraph.empty());
        }

        @Override
        public Knowledge visitSameVirtualLocation(SameVirtualLocation vloc) {
            EventGraph must = new EventGraph();
            EventGraph may = new EventGraph();
            List<MemoryCoreEvent> events = program.getThreadEvents(MemoryCoreEvent.class);
            for (MemoryCoreEvent e1 : events) {
                for (MemoryCoreEvent e2 : events) {
                    if (sameGenericAddress(e1, e2) && !exec.areMutuallyExclusive(e1, e2)) {
                        if (alias.mustAlias(e1, e2)) {
                            must.add(e1, e2);
                        }
                        if (alias.mayAlias(e1, e2)) {
                            may.add(e1, e2);
                        }
                    }
                }
            }
            return new Knowledge(must, may);
        }

        @Override
        public Knowledge visitSyncWith(SyncWith syncWith) {
            EventGraph must = new EventGraph();
            List<Event> events = new ArrayList<>(program.getThreadEventsWithAllTags(VISIBLE));
            events.removeIf(Init.class::isInstance);
            for (Event e1 : events) {
                for (Event e2 : events) {
                    Thread thread1 = e1.getThread();
                    Thread thread2 = e2.getThread();
                    if (thread1 == thread2 || !thread1.hasSyncSet()) {
                        continue;
                    }
                    if (thread1.getSyncSet().contains(thread2) && !exec.areMutuallyExclusive(e1, e2)) {
                        must.add(e1, e2);
                    }
                }
            }
            return new Knowledge(must, enableMustSets ? must : EventGraph.empty());
        }
    }

    public final class Propagator implements Definition.Visitor<Delta> {

        private Relation source;
        private EventGraph may;
        private EventGraph must;

        public Relation getSource() {
            return source;
        }

        public void setSource(Relation source) {
            this.source = source;
        }

        public EventGraph getMay() {
            return may;
        }

        public void setMay(EventGraph may) {
            this.may = may;
        }

        public EventGraph getMust() {
            return must;
        }

        public void setMust(EventGraph must) {
            this.must = must;
        }

        @Override
        public Delta visitUnion(Union union) {
            if (union.getOperands().contains(source)) {
                return new Delta(may, enableMustSets ? must : EventGraph.empty());
            }
            return EMPTY;
        }

        @Override
        public Delta visitIntersection(Intersection inter) {
            final List<Relation> operands = inter.getOperands();
            if (operands.contains(source)) {
                EventGraph maySet = operands.stream()
                        .map(r -> source.equals(r) ? may : knowledgeMap.get(r).may)
                        .sorted(Comparator.comparingInt(EventGraph::size))
                        .reduce(EventGraph::intersection)
                        .orElseThrow();
                EventGraph mustSet = operands.stream()
                        .map(r -> source.equals(r) ? must : knowledgeMap.get(r).must)
                        .sorted(Comparator.comparingInt(EventGraph::size))
                        .reduce(EventGraph::intersection)
                        .orElseThrow();
                return new Delta(maySet, enableMustSets ? mustSet : EventGraph.empty());
            }
            return EMPTY;
        }

        @Override
        public Delta visitDifference(Difference diff) {
            if (diff.getMinuend().equals(source)) {
                Knowledge k = knowledgeMap.get(diff.getSubtrahend());
                return new Delta(
                        enableMustSets ? difference(may, k.must) : may,
                        enableMustSets ? difference(must, k.may) : EventGraph.empty());
            }
            return EMPTY;
        }

        @Override
        public Delta visitComposition(Composition comp) {
            final Relation r1 = comp.getLeftOperand();
            final Relation r2 = comp.getRightOperand();
            EventGraph maySet = new EventGraph();
            EventGraph mustSet = new EventGraph();
            if (r1.equals(source)) {
                computeComposition(maySet, may, knowledgeMap.get(r2).may, true);
                if (enableMustSets) {
                    computeComposition(mustSet, must, knowledgeMap.get(r2).must, false);
                }
            }
            if (r2.equals(source)) {
                computeComposition(maySet, knowledgeMap.get(r1).may, may, true);
                if (enableMustSets) {
                    computeComposition(mustSet, knowledgeMap.get(r1).must, must, false);
                }
            }
            return new Delta(maySet, mustSet);
        }

        private void computeComposition(EventGraph result, EventGraph left, EventGraph right, final boolean isMay) {
            for (Event e1 : left.getDomain()) {
                Set<Event> update = new HashSet<>();
                for (Event e : left.getRange(e1)) {
                    if (isMay || exec.isImplied(e1, e)) {
                        update.addAll(right.getRange(e));
                    } else {
                        update.addAll(right.getRange(e).stream()
                                .filter(e2 -> exec.isImplied(e2, e)).toList());
                    }
                }
                update.removeIf(e -> exec.areMutuallyExclusive(e1, e));
                result.addRange(e1, update);
            }
        }

        @Override
        public Delta visitDomainIdentity(DomainIdentity domId) {
            if (domId.getOperand().equals(source)) {
                EventGraph maySet = new EventGraph();
                may.getDomain().forEach(e -> maySet.add(e, e));
                EventGraph mustSet = enableMustSets ? new EventGraph() : EventGraph.empty();
                if (enableMustSets) {
                    must.getDomain().forEach(e -> mustSet.add(e, e));
                }
                return new Delta(maySet, mustSet);
            }
            return EMPTY;
        }

        @Override
        public Delta visitRangeIdentity(RangeIdentity rangeId) {
            if (rangeId.getOperand().equals(source)) {
                EventGraph maySet = new EventGraph();
                may.getRange().forEach(e -> maySet.add(e, e));
                EventGraph mustSet = enableMustSets ? new EventGraph() : EventGraph.empty();
                if (enableMustSets) {
                    must.getRange().forEach(e -> mustSet.add(e, e));
                }
                return new Delta(maySet, mustSet);
            }
            return EMPTY;
        }

        @Override
        public Delta visitInverse(Inverse inv) {
            if (inv.getOperand().equals(source)) {
                return new Delta(may.inverse(), enableMustSets ? must.inverse() : EventGraph.empty());
            }
            return EMPTY;
        }

        @Override
        public Delta visitTransitiveClosure(TransitiveClosure trans) {
            final Relation rel = trans.getDefinedRelation();
            if (trans.getOperand().equals(source)) {
                EventGraph maySet = computeTransitiveClosure(knowledgeMap.get(rel).may, may, true);
                if (enableMustSets) {
                    EventGraph mustSet = computeTransitiveClosure(knowledgeMap.get(rel).must, must, false);
                    return new Delta(maySet, mustSet);
                }
                return new Delta(maySet, EventGraph.empty());
            }
            return EMPTY;
        }

        private EventGraph computeTransitiveClosure(EventGraph oldOuter, EventGraph inner, boolean isMay) {
            EventGraph next;
            EventGraph outer = new EventGraph(oldOuter);
            outer.addAll(inner);
            for (EventGraph current = inner; !current.isEmpty(); current = next) {
                next = new EventGraph();
                for (Event e1 : current.getDomain()) {
                    Set<Event> update = new HashSet<>();
                    for (Event e2 : current.getRange(e1)) {
                        if (isMay) {
                            update.addAll(outer.getRange(e2));
                        } else {
                            boolean implies = exec.isImplied(e1, e2);
                            update.addAll(outer.getRange(e2).stream()
                                    .filter(e -> implies || exec.isImplied(e, e2))
                                    .toList());
                        }
                    }
                    Set<Event> known = outer.getRange(e1);
                    update.removeIf(e -> known.contains(e) || exec.areMutuallyExclusive(e1, e));
                    if (!update.isEmpty()) {
                        next.addRange(e1, update);
                    }
                }
                outer.addAll(next);
            }
            return outer;
        }
    }

    private final class ExtendedPropagator implements Definition.Visitor<Map<Relation, ExtendedDelta>> {
        Relation origin;
        EventGraph disabled;
        EventGraph enabled;

        @Override
        public Map<Relation, ExtendedDelta> visitDefinition(Definition def) {
            return Map.of();
        }

        @Override
        public Map<Relation, ExtendedDelta> visitUnion(Union union) {
            final Relation rel = union.getDefinedRelation();
            final List<Relation> operands = union.getOperands();
            Map<Relation, ExtendedDelta> map = new HashMap<>();
            if (origin.equals(rel)) {
                for (Relation o : operands) {
                    map.put(o, new ExtendedDelta(disabled, EventGraph.empty()));
                }
            }
            if (operands.contains(origin)) {
                EventGraph d = new EventGraph();
                disabled.apply((e1, e2) -> {
                    if (operands.stream().noneMatch(o -> knowledgeMap.get(o).getMaySet().contains(e1, e2))) {
                        d.add(e1, e2);
                    }
                });
                map.put(rel, new ExtendedDelta(d, enabled));
            }
            return map;
        }

        @Override
        public Map<Relation, ExtendedDelta> visitIntersection(Intersection inter) {
            final Relation rel = inter.getDefinedRelation();
            final List<Relation> operands = inter.getOperands();
            Map<Relation, ExtendedDelta> map = new HashMap<>();
            if (origin.equals(rel)) {
                for (Relation o : operands) {
                    EventGraph d = operands.stream()
                            .map(r -> o.equals(r) ? disabled : knowledgeMap.get(r).must)
                            .sorted(Comparator.comparingInt(EventGraph::size))
                            .reduce(EventGraph::intersection)
                            .orElseThrow();
                    map.putIfAbsent(o, new ExtendedDelta(d, enabled));
                }
            }
            if (operands.contains(origin)) {
                EventGraph e = operands.stream()
                        .map(r -> origin.equals(r) ? enabled : knowledgeMap.get(r).must)
                        .sorted(Comparator.comparingInt(EventGraph::size))
                        .reduce(EventGraph::intersection)
                        .orElseThrow();
                map.put(rel, new ExtendedDelta(disabled, e));
            }
            return map;
        }

        @Override
        public Map<Relation, ExtendedDelta> visitDifference(Difference diff) {
            final Relation r0 = diff.getDefinedRelation();
            final Relation r1 = diff.getMinuend();
            final Relation r2 = diff.getSubtrahend();
            Map<Relation, ExtendedDelta> map = new HashMap<>();
            if (origin.equals(r0)) {
                map.put(r1, new ExtendedDelta(difference(disabled, knowledgeMap.get(r2).may), enabled));
                //map.put(r2, new ExtendedDelta(EMPTY_SET, intersection(disabled, knowledgeMap.get(r1).getMustSet())));
            }
            if (origin.equals(r1)) {
                map.put(r0, new ExtendedDelta(disabled, difference(enabled, knowledgeMap.get(r2).may)));
            }
            if (origin.equals(r2)) {
                Knowledge k1 = knowledgeMap.get(r1);
                map.put(r0, new ExtendedDelta(intersection(enabled, k1.may), intersection(disabled, k1.must)));
                map.put(r1, new ExtendedDelta(difference(disabled, knowledgeMap.get(r0).may), EventGraph.empty()));
            }
            return map;
        }

        @Override
        public Map<Relation, ExtendedDelta> visitComposition(Composition comp) {
            final Relation r0 = comp.getDefinedRelation();
            final Relation r1 = comp.getLeftOperand();
            final Relation r2 = comp.getRightOperand();
            EventGraph d0 = new EventGraph();
            EventGraph e0 = new EventGraph();
            EventGraph d1 = new EventGraph();
            EventGraph d2 = new EventGraph();
            Knowledge k0 = knowledgeMap.get(r0);
            Knowledge k1 = knowledgeMap.get(r1);
            Knowledge k2 = knowledgeMap.get(r2);
            if (origin.equals(r0)) {
                Map<Event, Set<Event>> mustOut1 = k1.must.getOutMap();
                Map<Event, Set<Event>> mustIn2 = k2.must.getInMap();
                disabled.apply((x, z) -> {
                    boolean implies = exec.isImplied(x, z);
                    boolean implied = exec.isImplied(z, x);
                    for (Event y : mustOut1.getOrDefault(x, Set.of())) {
                        if ((implied || exec.isImplied(y, x)) && k2.may.contains(y, z)) {
                            d2.add(y, z);
                        }
                    }
                    for (Event y : mustIn2.getOrDefault(z, Set.of())) {
                        if ((implies || exec.isImplied(y, z)) && k1.may.contains(x, y)) {
                            d1.add(x, y);
                        }
                    }
                });
            }

            if (origin.equals(r1)) {
                List<EventGraph> result = handleCompositionChild(disabled, enabled,
                        k0.may, k1.may, k2.may, k2.must);
                result.get(0).getOutMap().forEach((e1, value) -> value.forEach(e2 -> d0.add(e1, e2)));
                result.get(1).getOutMap().forEach((e1, value) -> value.forEach(e2 -> e0.add(e1, e2)));
                result.get(2).getOutMap().forEach((e1, value) -> value.forEach(e2 -> d2.add(e1, e2)));
            }

            if (origin.equals(r2)) {
                List<EventGraph> result = handleCompositionChild(disabled.inverse(), enabled.inverse(),
                        k0.may.inverse(), k2.may.inverse(), k1.may.inverse(), k1.must.inverse());
                result.get(0).getOutMap().forEach((e2, value) -> value.forEach(e1 -> d0.add(e1, e2)));
                result.get(1).getOutMap().forEach((e2, value) -> value.forEach(e1 -> e0.add(e1, e2)));
                result.get(2).getOutMap().forEach((e2, value) -> value.forEach(e1 -> d1.add(e1, e2)));
            }

            Map<Relation, ExtendedDelta> map = new HashMap<>();
            map.put(r0, new ExtendedDelta(d0, e0));
            map.computeIfAbsent(r1, k -> new ExtendedDelta(d1, new EventGraph())).disabled.addAll(d1);
            map.computeIfAbsent(r2, k -> new ExtendedDelta(d2, new EventGraph())).disabled.addAll(d2);
            return map;
        }

        private List<EventGraph> handleCompositionChild(
                EventGraph disOut1,
                EventGraph enOut1,
                EventGraph mayOut0,
                EventGraph mayOut1,
                EventGraph mayOut2,
                EventGraph mustOut2
        ) {
            List<EventGraph> result = handleCompositionEnabledSet(enOut1, mayOut2, mustOut2, mayOut0);
            EventGraph disOut0 = handleCompositionDisabledSet(disOut1, mayOut1, mayOut2);
            EventGraph enOut0 = result.get(0);
            EventGraph disOut2 = result.get(1);
            return List.of(disOut0, enOut0, disOut2);
        }

        private EventGraph handleCompositionDisabledSet(
                EventGraph disOut1,
                EventGraph mayOut1,
                EventGraph mayOut2
        ) {
            EventGraph result = new EventGraph();
            for (Event e1 : disOut1.getDomain()) {
                for (Event e : disOut1.getRange(e1)) {
                    Set<Event> e2Set = new HashSet<>(mayOut2.getRange(e));
                    e2Set.removeIf(e2 -> exec.areMutuallyExclusive(e1, e2));
                    e2Set.removeAll(result.getRange(e1));
                    if (!e2Set.isEmpty()) {
                        for (Event eAlt : mayOut1.getRange(e1)) {
                            e2Set.removeAll(mayOut2.getRange(eAlt));
                            if (e2Set.isEmpty()) {
                                break;
                            }
                        }
                    }
                    result.addRange(e1, e2Set);
                }
            }
            return result;
        }

        private List<EventGraph> handleCompositionEnabledSet(
                EventGraph enOut1,
                EventGraph mayOut2,
                EventGraph mustOut2,
                EventGraph mayOut0
        ) {
            EventGraph enOut0 = new EventGraph();
            EventGraph disOut2 = new EventGraph();
            for (Event e1 : enOut1.getDomain()) {
                for (Event e : enOut1.getRange(e1)) {
                    Set<Event> e2Set = new HashSet<>(mayOut2.getRange(e));
                    e2Set.removeIf(e2 -> exec.areMutuallyExclusive(e1, e2));
                    if (!e2Set.isEmpty()) {
                        Set<Event> e2SetCopy = new HashSet<>(e2Set);
                        e2Set.retainAll(mustOut2.getRange(e));
                        if (!exec.isImplied(e1, e)) {
                            e2Set.removeIf(e2 -> !exec.isImplied(e2, e));
                        }
                        enOut0.addRange(e1, e2Set);
                        e2SetCopy.removeAll(mayOut0.getRange(e1));
                        if (!exec.isImplied(e, e1)) {
                            e2SetCopy.removeIf(e2 -> !exec.isImplied(e2, e1));
                        }
                        disOut2.addRange(e, e2SetCopy);
                    }
                }
            }
            return List.of(enOut0, disOut2);
        }

        @Override
        public Map<Relation, ExtendedDelta> visitInverse(Inverse inv) {
            final Relation r0 = inv.getDefinedRelation();
            final Relation r1 = inv.getOperand();
            if (origin.equals(r0)) {
                return Map.of(r1, new ExtendedDelta(disabled.inverse(), EventGraph.empty()));
            }
            if (origin.equals(r1)) {
                return Map.of(r0, new ExtendedDelta(disabled.inverse(), enabled.inverse()));
            }
            return Map.of();
        }

        @Override
        public Map<Relation, ExtendedDelta> visitTransitiveClosure(TransitiveClosure trans) {
            final Relation r0 = trans.getDefinedRelation();
            final Relation r1 = trans.getOperand();
            EventGraph d0 = new EventGraph();
            EventGraph e0 = new EventGraph();
            EventGraph d1 = new EventGraph();
            Knowledge k0 = knowledgeMap.get(r0);
            Knowledge k1 = knowledgeMap.get(r1);
            if (origin.equals(r1)) {
                Map<Event, Set<Event>> mayOut0 = k0.may.getOutMap();
                Map<Event, Set<Event>> mayIn0 = k0.may.getInMap();
                disabled.apply((x, y) -> {
                    Set<Event> alternatives = k1.may.getRange(x);
                    if (k0.getMaySet().contains(x, y)
                            && Collections.disjoint(alternatives, mayIn0.getOrDefault(y, Set.of()))) {
                        d0.add(x, y);
                    }
                    if (!Tuple.isLoop(x, y)) {
                        for (Event z : mayOut0.getOrDefault(y, Set.of())) {
                            if (k0.getMaySet().contains(x, z)
                                    && !alternatives.contains(z)
                                    && Collections.disjoint(alternatives, mayIn0.getOrDefault(z, Set.of()))) {
                                d0.add(x, z);
                            }
                        }
                    }
                });
                e0.addAll(enabled);
                enabled.apply((x, y) -> {
                    if (!Tuple.isLoop(x, y)) {
                        boolean implied = exec.isImplied(y, x);
                        boolean implies = exec.isImplied(x, y);
                        for (Event z : mayOut0.getOrDefault(y, Set.of())) {
                            if (exec.areMutuallyExclusive(x, z)) {
                                continue;
                            }
                            if ((implies || exec.isImplied(z, y)) && k0.getMustSet().contains(y, z)) {
                                e0.add(x, z);
                            }
                            if ((implied || exec.isImplied(z, x)) && !k0.getMaySet().contains(x, z)) {
                                d0.add(y, z);
                            }
                        }
                    }
                });
            }
            if (origin.equals(r0)) {
                Map<Event, Set<Event>> mustIn0 = k0.must.getInMap();
                Map<Event, Set<Event>> mayIn1 = k1.may.getInMap();
                Map<Event, Set<Event>> mustOut1 = k1.must.getOutMap();
                d1.addAll(intersection(disabled, k1.may));
                disabled.apply((x, z) -> {
                    if (!Tuple.isLoop(x, z)) {
                        boolean implied = exec.isImplied(z, x);
                        boolean implies = exec.isImplied(x, z);
                        for (Event y : mustOut1.getOrDefault(x, Set.of())) {
                            if ((implied || exec.isImplied(y, x)) && k0.may.contains(y, z)) {
                                d0.add(y, z);
                            }
                        }
                        for (Event y : mustIn0.getOrDefault(z, Set.of())) {
                            if ((implies || exec.isImplied(y, z)) && k1.may.contains(x, y)) {
                                d1.add(x, y);
                            }
                        }
                    }
                });
                enabled.apply((y, z) -> {
                    if (!Tuple.isLoop(y, z)) {
                        boolean implied = exec.isImplied(z, y);
                        boolean implies = exec.isImplied(y, z);
                        for (Event x : mayIn1.getOrDefault(y, Set.of())) {
                            if (exec.areMutuallyExclusive(x, z)) {
                                continue;
                            }
                            if ((implied || exec.isImplied(x, y)) && k1.must.contains(x, y)) {
                                e0.add(x, z);
                            }
                            if ((implies || exec.isImplied(x, z)) && !k0.may.contains(x, z)) {
                                d1.add(x, y);
                            }
                        }
                    }
                });
            }
            return Map.of(
                    r0, new ExtendedDelta(d0, e0),
                    r1, new ExtendedDelta(d1, EventGraph.empty()));
        }

        @Override
        public Map<Relation, ExtendedDelta> visitCoherence(Coherence coDef) {
            if (disabled.isEmpty()) {
                return Map.of();
            }
            //TODO use transitivity
            EventGraph e = new EventGraph();
            disabled.apply((x, y) -> {
                if (alias.mustAlias((MemoryCoreEvent) x, (MemoryCoreEvent) y)) {
                    e.add(y, x);
                }
            });
            return Map.of(coDef.getDefinedRelation(), new ExtendedDelta(EventGraph.empty(), e));
        }
    }

    private static List<Event> visibleEvents(Thread t) {
        return t.getEvents().stream().filter(e -> e.hasTag(VISIBLE)).toList();
    }

    private long countMaySet() {
        return knowledgeMap.values().stream().mapToLong(k -> k.may.size()).sum();
    }

    private long countMustSet() {
        return knowledgeMap.values().stream().mapToLong(k -> k.must.size()).sum();
    }

    // GPU memory models make use of virtual addresses.
    // This models same_alias_r from the PTX Alloy model
    // Checking address1 and address2 hold the same generic address
    private boolean sameGenericAddress(MemoryCoreEvent e1, MemoryCoreEvent e2) {
        // TODO: Add support for pointers, i.e. if `x` and `y` virtually alias,
        // then `x + offset` and `y + offset` should too
        if (!(e1.getAddress() instanceof VirtualMemoryObject addr1)
                || !(e2.getAddress() instanceof VirtualMemoryObject addr2)) {
            return false;
        }
        return addr1.getGenericAddress() == addr2.getGenericAddress();
    }
}<|MERGE_RESOLUTION|>--- conflicted
+++ resolved
@@ -460,11 +460,7 @@
 
         @Override
         public Knowledge visitSetIdentity(SetIdentity id) {
-<<<<<<< HEAD
-            Filter set = id.getFilter();
-=======
             final Filter set = id.getFilter();
->>>>>>> c5b4d91d
             EventGraph must = new EventGraph();
             for (Event e : program.getThreadEvents()) {
                 if (set.apply(e)) {
@@ -573,11 +569,7 @@
 
         @Override
         public Knowledge visitFences(Fences fenceDef) {
-<<<<<<< HEAD
-            Filter fence = fenceDef.getFilter();
-=======
             final Filter fence = fenceDef.getFilter();
->>>>>>> c5b4d91d
             EventGraph may = new EventGraph();
             EventGraph must = new EventGraph();
             for (Thread t : program.getThreads()) {
