package com.dat3m.dartagnan.wmm.analysis;

import com.dat3m.dartagnan.program.Program;
import com.dat3m.dartagnan.program.Register;
import com.dat3m.dartagnan.program.Register.UsageType;
import com.dat3m.dartagnan.program.ScopedThread.ScopedThread;
import com.dat3m.dartagnan.program.Thread;
import com.dat3m.dartagnan.program.analysis.Dependency;
import com.dat3m.dartagnan.program.analysis.ExecutionAnalysis;
import com.dat3m.dartagnan.program.analysis.alias.AliasAnalysis;
import com.dat3m.dartagnan.program.event.Tag;
import com.dat3m.dartagnan.program.event.arch.ptx.PTXFenceWithId;
import com.dat3m.dartagnan.program.event.core.*;
import com.dat3m.dartagnan.program.event.core.rmw.RMWStore;
import com.dat3m.dartagnan.program.event.core.rmw.RMWStoreExclusive;
import com.dat3m.dartagnan.program.event.core.utils.RegReader;
import com.dat3m.dartagnan.program.event.lang.svcomp.EndAtomic;
import com.dat3m.dartagnan.program.filter.Filter;
import com.dat3m.dartagnan.program.memory.VirtualMemoryObject;
import com.dat3m.dartagnan.utils.dependable.DependencyGraph;
import com.dat3m.dartagnan.verification.Context;
import com.dat3m.dartagnan.verification.VerificationTask;
import com.dat3m.dartagnan.wmm.Constraint;
import com.dat3m.dartagnan.wmm.Definition;
import com.dat3m.dartagnan.wmm.Relation;
import com.dat3m.dartagnan.wmm.Wmm;
import com.dat3m.dartagnan.wmm.axiom.Axiom;
import com.dat3m.dartagnan.wmm.utils.Tuple;
import com.google.common.collect.Sets;
import org.apache.logging.log4j.LogManager;
import org.apache.logging.log4j.Logger;
import org.sosy_lab.common.configuration.Configuration;
import org.sosy_lab.common.configuration.InvalidConfigurationException;
import org.sosy_lab.common.configuration.Option;
import org.sosy_lab.common.configuration.Options;

import java.util.*;
import java.util.function.Function;
import java.util.stream.Stream;

import static com.dat3m.dartagnan.configuration.Arch.RISCV;
import static com.dat3m.dartagnan.configuration.OptionNames.*;
import static com.dat3m.dartagnan.program.Register.UsageType.*;
import static com.dat3m.dartagnan.program.event.Tag.*;
import static com.dat3m.dartagnan.wmm.relation.RelationNameRepository.CO;
import static com.dat3m.dartagnan.wmm.relation.RelationNameRepository.RF;
import static com.google.common.base.Preconditions.checkNotNull;
import static com.google.common.base.Verify.verify;
import static com.google.common.collect.Lists.reverse;
import static com.google.common.collect.Sets.difference;
import static com.google.common.collect.Sets.intersection;
import static java.util.stream.Collectors.toList;
import static java.util.stream.Collectors.toSet;
import static java.util.stream.IntStream.iterate;

@Options
public class RelationAnalysis {

    private static final Logger logger = LogManager.getLogger(RelationAnalysis.class);

    private static final Set<Tuple> EMPTY_SET = new HashSet<>();
    private static final Delta EMPTY = new Delta(EMPTY_SET, EMPTY_SET);

    private final VerificationTask task;
    private final Context analysisContext;
    private final ExecutionAnalysis exec;
    private final AliasAnalysis alias;
    private final Dependency dep;
    private final WmmAnalysis wmmAnalysis;
    private final Map<Relation, Knowledge> knowledgeMap = new HashMap<>();
    private final Set<Tuple> mutex = new HashSet<>();

    @Option(name = ENABLE_RELATION_ANALYSIS,
            description = "Derived relations of the memory model ",
            secure = true)
    private boolean enable = true;

    @Option(name = ENABLE_MUST_SETS,
            description = "Tracks relationships of the memory model, which exist in all execution that execute the two participating events.",
            secure = true)
    private boolean enableMustSets = true;

    @Option(name = ENABLE_EXTENDED_RELATION_ANALYSIS,
            description = "Marks relationships as trivially false, if they alone would violate a consistency property of the target memory model.",
            secure = true)
    private boolean enableExtended = true;

    private RelationAnalysis(VerificationTask t, Context context, Configuration config) {
        task = checkNotNull(t);
        analysisContext = context;
        exec = context.requires(ExecutionAnalysis.class);
        alias = context.requires(AliasAnalysis.class);
        dep = context.requires(Dependency.class);
        wmmAnalysis = context.requires(WmmAnalysis.class);
    }

    /**
     * Performs a static analysis on the relationships that may occur in an execution.
     *
     * @param task    Program, target memory model and property to check.
     * @param context Collection of static analyses already performed on {@code task} with respect to {@code memoryModel}.
     *                Should at least include the following elements:
     *                <ul>
     *                    <li>{@link ExecutionAnalysis}
     *                    <li>{@link Dependency}
     *                    <li>{@link AliasAnalysis}
     *                    <li>{@link WmmAnalysis}
     *                </ul>
     * @param config  User-defined options to further specify the behavior.
     */
    public static RelationAnalysis fromConfig(VerificationTask task, Context context, Configuration config) throws InvalidConfigurationException {
        RelationAnalysis a = new RelationAnalysis(task, context, config);
        task.getConfig().inject(a);

        final StringBuilder configSummary = new StringBuilder().append("\n");
        configSummary.append("\t").append(ENABLE_RELATION_ANALYSIS).append(": ").append(a.enable).append("\n");
        configSummary.append("\t").append(ENABLE_MUST_SETS).append(": ").append(a.enableMustSets).append("\n");
        configSummary.append("\t").append(ENABLE_EXTENDED_RELATION_ANALYSIS).append(": ").append(a.enableExtended);
        logger.info(configSummary);

        if (a.enableMustSets && !a.enable) {
            logger.warn("{} implies {}", ENABLE_MUST_SETS, ENABLE_RELATION_ANALYSIS);
            a.enableMustSets = false;
        }
        if (a.enableExtended && !a.enable) {
            logger.warn("{} implies {}", ENABLE_EXTENDED_RELATION_ANALYSIS, ENABLE_RELATION_ANALYSIS);
            a.enableExtended = false;
        }

        long t0 = System.currentTimeMillis();
        a.run();
        long t1 = System.currentTimeMillis();
        logger.info("Finished regular analysis in {}ms", t1 - t0);

        final StringBuilder summary = new StringBuilder()
                .append("\n======== RelationAnalysis summary ======== \n");
<<<<<<< HEAD
=======
        summary.append("\t#Relations: ").append(task.getMemoryModel().getRelations().size()).append("\n");
        summary.append("\t#Axioms: ").append(task.getMemoryModel().getAxioms().size()).append("\n");
>>>>>>> 0f327ead
        if (a.enableExtended) {
            long mayCount = a.countMaySet();
            long mustCount = a.countMustSet();
            a.runExtended();
            logger.info("Finished extended analysis in {}ms", System.currentTimeMillis() - t1);
            summary.append("\t#may-tuples removed (extended): ").append(mayCount - a.countMaySet()).append("\n");
            summary.append("\t#must-tuples added (extended): ").append(a.countMustSet() - mustCount).append("\n");
        }
        verify(a.enableMustSets || a.knowledgeMap.values().stream().allMatch(k -> k.must.isEmpty()));
        Knowledge rf = a.knowledgeMap.get(task.getMemoryModel().getRelation(RF));
        Knowledge co = a.knowledgeMap.get(task.getMemoryModel().getRelation(CO));
        summary.append("\ttotal #must|may|exclusive tuples: ")
                .append(a.countMustSet()).append("|").append(a.countMaySet()).append("|").append(a.mutex.size()).append("\n");
        summary.append("\t#must|may rf tuples: ").append(rf.must.size()).append("|").append(rf.may.size()).append("\n");
        summary.append("\t#must|may co tuples: ").append(co.must.size()).append("|").append(co.may.size()).append("\n");
        summary.append("===========================================");
        logger.info(summary);
        return a;
    }

    /**
     * Fetches results of this analysis.
     *
     * @param relation Some element in the associated task's memory model.
     * @return Pairs of events of the program that may be related in some execution or even must be related in all executions.
     */
    public Knowledge getKnowledge(Relation relation) {
        return knowledgeMap.get(relation);
    }

    /**
     * Iterates those event pairs that, if both executed, violate some axiom of the memory model.
     */
    public Set<Tuple> getMutuallyExclusiveTuples() {
        //TODO return undirected pairs
        return Set.copyOf(mutex);
    }

    /*
        Returns a set of edges (e1, e2) (subset of may set) for ordered relations whose
        clock-constraints do not need to get encoded explicitly.
        e.g. for co relation: (e1 = w1, e2 = w2)
        The reason is that whenever we have co(w1,w2) then there exists an intermediary
        w3 s.t. co(w1, w3) /\ co(w3, w2). As a result we have c(w1) < c(w3) < c(w2) transitively.
        Reasoning: Let (w1, w2) be a potential co-edge. Suppose there exists a w3 different to w1 and w2,
        whose execution is either implied by either w1 or w2.
        Now, if co(w1, w3) is a must-edge and co(w2, w3) is impossible, then we can reason as follows.
            - Suppose w1 and w2 get executed and their addresses match, then w3 must also get executed.
            - Since co(w1, w3) is a must-edge, we have that w3 accesses the same address as w1 and w2,
              and c(w1) < c(w3).
            - Because addr(w2)==addr(w3), we must also have either co(w2, e3) or co(w3, w2).
              The former is disallowed by assumption, so we have co(w3, w2) and hence c(w3) < c(w2).
            - By transitivity, we have c(w1) < c(w3) < c(w2) as desired.
            - Note that this reasoning has to be done inductively, because co(w1, w3) or co(w3, w2) may
              not involve encoding a clock constraint (due to this optimization).
        There is also a symmetric case where co(w3, w1) is impossible and co(w3, w2) is a must-edge.
     */
    public Set<Tuple> findTransitivelyImpliedCo(Relation co) {
        final RelationAnalysis.Knowledge k = getKnowledge(co);
        Set<Tuple> transCo = new HashSet<>();
        final Function<Event, Collection<Tuple>> mustIn = k.getMustIn();
        final Function<Event, Collection<Tuple>> mustOut = k.getMustOut();
        for (final Tuple t : k.may) {
            final MemoryEvent x = (MemoryEvent) t.getFirst();
            final MemoryEvent z = (MemoryEvent) t.getSecond();
            final boolean hasIntermediary = mustOut.apply(x).stream().map(Tuple::getSecond)
                    .anyMatch(y -> y != x && y != z &&
                            (exec.isImplied(x, y) || exec.isImplied(z, y)) &&
                            !k.containsMay(new Tuple(z, y))) ||
                    mustIn.apply(z).stream().map(Tuple::getFirst)
                            .anyMatch(y -> y != x && y != z &&
                                    (exec.isImplied(x, y) || exec.isImplied(z, y)) &&
                                    !k.containsMay(new Tuple(y, x)));
            if (hasIntermediary) {
                transCo.add(t);
            }
        }
        return transCo;
    }

    private void run() {
        logger.trace("Start");
        Wmm memoryModel = task.getMemoryModel();
        Map<Relation, List<Definition>> dependents = new HashMap<>();
        for (Relation r : memoryModel.getRelations()) {
            for (Relation d : r.getDependencies()) {
                dependents.computeIfAbsent(d, k -> new ArrayList<>()).add(r.getDefinition());
            }
        }
        // ------------------------------------------------
        Initializer initializer = new Initializer();
        Map<Relation, List<Delta>> qGlobal = new HashMap<>();
        for (Relation r : memoryModel.getRelations()) {
            Knowledge k = r.getDefinition().accept(initializer);
            knowledgeMap.put(r, k);
            if (!k.may.isEmpty() || !k.must.isEmpty()) {
                qGlobal.computeIfAbsent(r, x -> new ArrayList<>(1))
                        .add(new Delta(k.may, k.must));
            }
        }
        // ------------------------------------------------
        Propagator propagator = new Propagator();
        for (Set<DependencyGraph<Relation>.Node> scc : DependencyGraph.from(memoryModel.getRelations()).getSCCs()) {
            logger.trace("Regular analysis for component {}", scc);
            Set<Relation> stratum = scc.stream().map(DependencyGraph.Node::getContent).collect(toSet());
            if (!enable && stratum.stream().noneMatch(Relation::isInternal)) {
                continue;
            }
            // the algorithm has deterministic order, only if all components are deterministically-ordered
            Map<Relation, List<Delta>> qLocal = new LinkedHashMap<>();
            // move from global queue
            for (Relation r : stratum) {
                List<Delta> d = qGlobal.remove(r);
                if (d != null) {
                    qLocal.put(r, d);
                }
            }
            // repeat until convergence
            while (!qLocal.isEmpty()) {
                Relation relation = qLocal.keySet().iterator().next();
                logger.trace("Regular knowledge update for '{}'", relation);
                Delta delta = knowledgeMap.get(relation).joinSet(qLocal.remove(relation));
                if (delta.may.isEmpty() && delta.must.isEmpty()) {
                    continue;
                }
                propagator.source = relation;
                propagator.may = delta.may;
                propagator.must = delta.must;
                for (Definition c : dependents.getOrDefault(relation, List.of())) {
                    logger.trace("Regular propagation from '{}' to '{}'", relation, c);
                    Relation r = c.getDefinedRelation();
                    Delta d = c.accept(propagator);
                    verify(enableMustSets || d.must.isEmpty(),
                            "although disabled, computed a non-empty must set for relation %s", r);
                    (stratum.contains(r) ? qLocal : qGlobal)
                            .computeIfAbsent(r, k -> new ArrayList<>())
                            .add(d);
                }
            }
        }
        verify(!enable || qGlobal.isEmpty(), "knowledge buildup propagated downwards");
        logger.trace("End");
    }

    public static final class Knowledge {
        private final Set<Tuple> may;
        private final Set<Tuple> must;

        private Knowledge(Set<Tuple> maySet, Set<Tuple> mustSet) {
            may = checkNotNull(maySet);
            must = checkNotNull(mustSet);
        }

        public Set<Tuple> getMaySet() {
            return may;
        }

        public boolean containsMay(Tuple t) {
            return may.contains(t);
        }

        public Function<Event, Collection<Tuple>> getMayIn() {
            final Map<Event, Collection<Tuple>> map = new HashMap<>();
            for (final Tuple t : may) {
                map.computeIfAbsent(t.getSecond(), k -> new ArrayList<>()).add(t);
            }
            return e -> map.getOrDefault(e, List.of());
        }

        public Function<Event, Collection<Tuple>> getMayOut() {
            final Map<Event, Collection<Tuple>> map = new HashMap<>();
            for (final Tuple t : may) {
                map.computeIfAbsent(t.getFirst(), k -> new ArrayList<>()).add(t);
            }
            return e -> map.getOrDefault(e, List.of());
        }

        public Set<Tuple> getMustSet() {
            return must;
        }

        public boolean containsMust(Tuple t) {
            return must.contains(t);
        }

        public Function<Event, Collection<Tuple>> getMustIn() {
            final Map<Event, Collection<Tuple>> map = new HashMap<>();
            for (final Tuple t : must) {
                map.computeIfAbsent(t.getSecond(), k -> new ArrayList<>()).add(t);
            }
            return e -> map.getOrDefault(e, List.of());
        }

        public Function<Event, Collection<Tuple>> getMustOut() {
            final Map<Event, Collection<Tuple>> map = new HashMap<>();
            for (final Tuple t : must) {
                map.computeIfAbsent(t.getFirst(), k -> new ArrayList<>()).add(t);
            }
            return e -> map.getOrDefault(e, List.of());
        }

        @Override
        public String toString() {
            return "(may:" + may.size() + ", must:" + must.size() + ")";
        }

        private Delta joinSet(List<Delta> l) {
            verify(!l.isEmpty(), "empty update");
            // NOTE optimization due to initial deltas carrying references to knowledge sets
            Set<Tuple> maySet = may.isEmpty() || l.get(0).may == may ? may : new HashSet<>();
            Set<Tuple> mustSet = must.isEmpty() || l.get(0).must == must ? must : new HashSet<>();
            for (Delta d : l) {
                for (Tuple t : d.may) {
                    if (may.add(t)) {
                        maySet.add(t);
                    }
                }
                for (Tuple t : d.must) {
                    if (must.add(t)) {
                        mustSet.add(t);
                    }
                }
            }
            return new Delta(maySet, mustSet);
        }

        private ExtendedDelta join(List<ExtendedDelta> l) {
            verify(!l.isEmpty(), "empty update in extended analysis");
            Set<Tuple> disableSet = new HashSet<>();
            Set<Tuple> enableSet = new HashSet<>();
            for (ExtendedDelta d : l) {
                for (Tuple t : Set.copyOf(d.disabled)) {
                    if (may.remove(t)) {
                        disableSet.add(t);
                    }
                }
                for (Tuple t : Set.copyOf(d.enabled)) {
                    if (must.add(t)) {
                        enableSet.add(t);
                    }
                }
            }
            return new ExtendedDelta(disableSet, enableSet);
        }
    }

    private void runExtended() {
        logger.trace("Start");
        Wmm memoryModel = task.getMemoryModel();
        Map<Relation, List<Constraint>> dependents = new HashMap<>();
        Map<Relation, List<ExtendedDelta>> q = new LinkedHashMap<>();
        for (Constraint c : memoryModel.getConstraints()) {
            if (c instanceof Axiom axiom && axiom.isFlagged()) {
                continue;
            }
            for (Relation r : c.getConstrainedRelations()) {
                dependents.computeIfAbsent(r, k -> new ArrayList<>()).add(c);
            }
            for (Map.Entry<Relation, ExtendedDelta> e :
                    c.computeInitialKnowledgeClosure(knowledgeMap, analysisContext).entrySet()) {
                q.computeIfAbsent(e.getKey(), k -> new ArrayList<>()).add(e.getValue());
            }
        }
        ExtendedPropagator propagator = new ExtendedPropagator();
        // repeat until convergence
        while (!q.isEmpty()) {
            Relation relation = q.keySet().iterator().next();
            logger.trace("Extended knowledge update for '{}'", relation);
            Knowledge knowledge = knowledgeMap.get(relation);
            ExtendedDelta delta = knowledge.join(q.remove(relation));
            if (delta.disabled.isEmpty() && delta.enabled.isEmpty()) {
                continue;
            }
            mutex.addAll(difference(delta.enabled, knowledge.may));
            mutex.addAll(intersection(delta.disabled, knowledge.must));
            propagator.origin = relation;
            Set<Tuple> disabled = propagator.disabled = delta.disabled;
            Set<Tuple> enabled = propagator.enabled = delta.enabled;
            for (Constraint c : dependents.getOrDefault(relation, List.of())) {
                logger.trace("Extended propagation from '{}' to '{}'", relation, c);
                for (Map.Entry<Relation, ExtendedDelta> e :
                        c.computeIncrementalKnowledgeClosure(
                                relation, disabled, enabled, knowledgeMap, analysisContext).entrySet()) {
                    q.computeIfAbsent(e.getKey(), k -> new ArrayList<>()).add(e.getValue());
                }
                if (!(c instanceof Definition)) {
                    continue;
                }
                for (Map.Entry<Relation, ExtendedDelta> e : ((Definition) c).accept(propagator).entrySet()) {
                    q.computeIfAbsent(e.getKey(), k -> new ArrayList<>()).add(e.getValue());
                }
            }
        }
        logger.trace("End");
    }

    public static final class Delta {
        public final Set<Tuple> may;
        public final Set<Tuple> must;

        Delta(Set<Tuple> maySet, Set<Tuple> mustSet) {
            may = maySet;
            must = mustSet;
        }
    }

    //FIXME should be visible only to implementations of Constraint
    public static final class ExtendedDelta {
        final Set<Tuple> disabled;
        final Set<Tuple> enabled;

        public ExtendedDelta(Set<Tuple> d, Set<Tuple> e) {
            disabled = d;
            enabled = e;
        }
    }

    private final class Initializer implements Definition.Visitor<Knowledge> {
        final Program program = task.getProgram();
        final Knowledge defaultKnowledge;

        Initializer() {
            if (enable) {
                defaultKnowledge = null;
            } else {
                Set<Tuple> may = new HashSet<>();
                List<Event> events = program.getEvents().stream().filter(e -> e.hasTag(VISIBLE)).collect(toList());
                for (Event x : events) {
                    for (Event y : events) {
                        may.add(new Tuple(x, y));
                    }
                }
                defaultKnowledge = new Knowledge(may, EMPTY_SET);
            }
        }

        @Override
        public Knowledge visitDefinition(Relation r, List<? extends Relation> d) {
            return defaultKnowledge != null && !r.isInternal() ? defaultKnowledge : new Knowledge(new HashSet<>(), new HashSet<>());
        }

        @Override
        public Knowledge visitProduct(Relation rel, Filter domain, Filter range) {
            Set<Tuple> must = new HashSet<>();
            List<Event> l1 = program.getEvents().stream().filter(domain::apply).toList();
            List<Event> l2 = program.getEvents().stream().filter(range::apply).toList();
            for (Event e1 : l1) {
                for (Event e2 : l2) {
                    if (!exec.areMutuallyExclusive(e1, e2)) {
                        must.add(new Tuple(e1, e2));
                    }
                }
            }
            return new Knowledge(must, enableMustSets ? new HashSet<>(must) : EMPTY_SET);
        }

        @Override
        public Knowledge visitIdentity(Relation rel, Filter set) {
            Set<Tuple> must = new HashSet<>();
            for (Event e : program.getEvents()) {
                if (set.apply(e)) {
                    must.add(new Tuple(e, e));
                }
            }
            return new Knowledge(must, enableMustSets ? new HashSet<>(must) : EMPTY_SET);
        }

        @Override
        public Knowledge visitExternal(Relation rel) {
            Set<Tuple> must = new HashSet<>();
            List<Thread> threads = program.getThreads();
            for (int i = 0; i < threads.size(); i++) {
                Thread t1 = threads.get(i);
                List<Event> visible1 = visibleEvents(t1);
                for (int j = i + 1; j < threads.size(); j++) {
                    Thread t2 = threads.get(j);
                    for (Event e2 : visibleEvents(t2)) {
                        for (Event e1 : visible1) {
                            // No test for exec.areMutuallyExclusive, since that currently does not span across threads
                            must.add(new Tuple(e1, e2));
                            must.add(new Tuple(e2, e1));
                        }
                    }
                }
            }
            return new Knowledge(must, enableMustSets ? new HashSet<>(must) : EMPTY_SET);
        }

        @Override
        public Knowledge visitInternal(Relation rel) {
            Set<Tuple> must = new HashSet<>();
            for (Thread t : program.getThreads()) {
                List<Event> events = visibleEvents(t);
                for (Event e1 : events) {
                    for (Event e2 : events) {
                        if (!exec.areMutuallyExclusive(e1, e2)) {
                            must.add(new Tuple(e1, e2));
                        }
                    }
                }
            }
            return new Knowledge(must, enableMustSets ? new HashSet<>(must) : EMPTY_SET);
        }

        @Override
        public Knowledge visitProgramOrder(Relation rel, Filter type) {
            Set<Tuple> must = new HashSet<>();
            for (Thread t : program.getThreads()) {
                List<Event> events = t.getEvents().stream().filter(type::apply).toList();
                for (int i = 0; i < events.size(); i++) {
                    Event e1 = events.get(i);
                    for (int j = i + 1; j < events.size(); j++) {
                        Event e2 = events.get(j);
                        if (!exec.areMutuallyExclusive(e1, e2)) {
                            must.add(new Tuple(e1, e2));
                        }
                    }
                }
            }
            return new Knowledge(must, enableMustSets ? new HashSet<>(must) : EMPTY_SET);
        }

        @Override
        public Knowledge visitControl(Relation rel) {
            //TODO: We can restrict the codomain to visible events as the only usage of this Relation is in
            // ctrl := idd^+;ctrlDirect & (R*V)
            Set<Tuple> must = new HashSet<>();
            for (Thread thread : program.getThreads()) {
                for (CondJump jump : thread.getEvents(CondJump.class)) {
                    if (jump.isGoto() || jump.isDead()) {
                        continue; // There is no point in ctrl-edges from unconditional jumps.
                    }

                    final List<Event> ctrlDependentEvents;
                    if (jump instanceof IfAsJump ifJump) {
                        // Ctrl dependencies of Ifs (under Linux) only extend up until the merge point of both
                        // branches.
                        ctrlDependentEvents = ifJump.getBranchesEvents();
                    } else {
                        // Regular jumps give dependencies to all successors.
                        ctrlDependentEvents = jump.getSuccessor().getSuccessors();
                    }

                    for (Event e : ctrlDependentEvents) {
                        if (!exec.areMutuallyExclusive(jump, e)) {
                            must.add(new Tuple(jump, e));
                        }
                    }
                }
            }
            return new Knowledge(must, enableMustSets ? new HashSet<>(must) : EMPTY_SET);
        }

        @Override
        public Knowledge visitAddressDependency(Relation rel) {
            return computeInternalDependencies(EnumSet.of(ADDR));
        }

        @Override
        public Knowledge visitInternalDataDependency(Relation rel) {
            // FIXME: Our "internal data dependency" relation is quite odd an contains all but address dependencies.
            return computeInternalDependencies(EnumSet.of(DATA, CTRL, OTHER));
        }

        @Override
        public Knowledge visitFences(Relation rel, Filter fence) {
            Set<Tuple> may = new HashSet<>();
            Set<Tuple> must = new HashSet<>();
            for (Thread t : program.getThreads()) {
                List<Event> events = visibleEvents(t);
                int end = events.size();
                for (int i = 0; i < end; i++) {
                    Event f = events.get(i);
                    if (!fence.apply(f)) {
                        continue;
                    }
                    for (Event x : events.subList(0, i)) {
                        if (exec.areMutuallyExclusive(x, f)) {
                            continue;
                        }
                        boolean implies = enableMustSets && exec.isImplied(x, f);
                        for (Event y : events.subList(i + 1, end)) {
                            if (exec.areMutuallyExclusive(x, y) || exec.areMutuallyExclusive(f, y)) {
                                continue;
                            }
                            Tuple xy = new Tuple(x, y);
                            may.add(xy);
                            if (implies || enableMustSets && exec.isImplied(y, f)) {
                                must.add(xy);
                            }
                        }
                    }
                }
            }
            return new Knowledge(may, enableMustSets ? must : EMPTY_SET);
        }

        @Override
        public Knowledge visitCompareAndSwapDependency(Relation rel) {
            Set<Tuple> must = new HashSet<>();
            for (Event e : program.getEvents()) {
                if (e.hasTag(IMM.CASDEPORIGIN)) {
                    // The target of a CASDep is always the successor of the origin
                    must.add(new Tuple(e, e.getSuccessor()));
                }
            }
            return new Knowledge(must, enableMustSets ? new HashSet<>(must) : EMPTY_SET);
        }

        @Override
        public Knowledge visitCriticalSections(Relation rel) {
            Set<Tuple> may = new HashSet<>();
            Set<Tuple> must = new HashSet<>();
            //assume locks and unlocks are distinct
            Map<Event, Set<Event>> mayMap = new HashMap<>();
            Map<Event, Set<Event>> mustMap = new HashMap<>();
            for (Thread thread : program.getThreads()) {
                // assume order by cId
                // assume cId describes a topological sorting over the control flow
                List<Event> locks = reverse(thread.getEvents().stream().filter(e -> e.hasTag(Linux.RCU_LOCK)).collect(toList()));
                for (Event unlock : thread.getEvents()) {
                    if (!unlock.hasTag(Linux.RCU_UNLOCK)) {
                        continue;
                    }
                    // iteration order assures that all intermediaries were already iterated
                    for (Event lock : locks) {
                        if (unlock.getGlobalId() < lock.getGlobalId() ||
                                exec.areMutuallyExclusive(lock, unlock) ||
                                Stream.concat(mustMap.getOrDefault(lock, Set.of()).stream(),
                                                mustMap.getOrDefault(unlock, Set.of()).stream())
                                        .anyMatch(e -> exec.isImplied(lock, e) || exec.isImplied(unlock, e))) {
                            continue;
                        }
                        boolean noIntermediary = enableMustSets &&
                                mayMap.getOrDefault(unlock, Set.of()).stream()
                                        .allMatch(e -> exec.areMutuallyExclusive(lock, e)) &&
                                mayMap.getOrDefault(lock, Set.of()).stream()
                                        .allMatch(e -> exec.areMutuallyExclusive(e, unlock));
                        Tuple tuple = new Tuple(lock, unlock);
                        may.add(tuple);
                        mayMap.computeIfAbsent(lock, x -> new HashSet<>()).add(unlock);
                        mayMap.computeIfAbsent(unlock, x -> new HashSet<>()).add(lock);
                        if (noIntermediary) {
                            must.add(tuple);
                            mustMap.computeIfAbsent(lock, x -> new HashSet<>()).add(unlock);
                            mustMap.computeIfAbsent(unlock, x -> new HashSet<>()).add(lock);
                        }
                    }
                }
            }
            return new Knowledge(may, enableMustSets ? must : EMPTY_SET);
        }

        @Override
        public Knowledge visitReadModifyWrites(Relation rel) {
            //NOTE: Changes to the semantics of this method may need to be reflected in RMWGraph for Refinement!
            // ----- Compute must set -----
            Set<Tuple> must = new HashSet<>();
            // RMWLoad -> RMWStore
            for (RMWStore store : program.getEvents(RMWStore.class)) {
                must.add(new Tuple(store.getLoadEvent(), store));
            }

            // Atomics blocks: BeginAtomic -> EndAtomic
            for (EndAtomic end : program.getEvents(EndAtomic.class)) {
                List<Event> block = end.getBlock().stream().filter(x -> x.hasTag(VISIBLE)).collect(toList());
                for (int i = 0; i < block.size(); i++) {
                    Event e = block.get(i);
                    for (int j = i + 1; j < block.size(); j++) {
                        if (!exec.areMutuallyExclusive(e, block.get(j))) {
                            must.add(new Tuple(e, block.get(j)));
                        }
                    }
                }
            }
            // ----- Compute may set -----
            Set<Tuple> may = new HashSet<>(must);
            // LoadExcl -> StoreExcl
            for (Thread thread : program.getThreads()) {
                List<Event> events = thread.getEvents().stream().filter(e -> e.hasTag(EXCL)).toList();
                // assume order by globalId
                // assume globalId describes a topological sorting over the control flow
                for (int end = 1; end < events.size(); end++) {
                    if (!(events.get(end) instanceof RMWStoreExclusive store)) {
                        continue;
                    }
                    int start = iterate(end - 1, i -> i >= 0, i -> i - 1)
                            .filter(i -> exec.isImplied(store, events.get(i)))
                            .findFirst().orElse(0);
                    List<Event> candidates = events.subList(start, end).stream()
                            .filter(e -> !exec.areMutuallyExclusive(e, store))
                            .collect(toList());
                    int size = candidates.size();
                    for (int i = 0; i < size; i++) {
                        Event load = candidates.get(i);
                        List<Event> intermediaries = candidates.subList(i + 1, size);
                        if (!(load instanceof Load) || intermediaries.stream().anyMatch(e -> exec.isImplied(load, e))) {
                            continue;
                        }
                        Tuple tuple = new Tuple(load, store);
                        may.add(tuple);
                        if (enableMustSets &&
                                intermediaries.stream().allMatch(e -> exec.areMutuallyExclusive(load, e)) &&
                                (store.doesRequireMatchingAddresses() || alias.mustAlias((Load) load, store))) {
                            must.add(tuple);
                        }
                    }
                }
            }
            return new Knowledge(may, enableMustSets ? must : EMPTY_SET);
        }

        @Override
        public Knowledge visitCoherence(Relation rel) {
            logger.trace("Computing knowledge about memory order");
            List<Store> nonInitWrites = program.getEvents(Store.class);
            nonInitWrites.removeIf(Init.class::isInstance);
            Set<Tuple> may = new HashSet<>();
            for (Store w1 : program.getEvents(Store.class)) {
                for (Store w2 : nonInitWrites) {
                    if (w1.getGlobalId() != w2.getGlobalId() && !exec.areMutuallyExclusive(w1, w2)
                            && alias.mayAlias(w1, w2)) {
                        may.add(new Tuple(w1, w2));
                    }
                }
            }
            Set<Tuple> must = new HashSet<>();
            for (Tuple t : enableMustSets ? may : Set.<Tuple>of()) {
                MemoryCoreEvent w1 = (MemoryCoreEvent) t.getFirst();
                MemoryCoreEvent w2 = (MemoryCoreEvent) t.getSecond();
                if (!w2.hasTag(INIT) && alias.mustAlias(w1, w2) && w1.hasTag(INIT)) {
                    must.add(t);
                }
            }
            if (wmmAnalysis.isLocallyConsistent()) {
                may.removeIf(Tuple::isBackward);
                for (Tuple t : enableMustSets ? may : Set.<Tuple>of()) {
                    MemoryCoreEvent w1 = (MemoryCoreEvent) t.getFirst();
                    MemoryCoreEvent w2 = (MemoryCoreEvent) t.getSecond();
                    if (alias.mustAlias(w1, w2) && t.isForward()) {
                        must.add(t);
                    }
                }
            }
            logger.debug("Initial may set size for memory order: {}", may.size());
            return new Knowledge(may, enableMustSets ? must : EMPTY_SET);
        }

        @Override
        public Knowledge visitReadFrom(Relation rel) {
            logger.trace("Computing knowledge about read-from");
            Set<Tuple> may = new HashSet<>();
            List<Load> loadEvents = program.getEvents(Load.class);
            for (Store e1 : program.getEvents(Store.class)) {
                for (Load e2 : loadEvents) {
                    if (alias.mayAlias(e1, e2) && !exec.areMutuallyExclusive(e1, e2)) {
                        may.add(new Tuple(e1, e2));
                    }
                }
            }
            if (wmmAnalysis.isLocallyConsistent()) {
                // Remove future reads
                may.removeIf(Tuple::isBackward);
                // Remove past reads
                Set<Tuple> deletedTuples = new HashSet<>();
                Map<Event, List<Event>> writesByRead = new HashMap<>();
                for (Tuple t : may) {
                    writesByRead.computeIfAbsent(t.getSecond(), x -> new ArrayList<>()).add(t.getFirst());
                }
                for (Load read : program.getEvents(Load.class)) {
                    // The set of same-thread writes as well as init writes that could be read from (all before the read)
                    // sorted by order (init events first)
                    List<MemoryCoreEvent> possibleWrites = writesByRead.getOrDefault(read, List.of()).stream()
                            .filter(e -> (e.getThread() == read.getThread() || e.hasTag(INIT)))
                            .map(x -> (MemoryCoreEvent) x)
                            .sorted((o1, o2) -> o1.hasTag(INIT) == o2.hasTag(INIT) ? (o1.getGlobalId() - o2.getGlobalId()) : o1.hasTag(INIT) ? -1 : 1)
                            .toList();
                    // The set of writes that won't be readable due getting overwritten.
                    Set<MemoryCoreEvent> deletedWrites = new HashSet<>();
                    // A rf-edge (w1, r) is impossible, if there exists a write w2 such that
                    // - w2 is exec-implied by w1 or r (i.e. cf-implied + w2.cfImpliesExec)
                    // - w2 must alias with either w1 or r.
                    for (int i = 0; i < possibleWrites.size(); i++) {
                        MemoryCoreEvent w1 = possibleWrites.get(i);
                        for (MemoryCoreEvent w2 : possibleWrites.subList(i + 1, possibleWrites.size())) {
                            // w2 dominates w1 if it aliases with it and it is guaranteed to execute if either w1 or the read are
                            // executed
                            if ((exec.isImplied(w1, w2) || exec.isImplied(read, w2))
                                    && (alias.mustAlias(w1, w2) || alias.mustAlias(w2, read))) {
                                deletedWrites.add(w1);
                                break;
                            }
                        }
                    }
                    for (Event w : deletedWrites) {
                        deletedTuples.add(new Tuple(w, read));
                    }
                }
                may.removeAll(deletedTuples);
            }
            if (wmmAnalysis.doesRespectAtomicBlocks()) {
                //TODO: This function can not only reduce rf-edges
                // but we could also figure out implied coherences:
                // Assume w1 and w2 are aliasing in the same block and w1 is before w2,
                // then if w1 is co-before some external w3, then so is w2, i.e.
                // co(w1, w3) => co(w2, w3), but we also have co(w2, w3) => co(w1, w3)
                // so co(w1, w3) <=> co(w2, w3).
                // This information is not expressible in terms of min/must sets, but
                // we could still encode it.
                int sizeBefore = may.size();
                // Atomics blocks: BeginAtomic -> EndAtomic
                for (EndAtomic endAtomic : program.getEvents(EndAtomic.class)) {
                    // Collect memEvents of the atomic block
                    List<Store> writes = new ArrayList<>();
                    List<Load> reads = new ArrayList<>();
                    for (Event b : endAtomic.getBlock()) {
                        if (b instanceof Load load) {
                            reads.add(load);
                        } else if (b instanceof Store store) {
                            writes.add(store);
                        }
                    }
                    for (Load r : reads) {
                        // If there is any write w inside the atomic block that is guaranteed to
                        // execute before the read and that aliases with it,
                        // then the read won't be able to read any external writes
                        boolean hasImpliedWrites = writes.stream()
                                .anyMatch(w -> w.getGlobalId() < r.getGlobalId()
                                        && exec.isImplied(r, w) && alias.mustAlias(r, w));
                        if (hasImpliedWrites) {
                            may.removeIf(t -> t.getSecond() == r && t.isCrossThread());
                        }
                    }
                }
                logger.debug("Atomic block optimization eliminated {} reads", sizeBefore - may.size());
            }
            logger.debug("Initial may set size for read-from: {}", may.size());
            return new Knowledge(may, enableMustSets ? new HashSet<>() : EMPTY_SET);
        }

        @Override
        public Knowledge visitSameAddress(Relation rel) {
            Set<Tuple> may = new HashSet<>();
            List<MemoryCoreEvent> events = program.getEvents(MemoryCoreEvent.class);
            for (MemoryCoreEvent e1 : events) {
                for (MemoryCoreEvent e2 : events) {
                    if (alias.mayAlias(e1, e2) && !exec.areMutuallyExclusive(e1, e2)) {
                        may.add(new Tuple(e1, e2));
                    }
                }
            }
            Set<Tuple> must = new HashSet<>();
            for (Tuple t : enableMustSets ? may : Set.<Tuple>of()) {
                if (alias.mustAlias((MemoryCoreEvent) t.getFirst(), (MemoryCoreEvent) t.getSecond())) {
                    must.add(t);
                }
            }
            return new Knowledge(may, enableMustSets ? must : EMPTY_SET);
        }

        private Knowledge computeInternalDependencies(Set<UsageType> usageTypes) {
            Set<Tuple> may = new HashSet<>();
            Set<Tuple> must = new HashSet<>();

            for (Event regReaderEvent : program.getEvents()) {
                //TODO: Once "Event" is an interface and RegReader inherits from it,
                // we can use program.getEvents(RegReader.class) here.
                if (!(regReaderEvent instanceof RegReader regReader)) {
                    continue;
                }
                for (Register.Read regRead : regReader.getRegisterReads()) {
                    if (!usageTypes.contains(regRead.usageType())) {
                        continue;
                    }
                    final Register register = regRead.register();
                    // Register x0 is hardwired to the constant 0 in RISCV
                    // https://en.wikichip.org/wiki/risc-v/registers,
                    // and thus it generates no dependency, see
                    // https://github.com/herd/herdtools7/issues/408
                    // TODO: Can't we just replace all reads of "x0" by 0 in RISC-specific preprocessing?
                    if (program.getArch().equals(RISCV) && register.getName().equals("x0")) {
                        continue;
                    }
                    Dependency.State r = dep.of(regReaderEvent, register);
                    for (Event regWriter : r.may) {
                        may.add(new Tuple(regWriter, regReaderEvent));
                    }
                    for (Event regWriter : enableMustSets ? r.must : List.<Event>of()) {
                        must.add(new Tuple(regWriter, regReaderEvent));
                    }
                }
            }

            // We need to track ExecutionStatus events separately, because they induce data-dependencies
            // without reading from a register.
            if (usageTypes.contains(DATA)) {
                for (ExecutionStatus execStatus : program.getEvents(ExecutionStatus.class)) {
                    if (execStatus.doesTrackDep()) {
                        Tuple t = new Tuple(execStatus.getStatusEvent(), execStatus);
                        may.add(t);
                        must.add(t);
                    }
                }
            }

            return new Knowledge(may, enableMustSets ? must : EMPTY_SET);
        }

        @Override
        public Knowledge visitSameScope(Relation rel, String specificScope) {
            Set<Tuple> must = new HashSet<>();
            List<Event> events = new ArrayList<>();
            events.addAll(program.getEvents(Load.class));
            events.addAll(program.getEvents(Store.class));
            events.addAll(program.getEvents(Fence.class));
            events.removeIf(e -> e instanceof Init);
            for (Event e1 : events) {
                for (Event e2 : events) {
                    ScopedThread thread1 = (ScopedThread) e1.getThread();
                    ScopedThread thread2 = (ScopedThread) e2.getThread();
                    if (specificScope != null) { // scope specified
                        if (thread1.sameAtHigherScope(thread2, specificScope) && !exec.areMutuallyExclusive(e1, e2)) {
                            must.add(new Tuple(e1, e2));
                        }
                    } else {
                        String scope1 = Tag.PTX.getScopeTag(e1);
                        String scope2 = Tag.PTX.getScopeTag(e2);
                        if (scope1.equals(scope2) && !scope1.isEmpty() && thread1.sameAtHigherScope(thread2, scope1)
                                && !exec.areMutuallyExclusive(e1, e2)) {
                            must.add(new Tuple(e1, e2));
                        }
                    }
                }
            }
            return new Knowledge(must, new HashSet<>(must));
        }

        @Override
        public Knowledge visitSyncBarrier(Relation sync_bar) {
            Set<Tuple> may = new HashSet<>();
            Set<Tuple> must = new HashSet<>();
            List<PTXFenceWithId> fenceEvents = program.getEvents(PTXFenceWithId.class);
            for (PTXFenceWithId e1 : fenceEvents) {
                for (PTXFenceWithId e2 : fenceEvents) {
                    if(exec.areMutuallyExclusive(e1, e2)) {
                        continue;
                    }
                    may.add(new Tuple(e1, e2));
                    if (e1.getFenceID().equals(e2.getFenceID())) {
                        must.add(new Tuple(e1, e2));
                    }
                }
            }
            return new Knowledge(may, must);
        }

        @Override
        public Knowledge visitSyncFence(Relation sync_fen) {
            Set<Tuple> may = new HashSet<>();
            List<Fence> fenceEvents = program.getEvents(Fence.class);
            for (Fence e1 : fenceEvents) {
                for (Fence e2 : fenceEvents) {
                    if (e1.hasTag(Tag.PTX.SC) && e2.hasTag(Tag.PTX.SC) && !exec.areMutuallyExclusive(e1, e2)) {
                        may.add(new Tuple(e1, e2));
                    }
                }
            }
            return new Knowledge(may, EMPTY_SET);
        }

        @Override
        public Knowledge visitVirtualLocation(Relation rel) {
            Set<Tuple> must = new HashSet<>();
            List<MemoryCoreEvent> events = program.getEvents(MemoryCoreEvent.class);
            for (MemoryCoreEvent e1 : events) {
                for (MemoryCoreEvent e2 : events) {
                    if (alias.mayAlias(e1, e2) && sameGenericAddress(e1, e2) && !exec.areMutuallyExclusive(e1, e2)) {
                        must.add(new Tuple(e1, e2));
                    }
                }
            }
            return new Knowledge(must, new HashSet<>(must));
        }
    }

    public final class Propagator implements Definition.Visitor<Delta> {
        public Relation source;
        public Set<Tuple> may;
        public Set<Tuple> must;

        @Override
        public Delta visitUnion(Relation rel, Relation... operands) {
            if (Arrays.asList(operands).contains(source)) {
                return new Delta(may, enableMustSets ? must : EMPTY_SET);
            }
            return EMPTY;
        }

        @Override
        public Delta visitIntersection(Relation rel, Relation... operands) {
            if (!Arrays.asList(operands).contains(source)) {
                return EMPTY;
            }
            Set<Tuple> maySet = Arrays.stream(operands)
                    .map(r -> source.equals(r) ? may : knowledgeMap.get(r).may)
                    .sorted(Comparator.comparingInt(Set::size))
                    .reduce(Sets::intersection)
                    .orElseThrow();
            Set<Tuple> mustSet = Arrays.stream(operands)
                    .map(r -> source.equals(r) ? must : knowledgeMap.get(r).must)
                    .sorted(Comparator.comparingInt(Set::size))
                    .reduce(Sets::intersection)
                    .orElseThrow();
            return new Delta(
                    new HashSet<>(maySet),
                    enableMustSets ?
                            new HashSet<>(mustSet) :
                            EMPTY_SET);
        }

        @Override
        public Delta visitDifference(Relation rel, Relation r1, Relation r2) {
            if (r1.equals(source)) {
                Knowledge k = knowledgeMap.get(r2);
                return new Delta(
                        enableMustSets ? difference(may, k.must) : may,
                        enableMustSets ? difference(must, k.may) : EMPTY_SET);
            }
            // cannot handle updates from r2
            return EMPTY;
        }

        @Override
        public Delta visitComposition(Relation rel, Relation r1, Relation r2) {
            Set<Tuple> maySet = new HashSet<>();
            Set<Tuple> mustSet = new HashSet<>();
            if (r1.equals(source)) {
                Knowledge k = knowledgeMap.get(r2);
                Map<Event, List<Event>> mayMap = map(k.may);
                for (Tuple t : may) {
                    Event e1 = t.getFirst();
                    for (Event e2 : mayMap.getOrDefault(t.getSecond(), List.of())) {
                        if (!exec.areMutuallyExclusive(e1, e2)) {
                            maySet.add(new Tuple(e1, e2));
                        }
                    }
                }
                Map<Event, List<Event>> mustMap = map(k.must);
                for (Tuple t : enableMustSets ? must : Set.<Tuple>of()) {
                    Event e1 = t.getFirst();
                    Event e = t.getSecond();
                    boolean implies = exec.isImplied(e1, e);
                    for (Event e2 : mustMap.getOrDefault(e, List.of())) {
                        if ((implies || exec.isImplied(e2, e)) && !exec.areMutuallyExclusive(e1, e2)) {
                            mustSet.add(new Tuple(e1, e2));
                        }
                    }
                }
            }
            if (r2.equals(source)) {
                Knowledge k = knowledgeMap.get(r1);
                Map<Event, List<Event>> mayMap = mapReverse(k.may);
                for (Tuple t : may) {
                    Event e2 = t.getSecond();
                    for (Event e1 : mayMap.getOrDefault(t.getFirst(), List.of())) {
                        if (!exec.areMutuallyExclusive(e1, e2)) {
                            maySet.add(new Tuple(e1, e2));
                        }
                    }
                }
                Map<Event, List<Event>> mustMap = mapReverse(k.must);
                for (Tuple t : enableMustSets ? must : Set.<Tuple>of()) {
                    Event e2 = t.getSecond();
                    Event e = t.getFirst();
                    boolean implies = exec.isImplied(e2, e);
                    for (Event e1 : mustMap.getOrDefault(e, List.of())) {
                        if ((implies || exec.isImplied(e1, e)) && !exec.areMutuallyExclusive(e1, e2)) {
                            mustSet.add(new Tuple(e1, e2));
                        }
                    }
                }
            }
            return new Delta(maySet, mustSet);
        }

        @Override
        public Delta visitDomainIdentity(Relation rel, Relation r1) {
            if (r1.equals(source)) {
                Set<Tuple> maySet = new HashSet<>();
                Set<Tuple> mustSet = new HashSet<>();
                for (Tuple t : may) {
                    maySet.add(new Tuple(t.getFirst(), t.getFirst()));
                }
                for (Tuple t : enableMustSets ? must : Set.<Tuple>of()) {
                    if (exec.isImplied(t.getFirst(), t.getSecond())) {
                        mustSet.add(new Tuple(t.getFirst(), t.getFirst()));
                    }
                }
                return new Delta(maySet, mustSet);
            }
            return EMPTY;
        }

        @Override
        public Delta visitRangeIdentity(Relation rel, Relation r1) {
            if (r1.equals(source)) {
                Set<Tuple> maySet = new HashSet<>();
                Set<Tuple> mustSet = new HashSet<>();
                for (Tuple t : may) {
                    maySet.add(new Tuple(t.getSecond(), t.getSecond()));
                }
                for (Tuple t : enableMustSets ? must : Set.<Tuple>of()) {
                    if (exec.isImplied(t.getSecond(), t.getFirst())) {
                        mustSet.add(new Tuple(t.getSecond(), t.getSecond()));
                    }
                }
                return new Delta(maySet, mustSet);
            }
            return EMPTY;
        }

        @Override
        public Delta visitInverse(Relation rel, Relation r1) {
            if (r1.equals(source)) {
                return new Delta(inverse(may), enableMustSets ? inverse(must) : EMPTY_SET);
            }
            return EMPTY;
        }

        @Override
        public Delta visitTransitiveClosure(Relation rel, Relation r1) {
            if (r1.equals(source)) {
                Set<Tuple> maySet = new HashSet<>(may);
                Knowledge k = knowledgeMap.get(rel);
                Map<Event, List<Event>> mayMap = map(k.may);
                for (Collection<Tuple> current = may; !current.isEmpty(); ) {
                    update(mayMap, current);
                    Collection<Tuple> next = new HashSet<>();
                    for (Tuple tuple : current) {
                        Event e1 = tuple.getFirst();
                        for (Event e2 : mayMap.getOrDefault(tuple.getSecond(), List.of())) {
                            Tuple t = new Tuple(e1, e2);
                            if (!k.containsMay(t) && !maySet.contains(t) && !exec.areMutuallyExclusive(e1, e2)) {
                                next.add(t);
                            }
                        }
                    }
                    maySet.addAll(next);
                    current = next;
                }
                if (!enableMustSets) {
                    return new Delta(maySet, EMPTY_SET);
                }
                Set<Tuple> mustSet = new HashSet<>(must);
                Map<Event, List<Event>> mustMap = map(k.must);
                for (Collection<Tuple> current = must; !current.isEmpty(); ) {
                    update(mustMap, current);
                    Collection<Tuple> next = new HashSet<>();
                    for (Tuple tuple : current) {
                        Event e1 = tuple.getFirst();
                        Event e = tuple.getSecond();
                        boolean implies = exec.isImplied(e1, e);
                        for (Event e2 : mustMap.getOrDefault(e, List.of())) {
                            Tuple t = new Tuple(e1, e2);
                            if (!k.containsMust(t) && !mustSet.contains(t) && (implies || exec.isImplied(e2, e)) && !exec.areMutuallyExclusive(e1, e2)) {
                                next.add(t);
                            }
                        }
                    }
                    mustSet.addAll(next);
                    current = next;
                }
                return new Delta(maySet, mustSet);
            }
            return EMPTY;
        }
    }

    private final class ExtendedPropagator implements Definition.Visitor<Map<Relation, ExtendedDelta>> {
        Relation origin;
        Set<Tuple> disabled;
        Set<Tuple> enabled;

        @Override
        public Map<Relation, ExtendedDelta> visitDefinition(Relation rel, List<? extends Relation> dependencies) {
            return Map.of();
        }

        @Override
        public Map<Relation, ExtendedDelta> visitUnion(Relation rel, Relation... operands) {
            Map<Relation, ExtendedDelta> map = new HashMap<>();
            if (origin.equals(rel)) {
                for (Relation o : operands) {
                    map.put(o, new ExtendedDelta(disabled, EMPTY_SET));
                }
            }
            if (List.of(operands).contains(origin)) {
                Set<Tuple> d = new HashSet<>();
                for (Tuple t : disabled) {
                    if (Arrays.stream(operands).noneMatch(o -> knowledgeMap.get(o).containsMay(t))) {
                        d.add(t);
                    }
                }
                map.put(rel, new ExtendedDelta(d, enabled));
            }
            return map;
        }

        @Override
        public Map<Relation, ExtendedDelta> visitIntersection(Relation rel, Relation... operands) {
            Map<Relation, ExtendedDelta> map = new HashMap<>();
            if (origin.equals(rel)) {
                for (Relation o : operands) {
                    Set<Tuple> d = Arrays.stream(operands)
                            .map(r -> o.equals(r) ? disabled : knowledgeMap.get(r).must)
                            .sorted(Comparator.comparingInt(Set::size))
                            .reduce(Sets::intersection)
                            .orElseThrow();
                    map.putIfAbsent(o, new ExtendedDelta(new HashSet<>(d), enabled));
                }
            }
            if (List.of(operands).contains(origin)) {
                Set<Tuple> e = Arrays.stream(operands)
                        .map(r -> origin.equals(r) ? enabled : knowledgeMap.get(r).must)
                        .sorted(Comparator.comparingInt(Set::size))
                        .reduce(Sets::intersection)
                        .orElseThrow();
                map.put(rel, new ExtendedDelta(disabled, new HashSet<>(e)));
            }
            return map;
        }

        @Override
        public Map<Relation, ExtendedDelta> visitDifference(Relation r0, Relation r1, Relation r2) {
            Map<Relation, ExtendedDelta> map = new HashMap<>();
            if (origin.equals(r0)) {
                map.put(r1, new ExtendedDelta(difference(disabled, knowledgeMap.get(r2).may), enabled));
                //map.put(r2, new ExtendedDelta(EMPTY_SET, intersection(disabled, knowledgeMap.get(r1).getMustSet())));
            }
            if (origin.equals(r1)) {
                map.put(r0, new ExtendedDelta(disabled, difference(enabled, knowledgeMap.get(r2).may)));
            }
            if (origin.equals(r2)) {
                Knowledge k1 = knowledgeMap.get(r1);
                map.put(r0, new ExtendedDelta(intersection(enabled, k1.may), intersection(disabled, k1.must)));
                map.put(r1, new ExtendedDelta(difference(disabled, knowledgeMap.get(r0).may), EMPTY_SET));
            }
            return map;
        }

        @Override
        public Map<Relation, ExtendedDelta> visitComposition(Relation r0, Relation r1, Relation r2) {
            Set<Tuple> d0 = new HashSet<>();
            Set<Tuple> e0 = new HashSet<>();
            Set<Tuple> d1 = new HashSet<>();
            Set<Tuple> d2 = new HashSet<>();
            Knowledge k0 = knowledgeMap.get(r0);
            Knowledge k1 = knowledgeMap.get(r1);
            Knowledge k2 = knowledgeMap.get(r2);
            Relation origin = this.origin;
            Map<Event, List<Event>> mayOut1 = (origin.equals(r1) || origin.equals(r2)) && !disabled.isEmpty() ? map(k1.may) : Map.of();
            if (origin.equals(r0)) {
                Map<Event, List<Event>> mustOut1 = disabled.isEmpty() ? Map.of() : map(k1.must);
                Map<Event, List<Event>> mustIn2 = disabled.isEmpty() ? Map.of() : mapReverse(k2.must);
                for (Tuple xz : disabled) {
                    Event x = xz.getFirst();
                    Event z = xz.getSecond();
                    boolean implies = exec.isImplied(x, z);
                    boolean implied = exec.isImplied(z, x);
                    for (Event y : mustOut1.getOrDefault(x, List.of())) {
                        if (implied || exec.isImplied(y, x)) {
                            Tuple yz = new Tuple(y, z);
                            if (k2.containsMay(yz)) {
                                d2.add(yz);
                            }
                        }
                    }
                    for (Event y : mustIn2.getOrDefault(z, List.of())) {
                        if (implies || exec.isImplied(y, z)) {
                            Tuple xy = new Tuple(x, y);
                            if (k1.containsMay(xy)) {
                                d1.add(xy);
                            }
                        }
                    }
                }
            }
            if (origin.equals(r1)) {
                Map<Event, List<Event>> mayOut2 = map(k2.may);
                Map<Event, List<Event>> mayIn2 = disabled.isEmpty() ? Map.of() : mapReverse(k2.may);
                Map<Event, Set<Event>> alternativesMap = new HashMap<>();
                Function<Event, Set<Event>> newAlternatives = x -> new HashSet<>(mayOut1.getOrDefault(x, List.of()));
                for (Tuple xy : disabled) {
                    Event x = xy.getFirst();
                    Event y = xy.getSecond();
                    Set<Event> alternatives = alternativesMap.computeIfAbsent(x, newAlternatives);
                    for (Event z : mayOut2.getOrDefault(y, List.of())) {
                        if (!exec.areMutuallyExclusive(x, z)
                                && Collections.disjoint(alternatives, mayIn2.getOrDefault(z, List.of()))) {
                            d0.add(new Tuple(x, z));
                        }
                    }
                }
                for (Tuple xy : enabled) {
                    Event x = xy.getFirst();
                    Event y = xy.getSecond();
                    boolean implied = exec.isImplied(y, x);
                    boolean implies = exec.isImplied(x, y);
                    for (Event z : mayOut2.getOrDefault(y, List.of())) {
                        if (exec.areMutuallyExclusive(x, z)) {
                            continue;
                        }
                        Tuple xz = new Tuple(x, z);
                        Tuple yz = new Tuple(y, z);
                        if ((implies || exec.isImplied(z, y)) && k2.containsMust(yz)) {
                            e0.add(xz);
                        }
                        if ((implied || exec.isImplied(z, x)) && !k0.containsMay(xz)) {
                            d2.add(yz);
                        }
                    }
                }
            }
            if (origin.equals(r2)) {
                Map<Event, List<Event>> mayIn1 = mapReverse(k1.may);
                Map<Event, List<Event>> mayIn2 = disabled.isEmpty() ? Map.of() : mapReverse(k2.may);
                Map<Event, Set<Event>> alternativesMap = new HashMap<>();
                Function<Event, Set<Event>> newAlternatives = y -> new HashSet<>(mayIn2.getOrDefault(y, List.of()));
                for (Tuple xy : disabled) {
                    Event x = xy.getFirst();
                    Event y = xy.getSecond();
                    Set<Event> alternatives = alternativesMap.computeIfAbsent(y, newAlternatives);
                    for (Event w : mayIn1.getOrDefault(x, List.of())) {
                        if (!exec.areMutuallyExclusive(w, y)
                                && Collections.disjoint(alternatives, mayOut1.getOrDefault(w, List.of()))) {
                            d0.add(new Tuple(w, y));
                        }
                    }
                }
                for (Tuple xy : enabled) {
                    Event x = xy.getFirst();
                    Event y = xy.getSecond();
                    boolean implied = exec.isImplied(y, x);
                    boolean implies = exec.isImplied(x, y);
                    for (Event w : mayIn1.getOrDefault(x, List.of())) {
                        if (exec.areMutuallyExclusive(w, y)) {
                            continue;
                        }
                        Tuple wx = new Tuple(w, x);
                        Tuple wy = new Tuple(w, y);
                        if ((implied || exec.isImplied(w, x)) && k1.containsMust(wx)) {
                            e0.add(wy);
                        }
                        if ((implies || exec.isImplied(w, y)) && !k0.containsMay(wy)) {
                            d1.add(wx);
                        }
                    }
                }
            }
            Map<Relation, ExtendedDelta> map = new HashMap<>();
            map.put(r0, new ExtendedDelta(d0, e0));
            map.computeIfAbsent(r1, k -> new ExtendedDelta(d1, new HashSet<>())).disabled.addAll(d1);
            map.computeIfAbsent(r2, k -> new ExtendedDelta(d2, new HashSet<>())).disabled.addAll(d2);
            return map;
        }

        @Override
        public Map<Relation, ExtendedDelta> visitInverse(Relation r0, Relation r1) {
            if (origin.equals(r0)) {
                return Map.of(r1, new ExtendedDelta(inverse(disabled), EMPTY_SET));
            }
            if (origin.equals(r1)) {
                return Map.of(r0, new ExtendedDelta(inverse(disabled), inverse(enabled)));
            }
            return Map.of();
        }

        @Override
        public Map<Relation, ExtendedDelta> visitTransitiveClosure(Relation r0, Relation r1) {
            Set<Tuple> d0 = new HashSet<>();
            Set<Tuple> e0 = new HashSet<>();
            Set<Tuple> d1 = new HashSet<>();
            Knowledge k0 = knowledgeMap.get(r0);
            Knowledge k1 = knowledgeMap.get(r1);
            if (origin.equals(r1)) {
                Map<Event, List<Event>> mayOut0 = map(k0.may);
                Map<Event, List<Event>> mayOut1 = disabled.isEmpty() ? Map.of() : map(k1.may);
                Map<Event, List<Event>> mayIn0 = disabled.isEmpty() ? Map.of() : mapReverse(k0.may);
                Map<Event, Set<Event>> alternativesMap = new HashMap<>();
                Function<Event, Set<Event>> newAlternatives = x -> new HashSet<>(mayOut1.getOrDefault(x, List.of()));
                for (Tuple xy : disabled) {
                    Event x = xy.getFirst();
                    Event y = xy.getSecond();
                    Set<Event> alternatives = alternativesMap.computeIfAbsent(x, newAlternatives);
                    if (k0.containsMay(xy)
                            && Collections.disjoint(alternatives, mayIn0.getOrDefault(y, List.of()))) {
                        d0.add(xy);
                    }
                    if (xy.isLoop()) {
                        continue;
                    }
                    for (Event z : mayOut0.getOrDefault(y, List.of())) {
                        Tuple xz = new Tuple(x, z);
                        if (k0.containsMay(xz)
                                && !alternatives.contains(z)
                                && Collections.disjoint(alternatives, mayIn0.getOrDefault(z, List.of()))) {
                            d0.add(xz);
                        }
                    }
                }
                e0.addAll(enabled);
                for (Tuple xy : enabled) {
                    if (xy.isLoop()) {
                        continue;
                    }
                    Event x = xy.getFirst();
                    Event y = xy.getSecond();
                    boolean implied = exec.isImplied(y, x);
                    boolean implies = exec.isImplied(x, y);
                    for (Event z : mayOut0.getOrDefault(y, List.of())) {
                        if (exec.areMutuallyExclusive(x, z)) {
                            continue;
                        }
                        Tuple xz = new Tuple(x, z);
                        Tuple yz = new Tuple(y, z);
                        if ((implies || exec.isImplied(z, y)) && k0.containsMust(yz)) {
                            e0.add(xz);
                        }
                        if ((implied || exec.isImplied(z, x)) && !k0.containsMay(xz)) {
                            d0.add(yz);
                        }
                    }
                }
            }
            if (origin.equals(r0)) {
                Map<Event, List<Event>> mustIn0 = disabled.isEmpty() ? Map.of() : mapReverse(k0.must);
                Map<Event, List<Event>> mayIn1 = enabled.isEmpty() ? Map.of() : mapReverse(k1.may);
                Map<Event, List<Event>> mustOut1 = disabled.isEmpty() ? Map.of() : map(k1.must);
                d1.addAll(intersection(disabled, k1.may));
                for (Tuple xz : disabled) {
                    if (xz.isLoop()) {
                        continue;
                    }
                    Event x = xz.getFirst();
                    Event z = xz.getSecond();
                    boolean implied = exec.isImplied(z, x);
                    boolean implies = exec.isImplied(x, z);
                    for (Event y : mustOut1.getOrDefault(x, List.of())) {
                        if (implied || exec.isImplied(y, x)) {
                            Tuple yz = new Tuple(y, z);
                            if (k0.containsMay(yz)) {
                                d0.add(yz);
                            }
                        }
                    }
                    for (Event y : mustIn0.getOrDefault(z, List.of())) {
                        if (implies || exec.isImplied(y, z)) {
                            Tuple xy = new Tuple(x, y);
                            if (k1.containsMay(xy)) {
                                d1.add(xy);
                            }
                        }
                    }
                }
                for (Tuple yz : enabled) {
                    if (yz.isLoop()) {
                        continue;
                    }
                    Event y = yz.getFirst();
                    Event z = yz.getSecond();
                    boolean implied = exec.isImplied(z, y);
                    boolean implies = exec.isImplied(y, z);
                    for (Event x : mayIn1.getOrDefault(y, List.of())) {
                        if (exec.areMutuallyExclusive(x, z)) {
                            continue;
                        }
                        Tuple xy = new Tuple(x, y);
                        Tuple xz = new Tuple(x, z);
                        if ((implied || exec.isImplied(x, y)) && k1.containsMust(xy)) {
                            e0.add(xz);
                        }
                        if ((implies || exec.isImplied(x, z)) && !k0.containsMay(xz)) {
                            d1.add(xy);
                        }
                    }
                }
            }
            return Map.of(
                    r0, new ExtendedDelta(d0, e0),
                    r1, new ExtendedDelta(d1, EMPTY_SET));
        }

        @Override
        public Map<Relation, ExtendedDelta> visitCoherence(Relation co) {
            if (disabled.isEmpty()) {
                return Map.of();
            }
            //TODO use transitivity
            Set<Tuple> e = new HashSet<>();
            for (Tuple xy : disabled) {
                if (alias.mustAlias((MemoryCoreEvent) xy.getFirst(), (MemoryCoreEvent) xy.getSecond())) {
                    e.add(xy.getInverse());
                }
            }
            return Map.of(co, new ExtendedDelta(EMPTY_SET, e));
        }
    }

    private static List<Event> visibleEvents(Thread t) {
        return t.getEvents().stream().filter(e -> e.hasTag(VISIBLE)).collect(toList());
    }

    private static Set<Tuple> inverse(Set<Tuple> set) {
        Set<Tuple> r = new HashSet<>();
        for (Tuple t : set) {
            r.add(t.getInverse());
        }
        return r;
    }

    private static Map<Event, List<Event>> mapReverse(Set<Tuple> set) {
        Map<Event, List<Event>> map = new HashMap<>();
        for (Tuple t : set) {
            map.computeIfAbsent(t.getSecond(), x -> new ArrayList<>()).add(t.getFirst());
        }
        return map;
    }

    private static Map<Event, List<Event>> map(Set<Tuple> set) {
        Map<Event, List<Event>> map = new HashMap<>();
        update(map, set);
        return map;
    }

    private static void update(Map<Event, List<Event>> map, Collection<Tuple> set) {
        for (Tuple t : set) {
            map.computeIfAbsent(t.getFirst(), x -> new ArrayList<>()).add(t.getSecond());
        }
    }

    private long countMaySet() {
        return knowledgeMap.values().stream().mapToLong(k -> k.may.size()).sum();
    }

    private long countMustSet() {
        return knowledgeMap.values().stream().mapToLong(k -> k.must.size()).sum();
    }

    // GPU memory models make use of virtual addresses.
    // This models same_alias_r from the PTX Alloy model
    // Checking address1 and address2 hold the same generic address
    private boolean sameGenericAddress(MemoryCoreEvent e1, MemoryCoreEvent e2) {
        // TODO: Add support for pointers, i.e. if `x` and `y` virtually alias,
        // then `x + offset` and `y + offset` should too
        if (!(e1.getAddress() instanceof VirtualMemoryObject addr1)
                || !(e2.getAddress() instanceof VirtualMemoryObject addr2)) {
            return false;
        }
        return addr1.getGenericAddress() == addr2.getGenericAddress();
    }
}<|MERGE_RESOLUTION|>--- conflicted
+++ resolved
@@ -134,11 +134,8 @@
 
         final StringBuilder summary = new StringBuilder()
                 .append("\n======== RelationAnalysis summary ======== \n");
-<<<<<<< HEAD
-=======
         summary.append("\t#Relations: ").append(task.getMemoryModel().getRelations().size()).append("\n");
         summary.append("\t#Axioms: ").append(task.getMemoryModel().getAxioms().size()).append("\n");
->>>>>>> 0f327ead
         if (a.enableExtended) {
             long mayCount = a.countMaySet();
             long mustCount = a.countMustSet();
