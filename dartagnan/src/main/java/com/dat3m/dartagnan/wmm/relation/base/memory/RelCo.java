package com.dat3m.dartagnan.wmm.relation.base.memory;

import com.dat3m.dartagnan.program.event.Event;
import com.dat3m.dartagnan.program.event.MemEvent;
import com.dat3m.dartagnan.program.memory.Address;
import com.dat3m.dartagnan.wmm.filter.FilterBasic;
import com.dat3m.dartagnan.wmm.filter.FilterMinus;
import com.dat3m.dartagnan.wmm.relation.Relation;
import com.dat3m.dartagnan.wmm.utils.Tuple;
import com.dat3m.dartagnan.wmm.utils.TupleSet;
<<<<<<< HEAD
import com.microsoft.z3.*;
import org.apache.logging.log4j.LogManager;
import org.apache.logging.log4j.Logger;
=======
import org.apache.logging.log4j.LogManager;
import org.apache.logging.log4j.Logger;
import org.sosy_lab.java_smt.api.*;
import org.sosy_lab.java_smt.api.NumeralFormula.IntegerFormula;
>>>>>>> 27d66849

import java.math.BigInteger;
import java.util.ArrayList;
import java.util.List;

import static com.dat3m.dartagnan.GlobalSettings.ANTISYMM_CO;
import static com.dat3m.dartagnan.program.utils.EType.INIT;
import static com.dat3m.dartagnan.program.utils.EType.WRITE;
import static com.dat3m.dartagnan.program.utils.Utils.convertToIntegerFormula;
import static com.dat3m.dartagnan.wmm.utils.Utils.edge;
import static com.dat3m.dartagnan.wmm.utils.Utils.intVar;

public class RelCo extends Relation {

	private static final Logger logger = LogManager.getLogger(RelCo.class);

    public RelCo(){
        term = "co";
        forceDoEncode = true;
    }


    @Override
    public TupleSet getMinTupleSet(){
        if(minTupleSet == null){
            minTupleSet = new TupleSet();
            applyLocalConsistencyMinSet();
        }
        return minTupleSet;
    }

    @Override
    public TupleSet getMaxTupleSet(){
        if(maxTupleSet == null){
        	logger.info("Computing maxTupleSet for " + getName());
            maxTupleSet = new TupleSet();
            List<Event> eventsInit = task.getProgram().getCache().getEvents(FilterBasic.get(INIT));
            List<Event> eventsStore = task.getProgram().getCache().getEvents(FilterMinus.get(
                    FilterBasic.get(WRITE),
                    FilterBasic.get(INIT)
            ));

            for(Event e1 : eventsInit){
                for(Event e2 : eventsStore){
                    if(MemEvent.canAddressTheSameLocation((MemEvent) e1, (MemEvent)e2)){
                        maxTupleSet.add(new Tuple(e1, e2));
                    }
                }
            }

            for(Event e1 : eventsStore){
                for(Event e2 : eventsStore){
                    if(e1.getCId() != e2.getCId() && MemEvent.canAddressTheSameLocation((MemEvent) e1, (MemEvent)e2)){
                        maxTupleSet.add(new Tuple(e1, e2));
                    }
                }
            }

            removeMutuallyExclusiveTuples(maxTupleSet);
            applyLocalConsistencyMaxSet();

            logger.info("maxTupleSet size for " + getName() + ": " + maxTupleSet.size());
        }
        return maxTupleSet;
    }

    @Override
    protected BooleanFormula encodeApprox(SolverContext ctx) {
    	FormulaManager fmgr = ctx.getFormulaManager();
		BooleanFormulaManager bmgr = fmgr.getBooleanFormulaManager();
        IntegerFormulaManager imgr = fmgr.getIntegerFormulaManager();

    	BooleanFormula enc = bmgr.makeTrue();

        List<Event> eventsInit = task.getProgram().getCache().getEvents(FilterBasic.get(INIT));
        List<Event> eventsStore = task.getProgram().getCache().getEvents(FilterMinus.get(
                FilterBasic.get(WRITE),
                FilterBasic.get(INIT)
        ));

		for(Event e : eventsInit) {
            enc = bmgr.and(enc, imgr.equal(intVar("co", e, ctx), imgr.makeNumber(BigInteger.ZERO)));
        }

        List<IntegerFormula> intVars = new ArrayList<>();
        for(Event w : eventsStore) {
        	IntegerFormula coVar = intVar("co", w, ctx);
            enc = bmgr.and(enc, imgr.greaterThan(coVar, imgr.makeNumber(BigInteger.ZERO)));
            intVars.add(coVar);
        }
        
        BooleanFormula distinct = intVars.size() > 1 ?
        		imgr.distinct(intVars) : 
                bmgr.makeTrue();
        
        enc = bmgr.and(enc, distinct);

        for(Event w :  task.getProgram().getCache().getEvents(FilterBasic.get(WRITE))){
            MemEvent w1 = (MemEvent)w;
            BooleanFormula lastCo = w1.exec();

            for(Tuple t : maxTupleSet.getByFirst(w1)){
                MemEvent w2 = (MemEvent)t.getSecond();
<<<<<<< HEAD
                BoolExpr relation = getSMTVar(t, ctx);
                BoolExpr execPair = /*ctx.mkAnd(w1.exec(), w2.exec());*/ getExecPair(t, ctx);
                lastCo = ctx.mkAnd(lastCo, ctx.mkNot(relation));

                Expr a1 = w1.getMemAddressExpr().isBV() ? ctx.mkBV2Int((BitVecExpr)w1.getMemAddressExpr(), false) : w1.getMemAddressExpr();
                Expr a2 = w2.getMemAddressExpr().isBV() ? ctx.mkBV2Int((BitVecExpr)w2.getMemAddressExpr(), false) : w2.getMemAddressExpr();
                enc = ctx.mkAnd(enc, ctx.mkEq(relation, ctx.mkAnd(
                        ctx.mkAnd(ctx.mkAnd(execPair), ctx.mkEq(a1, a2)),
                        ctx.mkLt(intVar("co", w1, ctx), intVar("co", w2, ctx))
=======
                BooleanFormula relation = getSMTVar(t, ctx);
                BooleanFormula execPair = bmgr.and(w1.exec(), w2.exec()); //getExecPair(t, ctx);
                lastCo = bmgr.and(lastCo, bmgr.not(relation));

                IntegerFormula a1 = convertToIntegerFormula(w1.getMemAddressExpr(), ctx);
                IntegerFormula a2 = convertToIntegerFormula(w2.getMemAddressExpr(), ctx);
                enc = bmgr.and(enc, bmgr.equivalence(relation, bmgr.and(
                		bmgr.and(bmgr.and(execPair), imgr.equal(a1, a2)),
                		imgr.lessThan(intVar("co", w1, ctx), intVar("co", w2, ctx))
>>>>>>> 27d66849
                )));

                // ============ Local consistency optimizations ============
                if (getMinTupleSet().contains(t)) {
                   enc = bmgr.and(enc, bmgr.equivalence(relation, execPair));
                } else if (task.getMemoryModel().isLocallyConsistent()) {
                    if (w2.is(INIT) || t.isBackward()){
                        enc = bmgr.and(enc, bmgr.equivalence(relation, bmgr.makeFalse()));
                    }
                    if (w1.is(INIT) || t.isForward()) {
                        enc = bmgr.and(enc, bmgr.implication(bmgr.and(execPair, imgr.equal(a1, a2)), relation));
                    }
                }
            }

            BooleanFormula lastCoExpr = bmgr.makeVariable("co_last(" + w1.repr() + ")");
            enc = bmgr.and(enc, bmgr.equivalence(lastCoExpr, lastCo));

            for(Address address : w1.getMaxAddressSet()){
            	IntegerFormula a1 = convertToIntegerFormula(w1.getMemAddressExpr(), ctx);
            	IntegerFormula a2 = convertToIntegerFormula(address.toIntFormula(ctx), ctx);
            	IntegerFormula v1 = convertToIntegerFormula(w1.getMemValueExpr(), ctx);
            	IntegerFormula v2 = convertToIntegerFormula(address.getLastMemValueExpr(ctx), ctx);
				enc = bmgr.and(enc, bmgr.implication(bmgr.and(lastCoExpr, imgr.equal(a1, a2)), imgr.equal(v1, v2)));
            }
        }
        return enc;
    }

    private void applyLocalConsistencyMinSet() {
        if (task.getMemoryModel().isLocallyConsistent()) {
            for (Tuple t : getMaxTupleSet()) {
                MemEvent w1 = (MemEvent) t.getFirst();
                MemEvent w2 = (MemEvent) t.getSecond();

                if (w2.is(INIT))
                    continue;
                if (w1.getMaxAddressSet().size() != 1 || w2.getMaxAddressSet().size() != 1)
                    continue;

                if (w1.is(INIT) || t.isForward())
                    minTupleSet.add(t);
            }
        }
    }

    private void applyLocalConsistencyMaxSet() {
        if (task.getMemoryModel().isLocallyConsistent()) {
            //TODO: Make sure that this is correct and does not cause any issues with totality of co
            maxTupleSet.removeIf(t -> t.getSecond().is(INIT) || t.isBackward());
        }
    }
    
    @Override
    public BooleanFormula getSMTVar(Tuple edge, SolverContext ctx) {
    	FormulaManager fmgr = ctx.getFormulaManager();
		BooleanFormulaManager bmgr = fmgr.getBooleanFormulaManager();
    	IntegerFormulaManager imgr = fmgr.getIntegerFormulaManager();
    	
    	if(!ANTISYMM_CO) {
    		return super.getSMTVar(edge, ctx);
    	}
        MemEvent first = (MemEvent) edge.getFirst();
        MemEvent second = (MemEvent) edge.getSecond();
        // Doing the check at the java level seems to slightly improve  performance
        BooleanFormula eqAdd = first.getAddress().equals(second.getAddress()) ? bmgr.makeTrue() : imgr.equal((IntegerFormula)first.getMemAddressExpr(), (IntegerFormula)second.getMemAddressExpr());
        return !getMaxTupleSet().contains(edge) ? bmgr.makeFalse() :
    		first.getUId() <= second.getUId() ?
    				edge(getName(), first, second, ctx) :
    					bmgr.ifThenElse(bmgr.and(getExecPair(edge, ctx), eqAdd),
    							bmgr.not(getSMTVar(edge.getInverse(), ctx)), 
    							bmgr.makeFalse());
    }
}<|MERGE_RESOLUTION|>--- conflicted
+++ resolved
@@ -8,16 +8,10 @@
 import com.dat3m.dartagnan.wmm.relation.Relation;
 import com.dat3m.dartagnan.wmm.utils.Tuple;
 import com.dat3m.dartagnan.wmm.utils.TupleSet;
-<<<<<<< HEAD
-import com.microsoft.z3.*;
-import org.apache.logging.log4j.LogManager;
-import org.apache.logging.log4j.Logger;
-=======
 import org.apache.logging.log4j.LogManager;
 import org.apache.logging.log4j.Logger;
 import org.sosy_lab.java_smt.api.*;
 import org.sosy_lab.java_smt.api.NumeralFormula.IntegerFormula;
->>>>>>> 27d66849
 
 import java.math.BigInteger;
 import java.util.ArrayList;
@@ -108,11 +102,11 @@
             enc = bmgr.and(enc, imgr.greaterThan(coVar, imgr.makeNumber(BigInteger.ZERO)));
             intVars.add(coVar);
         }
-        
+
         BooleanFormula distinct = intVars.size() > 1 ?
-        		imgr.distinct(intVars) : 
+        		imgr.distinct(intVars) :
                 bmgr.makeTrue();
-        
+
         enc = bmgr.and(enc, distinct);
 
         for(Event w :  task.getProgram().getCache().getEvents(FilterBasic.get(WRITE))){
@@ -121,19 +115,8 @@
 
             for(Tuple t : maxTupleSet.getByFirst(w1)){
                 MemEvent w2 = (MemEvent)t.getSecond();
-<<<<<<< HEAD
-                BoolExpr relation = getSMTVar(t, ctx);
-                BoolExpr execPair = /*ctx.mkAnd(w1.exec(), w2.exec());*/ getExecPair(t, ctx);
-                lastCo = ctx.mkAnd(lastCo, ctx.mkNot(relation));
-
-                Expr a1 = w1.getMemAddressExpr().isBV() ? ctx.mkBV2Int((BitVecExpr)w1.getMemAddressExpr(), false) : w1.getMemAddressExpr();
-                Expr a2 = w2.getMemAddressExpr().isBV() ? ctx.mkBV2Int((BitVecExpr)w2.getMemAddressExpr(), false) : w2.getMemAddressExpr();
-                enc = ctx.mkAnd(enc, ctx.mkEq(relation, ctx.mkAnd(
-                        ctx.mkAnd(ctx.mkAnd(execPair), ctx.mkEq(a1, a2)),
-                        ctx.mkLt(intVar("co", w1, ctx), intVar("co", w2, ctx))
-=======
                 BooleanFormula relation = getSMTVar(t, ctx);
-                BooleanFormula execPair = bmgr.and(w1.exec(), w2.exec()); //getExecPair(t, ctx);
+                BooleanFormula execPair = getExecPair(t, ctx);
                 lastCo = bmgr.and(lastCo, bmgr.not(relation));
 
                 IntegerFormula a1 = convertToIntegerFormula(w1.getMemAddressExpr(), ctx);
@@ -141,7 +124,6 @@
                 enc = bmgr.and(enc, bmgr.equivalence(relation, bmgr.and(
                 		bmgr.and(bmgr.and(execPair), imgr.equal(a1, a2)),
                 		imgr.lessThan(intVar("co", w1, ctx), intVar("co", w2, ctx))
->>>>>>> 27d66849
                 )));
 
                 // ============ Local consistency optimizations ============
@@ -200,7 +182,7 @@
     	FormulaManager fmgr = ctx.getFormulaManager();
 		BooleanFormulaManager bmgr = fmgr.getBooleanFormulaManager();
     	IntegerFormulaManager imgr = fmgr.getIntegerFormulaManager();
-    	
+
     	if(!ANTISYMM_CO) {
     		return super.getSMTVar(edge, ctx);
     	}
@@ -212,7 +194,7 @@
     		first.getUId() <= second.getUId() ?
     				edge(getName(), first, second, ctx) :
     					bmgr.ifThenElse(bmgr.and(getExecPair(edge, ctx), eqAdd),
-    							bmgr.not(getSMTVar(edge.getInverse(), ctx)), 
+    							bmgr.not(getSMTVar(edge.getInverse(), ctx)),
     							bmgr.makeFalse());
     }
 }