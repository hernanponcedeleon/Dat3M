package com.dat3m.dartagnan.wmm.relation.base.memory;

import com.dat3m.dartagnan.program.utils.EType;
import com.dat3m.dartagnan.wmm.filter.FilterBasic;
import com.dat3m.dartagnan.wmm.filter.FilterMinus;
import com.microsoft.z3.*;
import com.dat3m.dartagnan.program.event.Event;
import com.dat3m.dartagnan.program.event.MemEvent;
import com.dat3m.dartagnan.program.memory.Address;
import com.dat3m.dartagnan.wmm.relation.Relation;
import com.dat3m.dartagnan.wmm.utils.Tuple;
import com.dat3m.dartagnan.wmm.utils.TupleSet;

import java.util.ArrayList;
import java.util.List;

<<<<<<< HEAD
=======
import org.apache.logging.log4j.LogManager;
import org.apache.logging.log4j.Logger;

import static com.dat3m.dartagnan.wmm.utils.Utils.edge;
>>>>>>> 86139b79
import static com.dat3m.dartagnan.wmm.utils.Utils.intVar;

public class RelCo extends Relation {

	private static final Logger logger = LogManager.getLogger(RelCo.class);

    public RelCo(){
        term = "co";
        forceDoEncode = true;
    }

    // Temporary test code
    private boolean doEncode = true;
    // if set to false, the co-relation will not be encoded
    // and it will be considered empty for may and active set computations
    public void setDoEncode(Boolean value) {
        doEncode = value;
        maxTupleSet = value ? null : getMinTupleSet();
    }

    @Override
    public TupleSet getEncodeTupleSet() {
        if (!doEncode)
            return new TupleSet();
        return super.getEncodeTupleSet();
    }

    @Override
    public TupleSet getMinTupleSet(){
        if(minTupleSet == null){
            minTupleSet = new TupleSet();

            if (task.getMemoryModel().isLocallyConsistent()) {
                for (Tuple t : getMaxTupleSet()) {
                    MemEvent w1 = (MemEvent) t.getFirst();
                    MemEvent w2 = (MemEvent) t.getSecond();

                    if (w2.is(EType.INIT) || !w1.cfImpliesExec() || ! w2.cfImpliesExec())
                        continue;
                    if (w1.getMaxAddressSet().size() != 1 || w2.getMaxAddressSet().size() != 1)
                        continue;

                    if (w1.is(EType.INIT) || t.isForward())
                        minTupleSet.add(t);
                }
            }
        }
        return minTupleSet;
    }

    @Override
    public TupleSet getMaxTupleSet(){

        if(maxTupleSet == null){
        	logger.info("Computing maxTupleSet for " + getName());
            maxTupleSet = new TupleSet();
            List<Event> eventsInit = task.getProgram().getCache().getEvents(FilterBasic.get(EType.INIT));
            List<Event> eventsStore = task.getProgram().getCache().getEvents(FilterMinus.get(
                    FilterBasic.get(EType.WRITE),
                    FilterBasic.get(EType.INIT)
            ));

            for(Event e1 : eventsInit){
                for(Event e2 : eventsStore){
                    if(MemEvent.canAddressTheSameLocation((MemEvent) e1, (MemEvent)e2)){
                        maxTupleSet.add(new Tuple(e1, e2));
                    }
                }
            }

            for(Event e1 : eventsStore){
                for(Event e2 : eventsStore){
                    if(e1.getCId() != e2.getCId() && MemEvent.canAddressTheSameLocation((MemEvent) e1, (MemEvent)e2)){
                        maxTupleSet.add(new Tuple(e1, e2));
                    }
                }
            }
<<<<<<< HEAD

            removeMutuallyExclusiveTuples(maxTupleSet);

            if (task.getMemoryModel().isLocallyConsistent()) {
                //TODO: Make sure that this is correct and does not cause any issues with totality of co
                int before = maxTupleSet.size();
                maxTupleSet.removeIf(t -> t.getSecond().is(EType.INIT) || t.isBackward());
                System.out.println("Local Consistency CO: " + (before - maxTupleSet.size()));
            }
=======
            logger.info("maxTupleSet size for " + getName() + ": " + maxTupleSet.size());
>>>>>>> 86139b79
        }
        return maxTupleSet;
    }

    @Override
    protected BoolExpr encodeApprox(Context ctx) {
        BoolExpr enc = ctx.mkTrue();

        if (!doEncode) {
            for (Tuple t : getMinTupleSet()) {
                enc = ctx.mkAnd(enc, ctx.mkEq(getSMTVar(t, ctx), getExecPair(t, ctx)));
            }
            return enc;
        }

        List<Event> eventsInit = task.getProgram().getCache().getEvents(FilterBasic.get(EType.INIT));
        List<Event> eventsStore = task.getProgram().getCache().getEvents(FilterMinus.get(
                FilterBasic.get(EType.WRITE),
                FilterBasic.get(EType.INIT)
        ));

        for(Event e : eventsInit) {
            enc = ctx.mkAnd(enc, ctx.mkEq(intVar("co", e, ctx), ctx.mkInt(0)));
        }

        List<IntExpr> intVars = new ArrayList<>();
        for(Event w : eventsStore) {
            IntExpr coVar = intVar("co", w, ctx);
            enc = ctx.mkAnd(enc, ctx.mkGt(coVar, ctx.mkInt(0)));
            intVars.add(coVar);
        }
        enc = ctx.mkAnd(enc, ctx.mkDistinct(intVars.toArray(new IntExpr[0])));

        for(Event w :  task.getProgram().getCache().getEvents(FilterBasic.get(EType.WRITE))){
            MemEvent w1 = (MemEvent)w;
            BoolExpr lastCo = w1.exec();

            for(Tuple t : maxTupleSet.getByFirst(w1)){
                MemEvent w2 = (MemEvent)t.getSecond();
                BoolExpr relation = getSMTVar(t, ctx);
                lastCo = ctx.mkAnd(lastCo, ctx.mkNot(relation));

                Expr a1 = w1.getMemAddressExpr().isBV() ? ctx.mkBV2Int((BitVecExpr)w1.getMemAddressExpr(), false) : w1.getMemAddressExpr();
                Expr a2 = w2.getMemAddressExpr().isBV() ? ctx.mkBV2Int((BitVecExpr)w2.getMemAddressExpr(), false) : w2.getMemAddressExpr();
                enc = ctx.mkAnd(enc, ctx.mkEq(relation, ctx.mkAnd(
                        ctx.mkAnd(ctx.mkAnd(w1.exec(), w2.exec()), ctx.mkEq(a1, a2)),
                        ctx.mkLt(intVar("co", w1, ctx), intVar("co", w2, ctx))
                )));

                // ============ Local consistency optimizations ============
                if (getMinTupleSet().contains(t)) {
                   enc = ctx.mkAnd(enc, ctx.mkEq(relation, ctx.mkAnd(w1.exec(), w2.exec())));
                } else if (task.getMemoryModel().isLocallyConsistent()) {
                    if (w2.is(EType.INIT) || t.isBackward()){
                        enc = ctx.mkAnd(enc, ctx.mkEq(relation, ctx.mkFalse()));
                    }
                    if (w1.is(EType.INIT) || t.isForward()) {
                        enc = ctx.mkAnd(enc, ctx.mkImplies(ctx.mkAnd(getExecPair(t, ctx), ctx.mkEq(a1, a2)), relation));
                    }
                }
            }

            BoolExpr lastCoExpr = ctx.mkBoolConst("co_last(" + w1.repr() + ")");
            enc = ctx.mkAnd(enc, ctx.mkEq(lastCoExpr, lastCo));

            for(Address address : w1.getMaxAddressSet()){
            	Expr a1 = w1.getMemAddressExpr().isBV() ? ctx.mkBV2Int((BitVecExpr)w1.getMemAddressExpr(), false) : w1.getMemAddressExpr();
            	Expr a2 = address.toZ3Int(ctx).isBV() ? ctx.mkBV2Int((BitVecExpr)address.toZ3Int(ctx), false) : address.toZ3Int(ctx);
				Expr v1 = address.getLastMemValueExpr(ctx).isBV() ? ctx.mkBV2Int((BitVecExpr)address.getLastMemValueExpr(ctx), false) : address.getLastMemValueExpr(ctx);
                Expr v2 = w1.getMemValueExpr().isBV() ? ctx.mkBV2Int((BitVecExpr)w1.getMemValueExpr(), false) : w1.getMemValueExpr();
				enc = ctx.mkAnd(enc, ctx.mkImplies(ctx.mkAnd(lastCoExpr, ctx.mkEq(a1, a2)),ctx.mkEq(v1, v2)));
            }
        }
        return enc;
    }
}<|MERGE_RESOLUTION|>--- conflicted
+++ resolved
@@ -14,13 +14,10 @@
 import java.util.ArrayList;
 import java.util.List;
 
-<<<<<<< HEAD
-=======
 import org.apache.logging.log4j.LogManager;
 import org.apache.logging.log4j.Logger;
 
 import static com.dat3m.dartagnan.wmm.utils.Utils.edge;
->>>>>>> 86139b79
 import static com.dat3m.dartagnan.wmm.utils.Utils.intVar;
 
 public class RelCo extends Relation {
@@ -73,7 +70,6 @@
 
     @Override
     public TupleSet getMaxTupleSet(){
-
         if(maxTupleSet == null){
         	logger.info("Computing maxTupleSet for " + getName());
             maxTupleSet = new TupleSet();
@@ -98,7 +94,6 @@
                     }
                 }
             }
-<<<<<<< HEAD
 
             removeMutuallyExclusiveTuples(maxTupleSet);
 
@@ -108,9 +103,7 @@
                 maxTupleSet.removeIf(t -> t.getSecond().is(EType.INIT) || t.isBackward());
                 System.out.println("Local Consistency CO: " + (before - maxTupleSet.size()));
             }
-=======
             logger.info("maxTupleSet size for " + getName() + ": " + maxTupleSet.size());
->>>>>>> 86139b79
         }
         return maxTupleSet;
     }
