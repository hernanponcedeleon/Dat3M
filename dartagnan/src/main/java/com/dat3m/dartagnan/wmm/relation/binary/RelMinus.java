--- conflicted
+++ resolved
@@ -5,17 +5,12 @@
 import org.sosy_lab.java_smt.api.SolverContext;
 
 import com.dat3m.dartagnan.verification.VerificationTask;
-<<<<<<< HEAD
-=======
 import com.google.common.collect.Sets;
 import com.dat3m.dartagnan.wmm.utils.Utils;
->>>>>>> 27d66849
 import com.dat3m.dartagnan.wmm.relation.Relation;
 import com.dat3m.dartagnan.wmm.utils.Tuple;
 import com.dat3m.dartagnan.wmm.utils.TupleSet;
 import com.google.common.collect.Sets;
-import com.microsoft.z3.BoolExpr;
-import com.microsoft.z3.Context;
 
 /**
  *
@@ -102,44 +97,4 @@
         }
         return enc;
     }
-<<<<<<< HEAD
-=======
-
-    @Override
-    public BooleanFormula encodeIteration(int groupId, int iteration, SolverContext ctx){
-    	BooleanFormulaManager bmgr = ctx.getFormulaManager().getBooleanFormulaManager();
-		BooleanFormula enc = bmgr.makeTrue();
-
-        if((groupId & recursiveGroupId) > 0 && iteration > lastEncodedIteration){
-            lastEncodedIteration = iteration;
-
-            String name = this.getName() + "_" + iteration;
-
-            if(iteration == 0 && isRecursive){
-                for(Tuple tuple : encodeTupleSet){
-                    enc = bmgr.and(bmgr.not(Utils.edge(name, tuple.getFirst(), tuple.getSecond(), ctx)));
-                }
-            } else {
-                int childIteration = isRecursive ? iteration - 1 : iteration;
-                boolean recurse = (r1.getRecursiveGroupId() & groupId) > 0;
-
-                String r1Name = recurse ? r1.getName() + "_" + childIteration : r1.getName();
-                String r2Name = r2.getName();
-
-                for(Tuple tuple : encodeTupleSet){
-                	BooleanFormula edge = Utils.edge(name, tuple.getFirst(), tuple.getSecond(), ctx);
-                	BooleanFormula opt1 = Utils.edge(r1Name, tuple.getFirst(), tuple.getSecond(), ctx);
-                	BooleanFormula opt2 = bmgr.not(Utils.edge(r2Name, tuple.getFirst(), tuple.getSecond(), ctx));
-                    enc = bmgr.and(enc, bmgr.equivalence(edge, bmgr.and(opt1, opt2)));
-                }
-
-                if(recurse){
-                    enc = bmgr.and(enc, r1.encodeIteration(groupId, childIteration, ctx));
-                }
-            }
-        }
-
-        return enc;
-    }
->>>>>>> 27d66849
 }