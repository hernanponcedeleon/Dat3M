package com.dat3m.dartagnan.expression.type;

import com.dat3m.dartagnan.expression.Type;
import com.dat3m.dartagnan.utils.Normalizer;
import com.google.common.math.IntMath;

import java.math.RoundingMode;
import java.util.List;

import static com.google.common.base.Preconditions.checkArgument;
import static com.google.common.base.Preconditions.checkNotNull;

public final class TypeFactory {

    private static final TypeFactory instance = new TypeFactory();

    private final VoidType voidType = new VoidType();
    private final BooleanType booleanType = new BooleanType();
    private final IntegerType pointerDifferenceType;

    private final Normalizer typeNormalizer = new Normalizer();

    private TypeFactory() {
        pointerDifferenceType = getIntegerType(64);//TODO insert proper pointer and difference types
    }

    //TODO make this part of the program.
    public static TypeFactory getInstance() {
        return instance;
    }

    public BooleanType getBooleanType() {
        return booleanType;
    }

    public VoidType getVoidType() { return voidType; }

    public Type getPointerType() {
        return pointerDifferenceType;
    }

<<<<<<< HEAD
    public boolean isPointerType(Type type) {
        return pointerDifferenceType.equals(type);
    }

    public IntegerType getIntegerType() {
        return mathematicalIntegerType;
    }

=======
>>>>>>> 3e258f07
    public IntegerType getIntegerType(int bitWidth) {
        checkArgument(bitWidth > 0, "Non-positive bit width %s.", bitWidth);
        return typeNormalizer.normalize(new IntegerType(bitWidth));
    }

    public FloatType getFloatType(int mantissaBits, int exponentBits) {
        checkArgument(mantissaBits > 0 && exponentBits > 0,
                "Cannot construct floating-point type with mantissa %s and exponent %s",
                mantissaBits, exponentBits);
        return typeNormalizer.normalize(new FloatType(mantissaBits, exponentBits));
    }

    public FunctionType getFunctionType(Type returnType, List<? extends Type> parameterTypes) {
        return getFunctionType(returnType, parameterTypes, false);
    }

    public FunctionType getFunctionType(Type returnType, List<? extends Type> parameterTypes, boolean isVarArg) {
        checkNotNull(returnType);
        checkNotNull(parameterTypes);
        checkArgument(parameterTypes.stream().noneMatch(t -> t == voidType), "Void parameters are not allowed");
        return typeNormalizer.normalize(new FunctionType(returnType, parameterTypes.toArray(new Type[0]), isVarArg));
    }

    public AggregateType getAggregateType(List<Type> fields) {
        checkNotNull(fields);
        checkArgument(fields.stream().noneMatch(t -> t == voidType), "Void fields are not allowed");
        return typeNormalizer.normalize(new AggregateType(fields));
    }

    public ArrayType getArrayType(Type element) {
        return typeNormalizer.normalize(new ArrayType(element, -1));
    }

    public ArrayType getArrayType(Type element, int size) {
        checkArgument(0 <= size, "Negative element count in array.");
        return typeNormalizer.normalize(new ArrayType(element, size));
    }

    public IntegerType getArchType() {
        return pointerDifferenceType;
    }

    public IntegerType getByteType() {
        return getIntegerType(8);
    }

    public int getMemorySizeInBytes(Type type) {
        final int sizeInBytes;
        if (type instanceof ArrayType arrayType) {
            sizeInBytes = arrayType.getNumElements() * getMemorySizeInBytes(arrayType.getElementType());
        } else if (type instanceof AggregateType aggregateType) {
            int aggregateSize = 0;
            for (Type fieldType : aggregateType.getDirectFields()) {
                int size = getMemorySizeInBytes(fieldType);
                //FIXME: We assume for now that a small type's (<= 8 byte) alignment coincides with its size.
                // For all larger types, we assume 8 byte alignment
                int alignment = Math.min(size, 8);
                if (size != 0) {
                    int padding = (-aggregateSize) % alignment;
                    padding = padding < 0 ? padding + alignment : padding;
                    aggregateSize += size + padding;
                }
            }
            sizeInBytes = aggregateSize;
        } else if (type instanceof IntegerType integerType) {
<<<<<<< HEAD
            if (integerType.isMathematical()) {
                // FIXME: We cannot give proper sizes for mathematical integers.
                sizeInBytes = 8;
            } else {
                sizeInBytes = IntMath.divide(integerType.getBitWidth(), 8, RoundingMode.CEILING);
            }
        } else if (type instanceof BooleanType) {
            // TODO: We assume 1 byte alignment
            return 1;
=======
            sizeInBytes = IntMath.divide(integerType.getBitWidth(), 8, RoundingMode.CEILING);
        } else if (type instanceof FloatType floatType) {
            sizeInBytes = IntMath.divide(floatType.getBitWidth(), 8, RoundingMode.CEILING);
>>>>>>> 3e258f07
        } else {
            throw new UnsupportedOperationException("Cannot compute the size of " + type);
        }
        return sizeInBytes;
    }
}<|MERGE_RESOLUTION|>--- conflicted
+++ resolved
@@ -39,17 +39,10 @@
         return pointerDifferenceType;
     }
 
-<<<<<<< HEAD
     public boolean isPointerType(Type type) {
         return pointerDifferenceType.equals(type);
     }
 
-    public IntegerType getIntegerType() {
-        return mathematicalIntegerType;
-    }
-
-=======
->>>>>>> 3e258f07
     public IntegerType getIntegerType(int bitWidth) {
         checkArgument(bitWidth > 0, "Non-positive bit width %s.", bitWidth);
         return typeNormalizer.normalize(new IntegerType(bitWidth));
@@ -115,21 +108,12 @@
             }
             sizeInBytes = aggregateSize;
         } else if (type instanceof IntegerType integerType) {
-<<<<<<< HEAD
-            if (integerType.isMathematical()) {
-                // FIXME: We cannot give proper sizes for mathematical integers.
-                sizeInBytes = 8;
-            } else {
-                sizeInBytes = IntMath.divide(integerType.getBitWidth(), 8, RoundingMode.CEILING);
-            }
+            sizeInBytes = IntMath.divide(integerType.getBitWidth(), 8, RoundingMode.CEILING);
+        } else if (type instanceof FloatType floatType) {
+            sizeInBytes = IntMath.divide(floatType.getBitWidth(), 8, RoundingMode.CEILING);
         } else if (type instanceof BooleanType) {
             // TODO: We assume 1 byte alignment
             return 1;
-=======
-            sizeInBytes = IntMath.divide(integerType.getBitWidth(), 8, RoundingMode.CEILING);
-        } else if (type instanceof FloatType floatType) {
-            sizeInBytes = IntMath.divide(floatType.getBitWidth(), 8, RoundingMode.CEILING);
->>>>>>> 3e258f07
         } else {
             throw new UnsupportedOperationException("Cannot compute the size of " + type);
         }
