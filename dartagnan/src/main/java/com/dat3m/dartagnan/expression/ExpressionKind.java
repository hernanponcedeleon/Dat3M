--- conflicted
+++ resolved
@@ -22,12 +22,9 @@
         CONSTRUCT,
         ITE,
         EXTRACT,
-<<<<<<< HEAD
-        INSERT;
-=======
+        INSERT,
         BV_EXTRACT,
         BV_CONCAT;
->>>>>>> 4dfff980
 
         @Override
         public String getSymbol() {
