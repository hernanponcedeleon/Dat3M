--- conflicted
+++ resolved
@@ -34,32 +34,15 @@
                     return BConst.FALSE;
             }
         }
-<<<<<<< HEAD
-        if (lhs instanceof IConst && rhs instanceof  IConst) {
-            IConst lc = (IConst) lhs;
-            IConst rc = (IConst) rhs;
-=======
         if (lhs instanceof IConst lc && rhs instanceof  IConst rc) {
->>>>>>> fd9b5dad
             return expressions.makeValue(atom.getOp().combine(lc.getValue(), rc.getValue()));
         }
         // Due to constant propagation, and the lack of a proper type system
         // we can end up with comparisons like "False == 1"
-<<<<<<< HEAD
-        if (lhs instanceof BConst && rhs instanceof IConst) {
-            BConst lc = (BConst) lhs;
-            IConst rc = (IConst) rhs;
-            return expressions.makeValue(atom.getOp().combine(lc.getValue(), rc.getValue()));
-        }
-        if (lhs instanceof IConst && rhs instanceof BConst) {
-            IConst lc = (IConst) lhs;
-            BConst rc = (BConst) rhs;
-=======
         if (lhs instanceof BConst lc && rhs instanceof IConst rc) {
             return expressions.makeValue(atom.getOp().combine(lc.getValue(), rc.getValue()));
         }
         if (lhs instanceof IConst lc && rhs instanceof BConst rc) {
->>>>>>> fd9b5dad
             return expressions.makeValue(atom.getOp().combine(lc.getValue(), rc.getValue()));
         }
         if (lhs instanceof BExpr && rhs instanceof IConst rc) {
@@ -80,17 +63,9 @@
     @Override
     public BExpr visit(BExprBin bBin) {
         // Due to constant propagation we are not guaranteed to get BExprs
-<<<<<<< HEAD
-        if(!(bBin.getLHS().visit(this) instanceof BExpr && bBin.getRHS().visit(this) instanceof BExpr)) {
-            return bBin;
-        }
-        BExpr lhs = (BExpr) bBin.getLHS().visit(this);
-        BExpr rhs = (BExpr) bBin.getRHS().visit(this);
-=======
         if(!(bBin.getLHS().visit(this) instanceof BExpr lhs && bBin.getRHS().visit(this) instanceof BExpr rhs)) {
             return bBin;
         }
->>>>>>> fd9b5dad
         switch (bBin.getOp()) {
             case OR:
                 if (lhs.isTrue() || rhs.isTrue()) {
@@ -131,10 +106,6 @@
 
         if (inner instanceof Atom atom && bUn.getOp() == BOpUn.NOT) {
             // Move negations into the atoms COp
-<<<<<<< HEAD
-            Atom atom = (Atom)inner;
-=======
->>>>>>> fd9b5dad
             return expressions.makeBinary(atom.getLHS(), atom.getOp().inverted(), atom.getRHS());
         }
         return expressions.makeUnary(bUn.getOp(), inner);
@@ -178,12 +149,7 @@
             }
         }
 
-<<<<<<< HEAD
-        if (lhs instanceof IConst) {
-            IConst lc = (IConst)lhs;
-=======
         if (lhs instanceof IConst lc) {
->>>>>>> fd9b5dad
             BigInteger val = lc.getValue();
             switch (op) {
                 case MULT:
@@ -220,12 +186,7 @@
                 // Rule for associativity (rhs is IConst) since we cannot reduce MemoryObjects
                 // Either op can be +/-, but this does not affect correctness
                 // e.g. (&mem + x) - y -> &mem + reduced(x - y)
-<<<<<<< HEAD
-                if(lhs instanceof IExprBin && ((IExprBin)lhs).getRHS() instanceof IConst  && ((IExprBin)lhs).getOp() != R_SHIFT) {
-                    IExprBin lhsBin = (IExprBin)lhs;
-=======
                 if(lhs instanceof IExprBin lhsBin && lhsBin.getRHS() instanceof IConst && lhsBin.getOp() != R_SHIFT) {
->>>>>>> fd9b5dad
                     IExpr newLHS = lhsBin.getLHS();
                     IExpr newRHS = expressions.makeBinary(lhsBin.getRHS(), lhsBin.getOp(), rhs).reduce();
                     return expressions.makeBinary(newLHS, op, newRHS);
