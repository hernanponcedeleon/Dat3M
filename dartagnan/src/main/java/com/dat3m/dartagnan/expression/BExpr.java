package com.dat3m.dartagnan.expression;

import com.dat3m.dartagnan.program.event.core.Event;
import org.sosy_lab.java_smt.api.*;

import static com.dat3m.dartagnan.GlobalSettings.ARCH_PRECISION;

import java.math.BigInteger;

public abstract class BExpr implements ExprInterface {

    @Override
    public Formula toIntFormula(Event e, SolverContext ctx) {
    	FormulaManager fmgr = ctx.getFormulaManager();
<<<<<<< HEAD
		IntegerFormulaManager imgr = fmgr.getIntegerFormulaManager();
		BitvectorFormulaManager bvmgr = fmgr.getBitvectorFormulaManager();
		Formula zero, one;
		if(getRegs().stream().anyMatch(r -> r.getPrecision() > 0)) {
    		int precision = getRegs().stream().findFirst().get().getPrecision();
    		zero = bvmgr.makeBitvector(precision, BigInteger.ZERO);
    		one = bvmgr.makeBitvector(precision, BigInteger.ONE);
    	} else {
    		zero = imgr.makeNumber(BigInteger.ZERO);
    		one = imgr.makeNumber(BigInteger.ONE);
    	}
		return fmgr.getBooleanFormulaManager().ifThenElse(toBoolFormula(e, ctx), one , zero);
=======
        if(ARCH_PRECISION > -1) {
        	BitvectorFormulaManager bvmgr = fmgr.getBitvectorFormulaManager();
    		return fmgr.getBooleanFormulaManager().ifThenElse(toBoolFormula(e, ctx), 
    				bvmgr.makeBitvector(ARCH_PRECISION, BigInteger.ONE), 
    				bvmgr.makeBitvector(ARCH_PRECISION, BigInteger.ZERO)); 
        } else {
        	IntegerFormulaManager imgr = fmgr.getIntegerFormulaManager();
    		return fmgr.getBooleanFormulaManager().ifThenElse(toBoolFormula(e, ctx), 
    				imgr.makeNumber(BigInteger.ONE), 
    				imgr.makeNumber(BigInteger.ZERO));        	
        }
>>>>>>> 36a3a31c
    }

    @Override
    public BigInteger getIntValue(Event e, Model model, SolverContext ctx){
        return getBoolValue(e, model, ctx) ? BigInteger.ONE : BigInteger.ZERO;
    }
    
	public boolean isTrue() {
		return this.equals(BConst.TRUE);
	}

    public boolean isFalse() {
    	return this.equals(BConst.FALSE);
    }
}<|MERGE_RESOLUTION|>--- conflicted
+++ resolved
@@ -12,20 +12,6 @@
     @Override
     public Formula toIntFormula(Event e, SolverContext ctx) {
     	FormulaManager fmgr = ctx.getFormulaManager();
-<<<<<<< HEAD
-		IntegerFormulaManager imgr = fmgr.getIntegerFormulaManager();
-		BitvectorFormulaManager bvmgr = fmgr.getBitvectorFormulaManager();
-		Formula zero, one;
-		if(getRegs().stream().anyMatch(r -> r.getPrecision() > 0)) {
-    		int precision = getRegs().stream().findFirst().get().getPrecision();
-    		zero = bvmgr.makeBitvector(precision, BigInteger.ZERO);
-    		one = bvmgr.makeBitvector(precision, BigInteger.ONE);
-    	} else {
-    		zero = imgr.makeNumber(BigInteger.ZERO);
-    		one = imgr.makeNumber(BigInteger.ONE);
-    	}
-		return fmgr.getBooleanFormulaManager().ifThenElse(toBoolFormula(e, ctx), one , zero);
-=======
         if(ARCH_PRECISION > -1) {
         	BitvectorFormulaManager bvmgr = fmgr.getBitvectorFormulaManager();
     		return fmgr.getBooleanFormulaManager().ifThenElse(toBoolFormula(e, ctx), 
@@ -37,7 +23,6 @@
     				imgr.makeNumber(BigInteger.ONE), 
     				imgr.makeNumber(BigInteger.ZERO));        	
         }
->>>>>>> 36a3a31c
     }
 
     @Override
