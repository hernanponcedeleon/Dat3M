--- conflicted
+++ resolved
@@ -58,13 +58,8 @@
                 } else {
                     immediateLabelPredecessors.computeIfAbsent(jump.getLabel(), key -> new ArrayList<>()).add(jump);
                 }
-<<<<<<< HEAD
-            } else if (current instanceof Label && !(pred instanceof CondJump && ((CondJump) pred).isGoto())) {
-                immediateLabelPredecessors.computeIfAbsent((Label) current, key -> new ArrayList<>()).add(pred);
-=======
             } else if (current instanceof Label label && !(pred instanceof CondJump jump && jump.isGoto())) {
                 immediateLabelPredecessors.computeIfAbsent(label, key -> new ArrayList<>()).add(pred);
->>>>>>> fd9b5dad
             }
             current = current.getSuccessor();
         }
@@ -76,11 +71,7 @@
             if (next == null) {
                 continue;
             }
-<<<<<<< HEAD
-            if (next instanceof CondJump && preds.stream().allMatch(e -> mutuallyExclusiveIfs((CondJump) next, e))) {
-=======
             if (next instanceof CondJump jump && preds.stream().allMatch(e -> mutuallyExclusiveIfs(jump, e))) {
->>>>>>> fd9b5dad
                 toBeRemoved.add(next);
             }
             if (preds.size() == 1 && preds.get(0).getSuccessor().equals(label)) {
@@ -100,11 +91,7 @@
                 // We reached a label that has a non-dead predecessor, hence we reset the isCurDead flag.
                 isCurDead = false;
             }
-<<<<<<< HEAD
-            if (isCurDead && cur instanceof CondJump && immediateLabelPredecessors.containsKey(((CondJump) cur).getLabel())) {
-=======
             if (isCurDead && cur instanceof CondJump jump && immediateLabelPredecessors.containsKey(jump.getLabel())) {
->>>>>>> fd9b5dad
                 // We encountered a dead jump, so we remove it as a possible predecessor of its jump target
                 immediateLabelPredecessors.get(jump.getLabel()).remove(cur);
             }
@@ -124,11 +111,7 @@
                     logger.warn("Failed to delete event: {}:   {}", cur.getGlobalId(), cur);
                 }
             }
-<<<<<<< HEAD
-            if (cur instanceof CondJump && ((CondJump) cur).isGoto()) {
-=======
             if (cur instanceof CondJump jump && jump.isGoto()) {
->>>>>>> fd9b5dad
                 // The immediate successor of a goto is dead by default
                 // (unless it is a label with other possible predecessors, which we check for in the first conditional)
                 isCurDead = true;
