package com.dat3m.dartagnan.program.processing.compilation;

import com.dat3m.dartagnan.expression.Expression;
import com.dat3m.dartagnan.expression.type.IntegerType;
import com.dat3m.dartagnan.program.Register;
import com.dat3m.dartagnan.program.event.Tag;
import com.dat3m.dartagnan.program.event.Tag.C11;
import com.dat3m.dartagnan.program.event.arch.tso.Xchg;
import com.dat3m.dartagnan.program.event.core.*;
import com.dat3m.dartagnan.program.event.lang.catomic.*;
import com.dat3m.dartagnan.program.event.lang.llvm.*;
import com.dat3m.dartagnan.program.event.lang.pthread.*;

import java.util.List;

import static com.dat3m.dartagnan.program.event.EventFactory.*;

class VisitorTso extends VisitorBase {

        protected VisitorTso(boolean forceStart) {
                super(forceStart);
        }

        @Override
        public List<Event> visitXchg(Xchg e) {
                Register resultRegister = e.getResultRegister();
                Expression address = e.getAddress();

<<<<<<< HEAD
                Register dummyReg = e.getThread().newRegister(resultRegister.getPrecision());
                Load load = newRMWLoadWithMo(dummyReg, address, "");
=======
                Register dummyReg = e.getThread().newRegister(resultRegister.getType());
                Load load = newRMWLoad(dummyReg, address, "");
>>>>>>> 222d28a5

                return tagList(eventSequence(
                                load,
                                newRMWStoreWithMo(load, address, resultRegister, ""),
                                newLocal(resultRegister, dummyReg)));
        }

    // =============================================================================================
    // ========================================= PTHREAD ===========================================
    // =============================================================================================

    @Override
        public List<Event> visitCreate(Create e) {
                Store store = newStoreWithMo(e.getAddress(), e.getMemValue(), "");
                store.addTags(C11.PTHREAD);

                return tagList(eventSequence(
                                store,
                                X86.newMemoryFence()));
        }

        @Override
        public List<Event> visitEnd(End e) {
                return tagList(eventSequence(
                                // Nothing comes after an End event thus no need for a fence
<<<<<<< HEAD
                                newStoreWithMo(e.getAddress(), IValue.ZERO, "")));
=======
                                newStore(e.getAddress(), expressions.makeZero(types.getArchType()), "")));
>>>>>>> 222d28a5
        }

        @Override
        public List<Event> visitJoin(Join e) {
                Register resultRegister = e.getResultRegister();
<<<<<<< HEAD
                Load load = newLoadWithMo(resultRegister, e.getAddress(), "");
=======
                Expression zero = expressions.makeZero(resultRegister.getType());
                Load load = newLoad(resultRegister, e.getAddress(), "");
>>>>>>> 222d28a5
                load.addTags(C11.PTHREAD);

                return tagList(eventSequence(
                                load,
                                newJump(expressions.makeNEQ(resultRegister, zero),
                                                (Label) e.getThread().getExit())));
        }

        @Override
        public List<Event> visitStart(Start e) {
                Register resultRegister = e.getResultRegister();
<<<<<<< HEAD
                Load load = newLoadWithMo(resultRegister, e.getAddress(), "");
=======
                Expression one = expressions.makeOne(resultRegister.getType());
                Load load = newLoad(resultRegister, e.getAddress(), "");
>>>>>>> 222d28a5
                load.addTags(Tag.STARTLOAD);

                return tagList(eventSequence(
                                load,
                                super.visitStart(e),
                                newJump(expressions.makeNEQ(resultRegister, one),
                                                (Label) e.getThread().getExit())));
        }

        public List<Event> visitInitLock(InitLock e) {
            return eventSequence(
                    newStoreWithMo(e.getAddress(), e.getMemValue(), ""),
                    X86.newMemoryFence());
        }

        @Override
        public List<Event> visitLock(Lock e) {
            IntegerType type = types.getArchType();
            Register dummy = e.getThread().newRegister(type);
            // We implement locks as spinlocks which are guaranteed to succeed, i.e. we can
            // use assumes. Nothing else is needed to guarantee acquire semantics in TSO.
            Load load = newRMWLoadWithMo(dummy, e.getAddress(), "");
            return eventSequence(
                    load,
<<<<<<< HEAD
                    newAssume(new Atom(dummy, COpBin.EQ, IValue.ZERO)),
                    newRMWStoreWithMo(load, e.getAddress(), IValue.ONE, ""));
=======
                    newAssume(expressions.makeEQ(dummy, expressions.makeZero(type))),
                    newRMWStore(load, e.getAddress(), expressions.makeOne(type), ""));
>>>>>>> 222d28a5
        }

        @Override
        public List<Event> visitUnlock(Unlock e) {
            return eventSequence(
<<<<<<< HEAD
                    newStoreWithMo(e.getAddress(), IValue.ZERO, ""),
=======
                    newStore(e.getAddress(), expressions.makeZero(types.getArchType()), ""),
>>>>>>> 222d28a5
                    X86.newMemoryFence());
        }
        
        // =============================================================================================
        // =========================================== LLVM ============================================
        // =============================================================================================

        @Override
        public List<Event> visitLlvmLoad(LlvmLoad e) {
                return eventSequence(
                                newLoadWithMo(e.getResultRegister(), e.getAddress(), ""));
        }

        @Override
        public List<Event> visitLlvmStore(LlvmStore e) {
                Fence optionalMFence = e.getMo().equals(Tag.C11.MO_SC) ? X86.newMemoryFence() : null;

                return eventSequence(
                                newStoreWithMo(e.getAddress(), e.getMemValue(), ""),
                                optionalMFence);
        }

        @Override
        public List<Event> visitLlvmXchg(LlvmXchg e) {
<<<<<<< HEAD
                IExpr address = e.getAddress();
                Load load = newRMWLoadWithMo(e.getResultRegister(), address, "");
=======
                Expression address = e.getAddress();
                Load load = newRMWLoad(e.getResultRegister(), address, "");
>>>>>>> 222d28a5

                return tagList(eventSequence(
                                load,
                                newRMWStoreWithMo(load, address, e.getMemValue(), "")));
        }

        @Override
        public List<Event> visitLlvmRMW(LlvmRMW e) {
                Register resultRegister = e.getResultRegister();
                Register dummyReg = e.getThread().newRegister(resultRegister.getType());

<<<<<<< HEAD
                IExpr address = e.getAddress();
                Load load = newRMWLoadWithMo(resultRegister, address, "");

                return tagList(eventSequence(
                                load,
                                newLocal(dummyReg, new IExprBin(resultRegister, e.getOp(), (IExpr) e.getMemValue())),
                                newRMWStoreWithMo(load, address, dummyReg, "")));
=======
                Expression address = e.getAddress();
                Load load = newRMWLoad(resultRegister, address, "");

                return tagList(eventSequence(
                                load,
                                newLocal(dummyReg, expressions.makeBinary(resultRegister, e.getOp(), e.getMemValue())),
                                newRMWStore(load, address, dummyReg, "")));
>>>>>>> 222d28a5
        }

        @Override
        public List<Event> visitLlvmCmpXchg(LlvmCmpXchg e) {
                Register oldValueRegister = e.getStructRegister(0);
                Register resultRegister = e.getStructRegister(1);
                Expression one = expressions.makeOne(resultRegister.getType());

                Expression value = e.getMemValue();
                Expression address = e.getAddress();
                Expression expectedValue = e.getExpectedValue();

                Local casCmpResult = newLocal(resultRegister, expressions.makeEQ(oldValueRegister, expectedValue));
                Label casEnd = newLabel("CAS_end");
                CondJump branchOnCasCmpResult = newJump(expressions.makeNEQ(resultRegister, one), casEnd);

                Load load = newRMWLoadWithMo(oldValueRegister, address, "");
                Store store = newRMWStoreWithMo(load, address, value, "");

                return tagList(eventSequence(
                                // Indentation shows the branching structure
                                load,
                                casCmpResult,
                                branchOnCasCmpResult,
                                        store,
                                casEnd));
        }

        @Override
        public List<Event> visitLlvmFence(LlvmFence e) {
                Fence optionalFence = e.getMo().equals(Tag.C11.MO_SC) ? X86.newMemoryFence() : null;

                return eventSequence(
                                optionalFence);
        }

        // =============================================================================================
        // ============================================ C11 ============================================
        // =============================================================================================

        @Override
        public List<Event> visitAtomicCmpXchg(AtomicCmpXchg e) {
                Register resultRegister = e.getResultRegister();
                Expression address = e.getAddress();
                Expression value = e.getMemValue();
                String mo = e.getMo();
                Expression expectedAddr = e.getExpectedAddr();
                IntegerType type = resultRegister.getType();
                Expression one = expressions.makeOne(type);

<<<<<<< HEAD
                Register regExpected = e.getThread().newRegister(precision);
                Load loadExpected = newLoadWithMo(regExpected, expectedAddr, "");
                Register regValue = e.getThread().newRegister(precision);
                Load loadValue = newRMWLoadWithMo(regValue, address, mo);
                Local casCmpResult = newLocal(resultRegister, new Atom(regValue, EQ, regExpected));
                Label casFail = newLabel("CAS_fail");
                CondJump branchOnCasCmpResult = newJump(new Atom(resultRegister, NEQ, IValue.ONE), casFail);
                Store storeValue = newRMWStoreWithMo(loadValue, address, value, mo);
=======
                Register regExpected = e.getThread().newRegister(type);
                Load loadExpected = newLoad(regExpected, expectedAddr, "");
                Register regValue = e.getThread().newRegister(type);
                Load loadValue = newRMWLoad(regValue, address, mo);
                Local casCmpResult = newLocal(resultRegister, expressions.makeEQ(regValue, regExpected));
                Label casFail = newLabel("CAS_fail");
                CondJump branchOnCasCmpResult = newJump(expressions.makeNEQ(resultRegister, one), casFail);
                Store storeValue = newRMWStore(loadValue, address, value, mo);
>>>>>>> 222d28a5
                Label casEnd = newLabel("CAS_end");
                CondJump gotoCasEnd = newGoto(casEnd);
                Store storeExpected = newStoreWithMo(expectedAddr, regValue, "");

                return tagList(eventSequence(
                        // Indentation shows the branching structure
                        loadExpected,
                        loadValue,
                        casCmpResult,
                        branchOnCasCmpResult,
                                storeValue,
                                gotoCasEnd,
                        casFail,
                                storeExpected,
                        casEnd));
        }

        @Override
        public List<Event> visitAtomicFetchOp(AtomicFetchOp e) {
                Register resultRegister = e.getResultRegister();
                Register dummyReg = e.getThread().newRegister(resultRegister.getType());

                Expression address = e.getAddress();
                String mo = e.getMo();
                Load load = newRMWLoadWithMo(resultRegister, address, mo);

                return tagList(eventSequence(
                                load,
<<<<<<< HEAD
                                newLocal(dummyReg, new IExprBin(resultRegister, e.getOp(), (IExpr) e.getMemValue())),
                                newRMWStoreWithMo(load, address, dummyReg, mo)));
=======
                                newLocal(dummyReg, expressions.makeBinary(resultRegister, e.getOp(), e.getMemValue())),
                                newRMWStore(load, address, dummyReg, mo)));
>>>>>>> 222d28a5
        }

        @Override
        public List<Event> visitAtomicLoad(AtomicLoad e) {
                return eventSequence(
                                newLoadWithMo(e.getResultRegister(), e.getAddress(), e.getMo()));
        }

        @Override
        public List<Event> visitAtomicStore(AtomicStore e) {
                String mo = e.getMo();
                Fence optionalMFence = mo.equals(Tag.C11.MO_SC) ? X86.newMemoryFence() : null;

                return eventSequence(
                        newStoreWithMo(e.getAddress(), e.getMemValue(), mo),
                        optionalMFence);
        }

        @Override
        public List<Event> visitAtomicThreadFence(AtomicThreadFence e) {
                Fence optionalFence = e.getMo().equals(Tag.C11.MO_SC) ? X86.newMemoryFence() : null;

                return eventSequence(optionalFence);
        }

        @Override
        public List<Event> visitAtomicXchg(AtomicXchg e) {
            Expression address = e.getAddress();
            String mo = e.getMo();
            Load load = newRMWLoadWithMo(e.getResultRegister(), address, mo);

            return tagList(eventSequence(
                    load,
                    newRMWStoreWithMo(load, address, e.getMemValue(), mo)));
        }

        private List<Event> tagList(List<Event> in) {
            in.forEach(this::tagEvent);
            return in;
        }

        private void tagEvent(Event e) {
            if (e instanceof MemoryEvent) {
                e.addTags(Tag.TSO.ATOM);
            }
        }

}<|MERGE_RESOLUTION|>--- conflicted
+++ resolved
@@ -26,13 +26,8 @@
                 Register resultRegister = e.getResultRegister();
                 Expression address = e.getAddress();
 
-<<<<<<< HEAD
-                Register dummyReg = e.getThread().newRegister(resultRegister.getPrecision());
-                Load load = newRMWLoadWithMo(dummyReg, address, "");
-=======
                 Register dummyReg = e.getThread().newRegister(resultRegister.getType());
-                Load load = newRMWLoad(dummyReg, address, "");
->>>>>>> 222d28a5
+                Load load = newRMWLoad(dummyReg, address);
 
                 return tagList(eventSequence(
                                 load,
@@ -58,22 +53,14 @@
         public List<Event> visitEnd(End e) {
                 return tagList(eventSequence(
                                 // Nothing comes after an End event thus no need for a fence
-<<<<<<< HEAD
-                                newStoreWithMo(e.getAddress(), IValue.ZERO, "")));
-=======
-                                newStore(e.getAddress(), expressions.makeZero(types.getArchType()), "")));
->>>>>>> 222d28a5
+                                newStore(e.getAddress(), expressions.makeZero(types.getArchType()))));
         }
 
         @Override
         public List<Event> visitJoin(Join e) {
                 Register resultRegister = e.getResultRegister();
-<<<<<<< HEAD
-                Load load = newLoadWithMo(resultRegister, e.getAddress(), "");
-=======
                 Expression zero = expressions.makeZero(resultRegister.getType());
-                Load load = newLoad(resultRegister, e.getAddress(), "");
->>>>>>> 222d28a5
+                Load load = newLoad(resultRegister, e.getAddress());
                 load.addTags(C11.PTHREAD);
 
                 return tagList(eventSequence(
@@ -85,12 +72,8 @@
         @Override
         public List<Event> visitStart(Start e) {
                 Register resultRegister = e.getResultRegister();
-<<<<<<< HEAD
-                Load load = newLoadWithMo(resultRegister, e.getAddress(), "");
-=======
                 Expression one = expressions.makeOne(resultRegister.getType());
-                Load load = newLoad(resultRegister, e.getAddress(), "");
->>>>>>> 222d28a5
+                Load load = newLoad(resultRegister, e.getAddress());
                 load.addTags(Tag.STARTLOAD);
 
                 return tagList(eventSequence(
@@ -102,7 +85,7 @@
 
         public List<Event> visitInitLock(InitLock e) {
             return eventSequence(
-                    newStoreWithMo(e.getAddress(), e.getMemValue(), ""),
+                    newStore(e.getAddress(), e.getMemValue()),
                     X86.newMemoryFence());
         }
 
@@ -112,26 +95,17 @@
             Register dummy = e.getThread().newRegister(type);
             // We implement locks as spinlocks which are guaranteed to succeed, i.e. we can
             // use assumes. Nothing else is needed to guarantee acquire semantics in TSO.
-            Load load = newRMWLoadWithMo(dummy, e.getAddress(), "");
+            Load load = newRMWLoad(dummy, e.getAddress());
             return eventSequence(
                     load,
-<<<<<<< HEAD
-                    newAssume(new Atom(dummy, COpBin.EQ, IValue.ZERO)),
-                    newRMWStoreWithMo(load, e.getAddress(), IValue.ONE, ""));
-=======
                     newAssume(expressions.makeEQ(dummy, expressions.makeZero(type))),
-                    newRMWStore(load, e.getAddress(), expressions.makeOne(type), ""));
->>>>>>> 222d28a5
+                    newRMWStore(load, e.getAddress(), expressions.makeOne(type)));
         }
 
         @Override
         public List<Event> visitUnlock(Unlock e) {
             return eventSequence(
-<<<<<<< HEAD
-                    newStoreWithMo(e.getAddress(), IValue.ZERO, ""),
-=======
-                    newStore(e.getAddress(), expressions.makeZero(types.getArchType()), ""),
->>>>>>> 222d28a5
+                    newStore(e.getAddress(), expressions.makeZero(types.getArchType())),
                     X86.newMemoryFence());
         }
         
@@ -156,17 +130,12 @@
 
         @Override
         public List<Event> visitLlvmXchg(LlvmXchg e) {
-<<<<<<< HEAD
-                IExpr address = e.getAddress();
-                Load load = newRMWLoadWithMo(e.getResultRegister(), address, "");
-=======
-                Expression address = e.getAddress();
-                Load load = newRMWLoad(e.getResultRegister(), address, "");
->>>>>>> 222d28a5
-
-                return tagList(eventSequence(
-                                load,
-                                newRMWStoreWithMo(load, address, e.getMemValue(), "")));
+                Expression address = e.getAddress();
+                Load load = newRMWLoad(e.getResultRegister(), address);
+
+                return tagList(eventSequence(
+                                load,
+                                newRMWStore(load, address, e.getMemValue())));
         }
 
         @Override
@@ -174,23 +143,13 @@
                 Register resultRegister = e.getResultRegister();
                 Register dummyReg = e.getThread().newRegister(resultRegister.getType());
 
-<<<<<<< HEAD
-                IExpr address = e.getAddress();
-                Load load = newRMWLoadWithMo(resultRegister, address, "");
-
-                return tagList(eventSequence(
-                                load,
-                                newLocal(dummyReg, new IExprBin(resultRegister, e.getOp(), (IExpr) e.getMemValue())),
-                                newRMWStoreWithMo(load, address, dummyReg, "")));
-=======
-                Expression address = e.getAddress();
-                Load load = newRMWLoad(resultRegister, address, "");
+                Expression address = e.getAddress();
+                Load load = newRMWLoad(resultRegister, address);
 
                 return tagList(eventSequence(
                                 load,
                                 newLocal(dummyReg, expressions.makeBinary(resultRegister, e.getOp(), e.getMemValue())),
-                                newRMWStore(load, address, dummyReg, "")));
->>>>>>> 222d28a5
+                                newRMWStore(load, address, dummyReg)));
         }
 
         @Override
@@ -241,28 +200,17 @@
                 IntegerType type = resultRegister.getType();
                 Expression one = expressions.makeOne(type);
 
-<<<<<<< HEAD
-                Register regExpected = e.getThread().newRegister(precision);
-                Load loadExpected = newLoadWithMo(regExpected, expectedAddr, "");
-                Register regValue = e.getThread().newRegister(precision);
-                Load loadValue = newRMWLoadWithMo(regValue, address, mo);
-                Local casCmpResult = newLocal(resultRegister, new Atom(regValue, EQ, regExpected));
-                Label casFail = newLabel("CAS_fail");
-                CondJump branchOnCasCmpResult = newJump(new Atom(resultRegister, NEQ, IValue.ONE), casFail);
-                Store storeValue = newRMWStoreWithMo(loadValue, address, value, mo);
-=======
                 Register regExpected = e.getThread().newRegister(type);
-                Load loadExpected = newLoad(regExpected, expectedAddr, "");
+                Load loadExpected = newLoad(regExpected, expectedAddr);
                 Register regValue = e.getThread().newRegister(type);
                 Load loadValue = newRMWLoad(regValue, address, mo);
                 Local casCmpResult = newLocal(resultRegister, expressions.makeEQ(regValue, regExpected));
                 Label casFail = newLabel("CAS_fail");
                 CondJump branchOnCasCmpResult = newJump(expressions.makeNEQ(resultRegister, one), casFail);
                 Store storeValue = newRMWStore(loadValue, address, value, mo);
->>>>>>> 222d28a5
                 Label casEnd = newLabel("CAS_end");
                 CondJump gotoCasEnd = newGoto(casEnd);
-                Store storeExpected = newStoreWithMo(expectedAddr, regValue, "");
+                Store storeExpected = newStore(expectedAddr, regValue);
 
                 return tagList(eventSequence(
                         // Indentation shows the branching structure
@@ -288,13 +236,8 @@
 
                 return tagList(eventSequence(
                                 load,
-<<<<<<< HEAD
-                                newLocal(dummyReg, new IExprBin(resultRegister, e.getOp(), (IExpr) e.getMemValue())),
+                                newLocal(dummyReg, expressions.makeBinary(resultRegister, e.getOp(), e.getMemValue())),
                                 newRMWStoreWithMo(load, address, dummyReg, mo)));
-=======
-                                newLocal(dummyReg, expressions.makeBinary(resultRegister, e.getOp(), e.getMemValue())),
-                                newRMWStore(load, address, dummyReg, mo)));
->>>>>>> 222d28a5
         }
 
         @Override
