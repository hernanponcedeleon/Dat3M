package com.dat3m.dartagnan.program.arch.aarch64.event;

import com.dat3m.dartagnan.program.arch.aarch64.utils.EType;
import com.dat3m.dartagnan.program.event.Store;
import com.dat3m.dartagnan.utils.recursion.RecursiveAction;
import com.dat3m.dartagnan.verification.VerificationTask;

import org.sosy_lab.java_smt.api.BooleanFormula;
import org.sosy_lab.java_smt.api.SolverContext;

import com.dat3m.dartagnan.expression.ExprInterface;
import com.dat3m.dartagnan.expression.IExpr;
import com.dat3m.dartagnan.program.event.Event;
import com.dat3m.dartagnan.program.event.utils.RegReaderData;

public class RMWStoreExclusive extends Store implements RegReaderData {

    protected transient BooleanFormula execVar;

    public RMWStoreExclusive(IExpr address, ExprInterface value, String mo, boolean strong){
        super(address, value, mo);
        addFilters(EType.EXCL);
        if(strong) {
        	addFilters(EType.STRONG);
        }
    }

    public RMWStoreExclusive(IExpr address, ExprInterface value, String mo){
        this(address, value, mo, false);
    }

    String toStringBase(){
        return super.toString();
    }

    @Override
    public BooleanFormula exec() {
        return execVar;
    }

    @Override
    public void initialise(VerificationTask task, SolverContext ctx) {
        super.initialise(task, ctx);
<<<<<<< HEAD
        execVar = is(EType.STRONG) ? cfVar : ctx.mkBoolConst("exec(" + repr() + ")");
=======
        execVar = ctx.getFormulaManager().getBooleanFormulaManager().makeVariable("exec(" + repr() + ")");
>>>>>>> 27d66849
    }

    @Override
    public String toString(){
    	String tag = is(EType.STRONG) ? " strong" : "";
        return String.format("%1$-" + Event.PRINT_PAD_EXTRA + "s", super.toString()) + "# opt" + tag;
    }

    @Override
    protected BooleanFormula encodeExec(SolverContext ctx){
    	return ctx.getFormulaManager().getBooleanFormulaManager().implication(execVar, cfVar);
    }

    // Unrolling
    // -----------------------------------------------------------------------------------------------------------------

    @Override
    public RecursiveAction unrollRecursive(int bound, Event predecessor, int depth) {
        throw new RuntimeException("RMWStoreExclusive cannot be unrolled: event must be generated during compilation");
    }
}<|MERGE_RESOLUTION|>--- conflicted
+++ resolved
@@ -41,11 +41,7 @@
     @Override
     public void initialise(VerificationTask task, SolverContext ctx) {
         super.initialise(task, ctx);
-<<<<<<< HEAD
-        execVar = is(EType.STRONG) ? cfVar : ctx.mkBoolConst("exec(" + repr() + ")");
-=======
-        execVar = ctx.getFormulaManager().getBooleanFormulaManager().makeVariable("exec(" + repr() + ")");
->>>>>>> 27d66849
+        execVar = is(EType.STRONG) ? cfVar : ctx.getFormulaManager().getBooleanFormulaManager().makeVariable("exec(" + repr() + ")");
     }
 
     @Override
