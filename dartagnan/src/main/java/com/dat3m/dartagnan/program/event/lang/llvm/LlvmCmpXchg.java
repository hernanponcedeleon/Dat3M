--- conflicted
+++ resolved
@@ -1,7 +1,6 @@
 package com.dat3m.dartagnan.program.event.lang.llvm;
 
 import com.dat3m.dartagnan.expression.Expression;
-import com.dat3m.dartagnan.expression.processing.ExpressionVisitor;
 import com.dat3m.dartagnan.program.Register;
 import com.dat3m.dartagnan.program.event.common.RMWCmpXchgBase;
 import com.dat3m.dartagnan.program.event.visitors.EventVisitor;
@@ -36,44 +35,11 @@
 
     public Register getStructRegister(int idx) {
         return switch (idx) {
-<<<<<<< HEAD
-            case 0 -> oldValueRegister;
-=======
             case 0 -> resultRegister;
->>>>>>> ff5221b2
             case 1 -> cmpRegister;
             default ->
                     throw new UnsupportedOperationException("Cannot access structure with id " + idx + " in " + getClass().getName());
         };
-<<<<<<< HEAD
-    }
-
-    public void setStructRegister(int idx, Register register) {
-        switch (idx) {
-            case 0 -> oldValueRegister = register;
-            case 1 -> cmpRegister = register;
-            default ->
-                    throw new UnsupportedOperationException("Cannot access structure with id " + idx + " in " + getClass().getName());
-        };
-    }
-
-    public Expression getExpectedValue() {
-        return expectedValue;
-    }
-
-    @Override
-    public Set<Register.Read> getRegisterReads() {
-        final Set<Register.Read> regReads = super.getRegisterReads();
-        Register.collectRegisterReads(expectedValue, Register.UsageType.DATA, regReads);
-        return regReads;
-=======
->>>>>>> ff5221b2
-    }
-
-    @Override
-    public void transformExpressions(ExpressionVisitor<? extends Expression> exprTransformer) {
-        super.transformExpressions(exprTransformer);
-        this.expectedValue = expectedValue.visit(exprTransformer);
     }
 
     @Override
