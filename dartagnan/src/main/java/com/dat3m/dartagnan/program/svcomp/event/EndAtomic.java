--- conflicted
+++ resolved
@@ -1,19 +1,16 @@
 package com.dat3m.dartagnan.program.svcomp.event;
 
+import static com.dat3m.dartagnan.program.utils.EType.RMW;
 import static com.dat3m.dartagnan.program.utils.EType.SVCOMPATOMIC;
 
 import java.util.ArrayList;
 import java.util.Comparator;
 import java.util.List;
-import java.util.Stack;
 import java.util.stream.Collectors;
 
-import com.dat3m.dartagnan.program.Program;
-import com.dat3m.dartagnan.program.event.CondJump;
 import com.dat3m.dartagnan.program.event.Event;
 import com.dat3m.dartagnan.program.utils.EType;
 import com.dat3m.dartagnan.utils.equivalence.BranchEquivalence;
-import com.dat3m.dartagnan.utils.recursion.RecursiveAction;
 import com.dat3m.dartagnan.verification.VerificationTask;
 import com.google.common.collect.ImmutableList;
 import com.microsoft.z3.Context;
@@ -21,16 +18,13 @@
 public class EndAtomic extends Event {
 
 	protected BeginAtomic begin;
-<<<<<<< HEAD
+	protected BeginAtomic begin4Copy;
 	protected List<Event> enclosedEvents;
-=======
-	protected BeginAtomic begin4Copy;
->>>>>>> 9200f5a9
 
 	public EndAtomic(BeginAtomic begin) {
         this.begin = begin;
     	this.begin.addListener(this);
-        addFilters(EType.RMW, SVCOMPATOMIC);
+        addFilters(RMW, SVCOMPATOMIC);
     }
 
     protected EndAtomic(EndAtomic other){
@@ -99,18 +93,12 @@
     
     @Override
     public void notify(Event begin) {
-<<<<<<< HEAD
-		if (this.oId > begin.getOId()) {
-			this.begin = (BeginAtomic) begin;
-		}
-=======
     	//TODO: create an interface for easy maintenance of the listeners logic
     	if(this.begin == null) {
     		this.begin = (BeginAtomic)begin;
     	} else if (oId > begin.getOId()) {
     		this.begin4Copy = (BeginAtomic)begin;
     	}
->>>>>>> 9200f5a9
     }
 
     // Unrolling
