--- conflicted
+++ resolved
@@ -92,11 +92,7 @@
 
         // Check if we reached the return statement
         final Event successor = call.getSuccessor();
-<<<<<<< HEAD
-        if(successor instanceof FunRet && ((FunRet)successor).getFunctionName().equals(call.getFunctionName())) {
-=======
         if(successor instanceof FunRet fr && fr.getFunctionName().equals(call.getFunctionName())) {
->>>>>>> fd9b5dad
             call.tryDelete();
             successor.tryDelete();
             return true;
