--- conflicted
+++ resolved
@@ -1,52 +1,29 @@
 package com.dat3m.dartagnan.program.event.lang.linux;
 
-<<<<<<< HEAD
-import com.dat3m.dartagnan.expression.IExpr;
-import com.dat3m.dartagnan.program.event.MemoryAccess;
-=======
 import com.dat3m.dartagnan.expression.Expression;
 import com.dat3m.dartagnan.expression.ExpressionFactory;
 import com.dat3m.dartagnan.expression.type.TypeFactory;
->>>>>>> 222d28a5
 import com.dat3m.dartagnan.program.event.Tag;
 import com.dat3m.dartagnan.program.event.common.SingleAccessMemoryEvent;
 import com.dat3m.dartagnan.program.event.visitors.EventVisitor;
 
+// This event is a MemEvent because it needs to contribute to the loc relation
+// (due to let srcu-rscs = ([Srcu-lock] ; pass-cookie ; [Srcu-unlock]) & loc).
 public class SrcuSync extends SingleAccessMemoryEvent {
 
-<<<<<<< HEAD
-    public SrcuSync(IExpr address) {
-        super(address, Tag.Linux.SRCU_SYNC);
-    }
-=======
 	public SrcuSync(Expression address) {
 		super(address, Tag.Linux.SRCU_SYNC);
 	}
->>>>>>> 222d28a5
 
     @Override
     public String toString() {
         return "synchronize_srcu(" + address + ")\t### LKMM";
     }
 
-<<<<<<< HEAD
     @Override
     public MemoryAccess getMemoryAccess() {
         return new MemoryAccess(address, accessType, MemoryAccess.Mode.OTHER);
     }
-=======
-    // This event is a MemEvent because it needs to contribute to the loc relation
-	// (due to let srcu-rscs = ([Srcu-lock] ; pass-cookie ; [Srcu-unlock]) & loc).
-	// However it cannot contribute to the data flow over memory, thus the memValue
-	// we assign is irrelevant. However we still need to provide an implementation
-	// to be abel to run several analysis / passes. The value below should not affect
-	// the alias analysis and the result of passes like constant propagation is 
-	// irrelevant because this event does not contribute to any data flow.
-	@Override
-	public Expression getMemValue(){
-		return ExpressionFactory.getInstance().makeZero(TypeFactory.getInstance().getArchType());
-	}
->>>>>>> 222d28a5
 
     // Visitor
     // -----------------------------------------------------------------------------------------------------------------
