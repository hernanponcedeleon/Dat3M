--- conflicted
+++ resolved
@@ -57,7 +57,7 @@
         for(Address add : getAllAddresses()) {
         	if(!add.hasConstantValue()) {
         		enc = bmgr.and(enc, imgr.greaterThan(
-        							convertToIntegerFormula(add.toIntFormula(ctx), ctx), 
+        							convertToIntegerFormula(add.toIntFormula(ctx), ctx),
         							imgr.makeNumber(BigInteger.ZERO)));
         	}
         }
@@ -65,34 +65,22 @@
         BooleanFormula distinct = getAllAddresses().size() > 1 ?
         		imgr.distinct(getAllAddresses().stream()
                 		.map(a -> convertToIntegerFormula(a.toIntFormula(ctx), ctx))
-                		.collect(Collectors.toList())) : 
+                		.collect(Collectors.toList())) :
                 bmgr.makeTrue();
-        
-        return bmgr.and(enc, distinct);        	
+
+        return bmgr.and(enc, distinct);
     }
 
     // Assigns each Address a fixed memory address.
-<<<<<<< HEAD
-    public BoolExpr fixedMemoryEncoding(Context ctx) {
-        // TODO: This is buggy with statically allocated arrays
-        BoolExpr[] addrExprs = getAllAddresses().stream().filter(x -> !x.hasConstantValue())
-                .map(add -> {
-                    Expr e1 = add.toZ3Int(ctx);
-                    e1 = e1.isBV() ? ctx.mkBV2Int(e1, false) : e1;
-                    return ctx.mkEq(e1, ctx.mkInt(add.getValue().intValue()));
-                }).toArray(BoolExpr[]::new);
-        return ctx.mkAnd(addrExprs);
-=======
     public BooleanFormula fixedMemoryEncoding(SolverContext ctx) {
         FormulaManager fmgr = ctx.getFormulaManager();
 		IntegerFormulaManager imgr = fmgr.getIntegerFormulaManager();
 
     	BooleanFormula[] addrExprs = getAllAddresses().stream().filter(x -> !x.hasConstantValue())
-        		.map(add -> imgr.equal(convertToIntegerFormula(add.toIntFormula(ctx), ctx), 
+        		.map(add -> imgr.equal(convertToIntegerFormula(add.toIntFormula(ctx), ctx),
         								imgr.makeNumber(add.getValue().intValue())))
         		.toArray(BooleanFormula[]::new);
         return fmgr.getBooleanFormulaManager().and(addrExprs);
->>>>>>> 27d66849
     }
 
     public List<Address> malloc(String name, int size, int precision){
