package com.dat3m.dartagnan.program.event.lang.llvm;

import com.dat3m.dartagnan.expression.Expression;
import com.dat3m.dartagnan.program.Register;
import com.dat3m.dartagnan.program.event.MemoryAccess;
import com.dat3m.dartagnan.program.event.common.SingleAccessMemoryEvent;
import com.dat3m.dartagnan.program.event.visitors.EventVisitor;
import com.google.common.base.Preconditions;

import java.util.Set;

import static com.dat3m.dartagnan.program.event.Tag.C11.MO_ACQUIRE;
import static com.dat3m.dartagnan.program.event.Tag.C11.MO_ACQUIRE_RELEASE;
import static com.dat3m.dartagnan.program.event.Tag.WRITE;

public class LlvmStore extends SingleAccessMemoryEvent {

    private Expression value;

<<<<<<< HEAD
    public LlvmStore(IExpr address, ExprInterface value, String mo) {
=======
    public LlvmStore(Expression address, Expression value, String mo){
>>>>>>> 222d28a5
        super(address, mo);
        Preconditions.checkArgument(!mo.isEmpty(), "LLVM events cannot have empty memory order");
        Preconditions.checkArgument(!mo.equals(MO_ACQUIRE) && !mo.equals(MO_ACQUIRE_RELEASE),
                getClass().getName() + " cannot have memory order: " + mo);
        this.value = value;
        addTags(WRITE);
    }

    private LlvmStore(LlvmStore other) {
        super(other);
        this.value = other.value;
    }

    @Override
    public Set<Register.Read> getRegisterReads() {
        return Register.collectRegisterReads(value, Register.UsageType.DATA, super.getRegisterReads());
    }

    @Override
    public String toString() {
        return "llvm_store(*" + address + ", " + value + ", " + mo + ")\t### LLVM";
    }

<<<<<<< HEAD
    public ExprInterface getMemValue() {
        return value;
    }

    public void setMemValue(ExprInterface value) {
=======
    @Override
    public Expression getMemValue() {
    	return value;
    }
    
    @Override
    public void setMemValue(Expression value){
>>>>>>> 222d28a5
        this.value = value;
    }

    @Override
    public MemoryAccess getMemoryAccess() {
        // TODO: Once we can return multiple MemoryAccesses, we need to add the LOAD here as well.
        return new MemoryAccess(address, accessType, MemoryAccess.Mode.STORE);
    }

    // Unrolling
    // -----------------------------------------------------------------------------------------------------------------

    @Override
    public LlvmStore getCopy() {
        return new LlvmStore(this);
    }

    // Visitor
    // -----------------------------------------------------------------------------------------------------------------

    @Override
    public <T> T accept(EventVisitor<T> visitor) {
        return visitor.visitLlvmStore(this);
    }
}<|MERGE_RESOLUTION|>--- conflicted
+++ resolved
@@ -17,11 +17,7 @@
 
     private Expression value;
 
-<<<<<<< HEAD
-    public LlvmStore(IExpr address, ExprInterface value, String mo) {
-=======
     public LlvmStore(Expression address, Expression value, String mo){
->>>>>>> 222d28a5
         super(address, mo);
         Preconditions.checkArgument(!mo.isEmpty(), "LLVM events cannot have empty memory order");
         Preconditions.checkArgument(!mo.equals(MO_ACQUIRE) && !mo.equals(MO_ACQUIRE_RELEASE),
@@ -45,21 +41,11 @@
         return "llvm_store(*" + address + ", " + value + ", " + mo + ")\t### LLVM";
     }
 
-<<<<<<< HEAD
-    public ExprInterface getMemValue() {
-        return value;
-    }
-
-    public void setMemValue(ExprInterface value) {
-=======
-    @Override
     public Expression getMemValue() {
     	return value;
     }
-    
-    @Override
+
     public void setMemValue(Expression value){
->>>>>>> 222d28a5
         this.value = value;
     }
 
