package com.dat3m.dartagnan.program.event.core.rmw;

import com.dat3m.dartagnan.encoding.EncodingContext;
import com.dat3m.dartagnan.expression.Expression;
import com.dat3m.dartagnan.program.event.Tag;
import com.dat3m.dartagnan.program.event.core.Event;
import com.dat3m.dartagnan.program.event.core.Store;
import com.dat3m.dartagnan.program.event.visitors.EventVisitor;
import org.sosy_lab.java_smt.api.BooleanFormula;

public class RMWStoreExclusive extends Store {

    private final boolean isStrong;
    private final boolean requiresMatchingAddresses;

<<<<<<< HEAD
    public RMWStoreExclusive(IExpr address, ExprInterface value,
=======
    public RMWStoreExclusive(Expression address, Expression value, String mo,
>>>>>>> 222d28a5
                             boolean isStrong, boolean requiresMatchingAddresses) {
        super(address, value);
        addTags(Tag.EXCL, Tag.RMW);
        this.isStrong = isStrong;
        this.requiresMatchingAddresses = requiresMatchingAddresses;
        if (isStrong) {
            addTags(Tag.STRONG);
        }
    }

    protected RMWStoreExclusive(RMWStoreExclusive other) {
        super(other);
        this.isStrong = other.isStrong;
        this.requiresMatchingAddresses = other.requiresMatchingAddresses;
    }

    public boolean isStrong() { return this.isStrong; }
    public boolean doesRequireMatchingAddresses() { return this. requiresMatchingAddresses; }

    @Override
    public boolean cfImpliesExec() {
        return isStrong; // Strong RMWs always succeed
    }

    @Override
    public String toString() {
        String tag = isStrong ? " strong" : "";
        tag += requiresMatchingAddresses ? " addrmatch" : "";
        return String.format("%1$-" + Event.PRINT_PAD_EXTRA + "s", super.toString()) + "# opt" + tag;
    }

    @Override
    public BooleanFormula encodeExec(EncodingContext ctx) {
        return ctx.getBooleanFormulaManager().implication(ctx.execution(this), ctx.controlFlow(this));
    }

    // Unrolling
    // -----------------------------------------------------------------------------------------------------------------

    @Override
    public RMWStoreExclusive getCopy(){
        return new RMWStoreExclusive(this);
    }

    // Visitor
    // -----------------------------------------------------------------------------------------------------------------

    @Override
    public <T> T accept(EventVisitor<T> visitor) {
        return visitor.visitRMWStoreExclusive(this);
    }
}<|MERGE_RESOLUTION|>--- conflicted
+++ resolved
@@ -13,11 +13,7 @@
     private final boolean isStrong;
     private final boolean requiresMatchingAddresses;
 
-<<<<<<< HEAD
-    public RMWStoreExclusive(IExpr address, ExprInterface value,
-=======
-    public RMWStoreExclusive(Expression address, Expression value, String mo,
->>>>>>> 222d28a5
+    public RMWStoreExclusive(Expression address, Expression value,
                              boolean isStrong, boolean requiresMatchingAddresses) {
         super(address, value);
         addTags(Tag.EXCL, Tag.RMW);
