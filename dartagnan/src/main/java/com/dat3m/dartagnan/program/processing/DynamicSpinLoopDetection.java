package com.dat3m.dartagnan.program.processing;

import com.dat3m.dartagnan.expression.Expression;
import com.dat3m.dartagnan.expression.ExpressionFactory;
import com.dat3m.dartagnan.expression.type.AggregateType;
import com.dat3m.dartagnan.expression.type.TypeFactory;
import com.dat3m.dartagnan.program.Function;
import com.dat3m.dartagnan.program.Program;
import com.dat3m.dartagnan.program.Register;
import com.dat3m.dartagnan.program.analysis.LiveRegistersAnalysis;
import com.dat3m.dartagnan.program.analysis.LoopAnalysis;
<<<<<<< HEAD
import com.dat3m.dartagnan.program.event.*;
import com.dat3m.dartagnan.program.event.core.Label;
=======
import com.dat3m.dartagnan.program.event.Event;
import com.dat3m.dartagnan.program.event.EventFactory;
import com.dat3m.dartagnan.program.event.RegWriter;
import com.dat3m.dartagnan.program.event.Tag;
>>>>>>> ae6eebda
import com.dat3m.dartagnan.program.event.functions.FunctionCall;
import com.google.common.base.Preconditions;
import com.google.common.collect.Iterables;
import com.google.common.collect.Lists;
import com.google.common.collect.Sets;
import org.apache.logging.log4j.LogManager;
import org.apache.logging.log4j.Logger;
import org.sosy_lab.common.configuration.Configuration;

import java.util.ArrayList;
import java.util.HashSet;
import java.util.List;
import java.util.Set;

/*
    This pass instruments loops that do not cause a side effect in an iteration to terminate, i.e., to avoid spinning.
    In other words, only the last loop iteration is allowed to be side-effect free.

    Instrumentation:
        loop_header:
            __localLiveSnapshot <- ( <list of writable live registers> )  // To track local side effects
            __globalSideEffect  <- false                                  // To track global side effects
            // ---------- Loop body ----------
            ...
            __globalSideEffect <- true  // Store is a guaranteed global effect
            store(...)
            ...
            // ---------- Backjump ----------
            // Local side effect if value of any live register changed.
            __localSideEffect <- __localLiveSnapshot != ( <list of writable live registers> )
            if (!(__localSideEffect || __globalSideEffect)) goto END_OF_T ### SPINLOOP
            goto loop_header

    NOTE: "<list of writable live registers>" refers to those registers
           (1) that are live inside or after the loop
       and (2) that are potentially written to inside the loop (i.e. are not invariant).


    NOTE: This pass is required to detect liveness violations.
 */
public class DynamicSpinLoopDetection implements ProgramProcessor {

    private static final Logger logger = LogManager.getLogger(DynamicSpinLoopDetection.class);

    public static DynamicSpinLoopDetection fromConfig(Configuration config) {
        return new DynamicSpinLoopDetection();
    }

    @Override
    public void run(Program program) {
        Preconditions.checkArgument(!program.isUnrolled(),
                "DynamicSpinLoopDetection cannot be run on already unrolled programs.");

        final LoopAnalysis loopAnalysis = LoopAnalysis.newInstance(program);
        AnalysisStats stats = new AnalysisStats(0);
        for (Function func : Iterables.concat(program.getFunctions(), program.getThreads())) {
            final List<LoopData> loops = computeLoopData(func, loopAnalysis);
            final LiveRegistersAnalysis liveRegsAna =  LiveRegistersAnalysis.forFunction(func);
            loops.forEach(loop -> this.collectSideEffects(loop, liveRegsAna));
            loops.forEach(this::instrumentLoop);
            stats = stats.add(collectStats(loops));
        }
        IdReassignment.newInstance().run(program); // Reassign ids for the instrumented code.

        logger.info("Found {} static spin loops.", stats.numStaticSpinLoops());
    }

    // ==================================================================================================
    // Internals

    private List<LoopData> computeLoopData(Function func, LoopAnalysis loopAnalysis) {
        final List<LoopAnalysis.LoopInfo> loops = loopAnalysis.getLoopsOfFunction(func);
        return loops.stream().map(LoopData::new).toList();
    }

    private void collectSideEffects(LoopData loop, LiveRegistersAnalysis liveRegsAna) {
        final Set<Register> writtenRegisters = new HashSet<>();
        final Set<Register> readRegisters = new HashSet<>();
        Event cur = loop.getStart();
        do {
            if (cur instanceof RegReader reader) {
                reader.getRegisterReads().stream().map(Register.Read::register).forEach(readRegisters::add);
            }
            if (cur instanceof RegWriter writer) {
                writtenRegisters.add(writer.getResultRegister());
            }
            if (cur.hasTag(Tag.WRITE) || (cur instanceof FunctionCall call &&
                    (!call.isDirectCall()
                            || !call.getCalledFunction().isIntrinsic()
                            || call.getCalledFunction().getIntrinsicInfo().writesMemory()))) {
                // We assume side effects for all writes, writing intrinsics, and non-intrinsic function calls.
                loop.globalSideEffects.add(cur);
            }
        } while ((cur = cur.getSuccessor()) != loop.getEnd().getSuccessor());

        // Every live register that is written to is a potential local side effect.
        final Set<Register> writtenLiveRegisters = Sets.intersection(
                writtenRegisters,
                liveRegsAna.getLiveRegistersAt(loop.getStart())
        );
        loop.writtenLiveRegisters.addAll(writtenLiveRegisters);

        // Every written live register that is also read within the loop is potentially live on backjump.
        // (This is a rough approximation).
        loop.writtenLiveOnBackjumpRegisters.addAll(Sets.intersection(
                writtenLiveRegisters,
                readRegisters
        ));
    }

    private void instrumentLoop(LoopData loop) {
        final TypeFactory types = TypeFactory.getInstance();
        final ExpressionFactory expressions = ExpressionFactory.getInstance();

        final Function func = loop.loopInfo.function();
        final int loopNum = loop.loopInfo.loopNumber();

        final AggregateType liveRegsType = types.getAggregateType(Lists.transform(loop.writtenLiveRegisters, Register::getType));
        final Expression liveRegistersVector = expressions.makeConstruct(liveRegsType, loop.writtenLiveRegisters);
        final Register entryLiveStateRegister = func.newRegister("__localLiveSnapshot#" + loopNum, liveRegsType);
        final Register tempReg = func.newRegister("__possiblySideEffectless#" + loopNum, types.getBooleanType());
        final Register globalSideEffectReg = func.newRegister("__globalSideEffect#" + loopNum, types.getBooleanType());

        // ---------------- Instrumentation ----------------
        // Init tracking registers
        loop.getStart().insertAfter(List.of(
                EventFactory.newLocal(entryLiveStateRegister, liveRegistersVector),
                EventFactory.newLocal(globalSideEffectReg, expressions.makeFalse())
        ));

        // Track global side effects
        for (Event sideEffect : loop.globalSideEffects) {
            final List<Event> updateSideEffect = new ArrayList<>();
            if (sideEffect.cfImpliesExec()) {
                updateSideEffect.add(EventFactory.newLocal(globalSideEffectReg, expressions.makeTrue()));
            } else {
                updateSideEffect.addAll(List.of(
                        EventFactory.newExecutionStatus(tempReg, sideEffect),
                        EventFactory.newLocal(globalSideEffectReg, expressions.makeOr(globalSideEffectReg, expressions.makeNot(tempReg)))
                ));

            }
            sideEffect.insertBefore(updateSideEffect);
        }

        // Check if any local or global side effects occurred. If not, spin!
        final Register localSideEffectReg = func.newRegister("__localSideEffect#" + loopNum, types.getBooleanType());
        final Expression hasSideEffect = expressions.makeOr(localSideEffectReg, globalSideEffectReg);

        final Event assignLocalSideEffectReg = EventFactory.newLocal(localSideEffectReg, expressions.makeNEQ(entryLiveStateRegister, liveRegistersVector));
        final Event assumeSideEffect = newSpinTerminator(expressions.makeNot(hasSideEffect), loop);
        loop.getEnd().insertBefore(List.of(
                assignLocalSideEffectReg,
                assumeSideEffect
        ));

        // Special snapshot event for non-termination detection
        if (!loop.writtenLiveOnBackjumpRegisters.isEmpty()) {
            loop.getEnd().getPredecessor().insertAfter(
                    EventFactory.Special.newStateSnapshot(loop.writtenLiveOnBackjumpRegisters)
            );
        }

        // Special case: If the loop is fully side-effect-free, we can set its unrolling bound to 1.
        if (loop.isSideEffectFree()) {
            final Event loopBound = EventFactory.Svcomp.newLoopBound(expressions.makeValue(1, types.getArchType()));
            loop.getStart().insertBefore(loopBound);
        }
    }

    private Event newSpinTerminator(Expression guard, LoopData loop) {
        final Function func = loop.getStart().getFunction();
        final Event terminator = EventFactory.newTerminator(func, guard, Tag.SPINLOOP, Tag.NONTERMINATION);
        terminator.copyAllMetadataFrom(loop.getStart());
        return terminator;
    }

    private AnalysisStats collectStats(List<LoopData> loops) {
        int numStaticSpinLoops = Math.toIntExact(loops.stream().filter(LoopData::isSideEffectFree).count());
        return new AnalysisStats(numStaticSpinLoops);
    }

    // ==================================================================================================
    // Inner data structures

    private static class LoopData {
        private final LoopAnalysis.LoopInfo loopInfo;
        private final List<Event> globalSideEffects = new ArrayList<>();
        private final List<Register> writtenLiveRegisters = new ArrayList<>();
        private final List<Register> writtenLiveOnBackjumpRegisters = new ArrayList<>();

        public boolean isSideEffectFree() {
            return writtenLiveRegisters.isEmpty() && globalSideEffects.isEmpty();
        }

        private LoopData(LoopAnalysis.LoopInfo loopInfo) {
            this.loopInfo = loopInfo;
        }

        private Event getStart() { return loopInfo.iterations().get(0).getIterationStart(); }
        private Event getEnd() { return loopInfo.iterations().get(0).getIterationEnd(); }

        @Override
        public String toString() {
            return String.format("(%d: %s) --to--> (%d: %s)",
                    getStart().getLocalId(), getStart(), getEnd().getLocalId(), getEnd());
        }
    }

    private record AnalysisStats(int numStaticSpinLoops) {

        private AnalysisStats add(AnalysisStats stats) {
            return new AnalysisStats(this.numStaticSpinLoops + stats.numStaticSpinLoops);
        }
    }
}<|MERGE_RESOLUTION|>--- conflicted
+++ resolved
@@ -9,15 +9,12 @@
 import com.dat3m.dartagnan.program.Register;
 import com.dat3m.dartagnan.program.analysis.LiveRegistersAnalysis;
 import com.dat3m.dartagnan.program.analysis.LoopAnalysis;
-<<<<<<< HEAD
-import com.dat3m.dartagnan.program.event.*;
-import com.dat3m.dartagnan.program.event.core.Label;
-=======
 import com.dat3m.dartagnan.program.event.Event;
 import com.dat3m.dartagnan.program.event.EventFactory;
 import com.dat3m.dartagnan.program.event.RegWriter;
 import com.dat3m.dartagnan.program.event.Tag;
->>>>>>> ae6eebda
+import com.dat3m.dartagnan.program.event.*;
+import com.dat3m.dartagnan.program.event.core.Label;
 import com.dat3m.dartagnan.program.event.functions.FunctionCall;
 import com.google.common.base.Preconditions;
 import com.google.common.collect.Iterables;
@@ -176,7 +173,7 @@
 
         // Special snapshot event for non-termination detection
         if (!loop.writtenLiveOnBackjumpRegisters.isEmpty()) {
-            loop.getEnd().getPredecessor().insertAfter(
+            loop.getEnd().insertBefore(
                     EventFactory.Special.newStateSnapshot(loop.writtenLiveOnBackjumpRegisters)
             );
         }
