--- conflicted
+++ resolved
@@ -3,19 +3,6 @@
 import com.dat3m.dartagnan.expression.ExprInterface;
 import com.dat3m.dartagnan.expression.IExpr;
 import com.dat3m.dartagnan.program.Register;
-<<<<<<< HEAD
-import com.dat3m.dartagnan.program.arch.aarch64.event.RMWLoadExclusive;
-import com.dat3m.dartagnan.program.arch.aarch64.event.RMWStoreExclusive;
-import com.dat3m.dartagnan.program.event.rmw.RMWLoad;
-import com.dat3m.dartagnan.program.event.rmw.RMWStore;
-import com.dat3m.dartagnan.program.event.utils.RegReaderData;
-import com.dat3m.dartagnan.program.event.utils.RegWriter;
-import static com.dat3m.dartagnan.program.arch.aarch64.utils.Mo.ACQ;
-import static com.dat3m.dartagnan.program.arch.aarch64.utils.Mo.REL;
-import static com.dat3m.dartagnan.program.arch.aarch64.utils.Mo.RX;
-import static com.dat3m.dartagnan.program.atomic.utils.Mo.*;
-import static com.dat3m.dartagnan.wmm.utils.Arch.POWER;
-=======
 import com.dat3m.dartagnan.program.event.*;
 import com.dat3m.dartagnan.program.event.utils.RegReaderData;
 import com.dat3m.dartagnan.program.event.utils.RegWriter;
@@ -23,7 +10,6 @@
 import com.dat3m.dartagnan.wmm.utils.Arch;
 
 import java.util.List;
->>>>>>> 9e8f3b32
 
 import static com.dat3m.dartagnan.program.EventFactory.*;
 import static com.dat3m.dartagnan.program.arch.aarch64.utils.Mo.*;
@@ -74,35 +60,6 @@
             }
             case POWER:
             case ARM8:
-<<<<<<< HEAD
-            	String loadMo;
-            	String storeMo;
-            	switch(mo) {
-            		case SC:
-                    case ACQ_REL:
-            			loadMo = ACQ;
-            			storeMo = REL;
-            			break;
-            		case ACQUIRE:
-            			loadMo = ACQ;
-            			storeMo = RX;
-            			break;
-            		case RELEASE:
-            			loadMo = RX;
-            			storeMo = REL;
-            			break;
-            		case RELAXED:
-            			loadMo = RX;
-            			storeMo = RX;
-            			break;
-            		default:
-            			throw new UnsupportedOperationException("Compilation to " + target + " is not supported for " + this);
-            	}
-            	load = new RMWLoadExclusive(resultRegister, address, loadMo);
-                store = new RMWStoreExclusive(address, value, storeMo, true);
-                Label label = new Label("FakeDep");
-                Event ctrl = new CondJump(new Atom(resultRegister, COpBin.EQ, resultRegister), label);
-=======
                 String loadMo = extractLoadMo(mo);
                 String storeMo = extractStoreMo(mo);
 
@@ -110,7 +67,6 @@
                 Store store = newRMWStoreExclusive(address, value, storeMo, true);
                 Label label = newLabel("FakeDep");
                 Event fakeCtrlDep = newFakeCtrlDep(resultRegister, label);
->>>>>>> 9e8f3b32
 
                 Fence optionalMemoryBarrier = null;
                 Fence optionalISyncBarrier = (target.equals(POWER) && loadMo.equals(ACQ)) ? Power.newISyncBarrier() : null;
@@ -121,14 +77,6 @@
                 }
                 
                 // All events for POWER and ARM8
-<<<<<<< HEAD
-                events.addAll(Arrays.asList(load, ctrl, label, store));
-
-                // Extra fences for POWER
-                if (target.equals(POWER) && loadMo.equals(ACQ)) {
-                    events.addLast(new Fence("Isync"));
-                }
-=======
                 events = eventSequence(
                         optionalMemoryBarrier,
                         load,
@@ -137,7 +85,6 @@
                         store,
                         optionalISyncBarrier
                 );
->>>>>>> 9e8f3b32
                 break;
             default:
                 throw new UnsupportedOperationException("Compilation to " + target + " is not supported for " + this);
