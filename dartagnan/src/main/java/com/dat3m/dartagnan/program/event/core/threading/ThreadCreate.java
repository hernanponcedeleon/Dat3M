--- conflicted
+++ resolved
@@ -34,11 +34,7 @@
 
     @Override
     public ThreadCreate getCopy() {
-<<<<<<< HEAD
-        return new ThreadCreate(this);
-=======
         throw new UnsupportedOperationException("Cannot copy ThreadCreate events.");
->>>>>>> 0e1e7312
     }
 
     @Override
