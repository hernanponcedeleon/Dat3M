--- conflicted
+++ resolved
@@ -14,13 +14,8 @@
 
     protected Expression value;
 
-<<<<<<< HEAD
-    public Store(IExpr address, ExprInterface value) {
+    public Store(Expression address, Expression value) {
         super(address);
-=======
-    public Store(Expression address, Expression value, String mo) {
-        super(address, mo);
->>>>>>> 222d28a5
         this.value = value;
         addTags(Tag.WRITE);
     }
@@ -40,27 +35,17 @@
         return List.of(new MemoryAccess(address, accessType, MemoryAccess.Mode.STORE));
     }
 
-    @Override
-<<<<<<< HEAD
-    public String toString() {
-        final MemoryOrder mo = getMetadata(MemoryOrder.class);
-        return String.format("store(*%s, %s%s)", address, value, mo != null ? ", " + mo.value() : "");
-    }
-
-    public ExprInterface getMemValue() {
-        return value;
-    }
-
-    public void setMemValue(ExprInterface value) {
-=======
     public Expression getMemValue() {
         return value;
     }
 
-    @Override
     public void setMemValue(Expression value) {
->>>>>>> 222d28a5
         this.value = value;
+    }
+
+    public String toString() {
+        final MemoryOrder mo = getMetadata(MemoryOrder.class);
+        return String.format("store(*%s, %s%s)", address, value, mo != null ? ", " + mo.value() : "");
     }
 
     // Unrolling
