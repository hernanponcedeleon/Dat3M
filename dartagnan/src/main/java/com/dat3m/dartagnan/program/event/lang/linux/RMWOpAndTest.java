package com.dat3m.dartagnan.program.event.lang.linux;

import com.dat3m.dartagnan.expression.*;
import com.dat3m.dartagnan.expression.op.IOpBin;
import com.dat3m.dartagnan.program.Register;
<<<<<<< HEAD
import com.dat3m.dartagnan.program.event.core.utils.RegReaderData;
import com.dat3m.dartagnan.program.event.core.utils.RegWriter;
import com.dat3m.dartagnan.program.event.lang.linux.utils.Mo;
import com.dat3m.dartagnan.program.event.visitors.EventVisitor;
=======
import com.dat3m.dartagnan.program.event.Tag;
import com.dat3m.dartagnan.program.event.core.Event;
import com.dat3m.dartagnan.program.event.core.Load;
import com.dat3m.dartagnan.program.event.core.Local;
import com.dat3m.dartagnan.program.event.core.rmw.RMWStore;
import com.dat3m.dartagnan.program.event.core.utils.RegReaderData;
import com.dat3m.dartagnan.program.event.core.utils.RegWriter;
import com.google.common.base.Preconditions;

import java.math.BigInteger;
import java.util.List;

import static com.dat3m.dartagnan.program.event.EventFactory.*;
>>>>>>> 93989016

public class RMWOpAndTest extends RMWAbstract implements RegWriter, RegReaderData {

    private final IOpBin op;

    public RMWOpAndTest(IExpr address, Register register, IExpr value, IOpBin op) {
        super(address, register, value, Tag.Linux.MO_MB);
        this.op = op;
    }

    private RMWOpAndTest(RMWOpAndTest other){
        super(other);
        this.op = other.op;
    }

    @Override
    public String toString() {
        return resultRegister + " := atomic_" + op.toLinuxName() + "_and_test(" + value + ", " + address + ")";
    }

    public IOpBin getOp() {
    	return op;
    }
    
    @Override
    public ExprInterface getMemValue(){
        return value;
    }

    // Unrolling
    // -----------------------------------------------------------------------------------------------------------------

    @Override
    public RMWOpAndTest getCopy(){
        return new RMWOpAndTest(this);
    }

	// Visitor
	// -----------------------------------------------------------------------------------------------------------------

<<<<<<< HEAD
	@Override
	public <T> T accept(EventVisitor<T> visitor) {
		return visitor.visit(this);
	}
=======
    // Compilation
    // -----------------------------------------------------------------------------------------------------------------

    @Override
    public List<Event> compile(Arch target) {
        Preconditions.checkArgument(target == Arch.NONE, "Compilation to " + target + " is not supported for " + getClass().getName());

        Register dummy = new Register(null, resultRegister.getThreadId(), resultRegister.getPrecision());
        Load load = newRMWLoad(dummy, address, Tag.Linux.MO_RELAXED);
        Local localOp = newLocal(dummy, new IExprBin(dummy, op, value));
        RMWStore store = newRMWStore(load, address, dummy, Tag.Linux.MO_RELAXED);
        Local test = newLocal(resultRegister, new Atom(dummy, COpBin.EQ, new IConst(BigInteger.ZERO, resultRegister.getPrecision())));

        //TODO: Are the memory barriers really unconditional?
        return eventSequence(
                com.dat3m.dartagnan.program.event.EventFactory.Linux.newMemoryBarrier(),
                load,
                localOp,
                store,
                test,
                com.dat3m.dartagnan.program.event.EventFactory.Linux.newMemoryBarrier()
        );
    }
>>>>>>> 93989016
}<|MERGE_RESOLUTION|>--- conflicted
+++ resolved
@@ -3,26 +3,10 @@
 import com.dat3m.dartagnan.expression.*;
 import com.dat3m.dartagnan.expression.op.IOpBin;
 import com.dat3m.dartagnan.program.Register;
-<<<<<<< HEAD
+import com.dat3m.dartagnan.program.event.Tag;
 import com.dat3m.dartagnan.program.event.core.utils.RegReaderData;
 import com.dat3m.dartagnan.program.event.core.utils.RegWriter;
-import com.dat3m.dartagnan.program.event.lang.linux.utils.Mo;
 import com.dat3m.dartagnan.program.event.visitors.EventVisitor;
-=======
-import com.dat3m.dartagnan.program.event.Tag;
-import com.dat3m.dartagnan.program.event.core.Event;
-import com.dat3m.dartagnan.program.event.core.Load;
-import com.dat3m.dartagnan.program.event.core.Local;
-import com.dat3m.dartagnan.program.event.core.rmw.RMWStore;
-import com.dat3m.dartagnan.program.event.core.utils.RegReaderData;
-import com.dat3m.dartagnan.program.event.core.utils.RegWriter;
-import com.google.common.base.Preconditions;
-
-import java.math.BigInteger;
-import java.util.List;
-
-import static com.dat3m.dartagnan.program.event.EventFactory.*;
->>>>>>> 93989016
 
 public class RMWOpAndTest extends RMWAbstract implements RegWriter, RegReaderData {
 
@@ -63,34 +47,8 @@
 	// Visitor
 	// -----------------------------------------------------------------------------------------------------------------
 
-<<<<<<< HEAD
 	@Override
 	public <T> T accept(EventVisitor<T> visitor) {
 		return visitor.visit(this);
 	}
-=======
-    // Compilation
-    // -----------------------------------------------------------------------------------------------------------------
-
-    @Override
-    public List<Event> compile(Arch target) {
-        Preconditions.checkArgument(target == Arch.NONE, "Compilation to " + target + " is not supported for " + getClass().getName());
-
-        Register dummy = new Register(null, resultRegister.getThreadId(), resultRegister.getPrecision());
-        Load load = newRMWLoad(dummy, address, Tag.Linux.MO_RELAXED);
-        Local localOp = newLocal(dummy, new IExprBin(dummy, op, value));
-        RMWStore store = newRMWStore(load, address, dummy, Tag.Linux.MO_RELAXED);
-        Local test = newLocal(resultRegister, new Atom(dummy, COpBin.EQ, new IConst(BigInteger.ZERO, resultRegister.getPrecision())));
-
-        //TODO: Are the memory barriers really unconditional?
-        return eventSequence(
-                com.dat3m.dartagnan.program.event.EventFactory.Linux.newMemoryBarrier(),
-                load,
-                localOp,
-                store,
-                test,
-                com.dat3m.dartagnan.program.event.EventFactory.Linux.newMemoryBarrier()
-        );
-    }
->>>>>>> 93989016
 }