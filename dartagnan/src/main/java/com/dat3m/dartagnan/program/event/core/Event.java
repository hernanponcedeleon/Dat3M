package com.dat3m.dartagnan.program.event.core;

import com.dat3m.dartagnan.encoding.Encoder;
import com.dat3m.dartagnan.program.Program;
import com.dat3m.dartagnan.program.Thread;
import com.dat3m.dartagnan.program.event.visitors.EventVisitor;
import com.dat3m.dartagnan.verification.Context;
import com.google.common.base.Preconditions;
import org.sosy_lab.java_smt.api.BooleanFormula;
import org.sosy_lab.java_smt.api.Model;
import org.sosy_lab.java_smt.api.SolverContext;

import java.util.*;

public abstract class Event implements Encoder, Comparable<Event> {

	public static final int PRINT_PAD_EXTRA = 50;

	protected int oId = -1;		// ID after parsing (original)
	protected int uId = -1;		// ID after unrolling
	protected int cId = -1;		// ID after compilation
	protected int fId = -1;		// ID within a function

	protected int cLine = -1;				// line in the original C program
	protected String sourceCodeFile = "";	// filename of the original C program

	protected Thread thread; // The thread this event belongs to

	protected final Set<String> filter;

	protected transient Event successor;
	protected transient Event predecessor;

	protected transient BooleanFormula cfVar;

	private transient String repr;

	protected Event(){
		filter = new HashSet<>();
	}

	protected Event(Event other){
		this.oId = other.oId;
        this.uId = other.uId;
        this.cId = other.cId;
        this.fId = other.fId;
        this.cLine = other.cLine;
<<<<<<< HEAD
        this.sourceCodeFile = other.sourceCodeFile;
        this.filter = other.filter;
=======
        this.filter = other.filter; // TODO: Dangerous code! A Copy-on-Write Set should be used (e.g. PersistentSet/Map)
>>>>>>> c0abaf8b
        this.thread = other.thread;
    }

	public int getOId() { return oId; }
	public void setOId(int id) { this.oId = id; }

	public int getUId(){ return uId; }
	public void setUId(int id) { this.uId = id; }

	public int getCId() { return cId; }
	public void setCId(int id) { this.cId = id; }

	// TODO: This should be called "LId" (localId) and be set once after all processing is done.
	public int getFId() { return fId; }
	public void setFId(int id) { this.fId = id; }

	public int getCLine() {
		return cLine;
	}
	public Event setCLine(int line) {
		this.cLine = line;
		return this;
	}

	public String getSourceCodeFile() {
		return sourceCodeFile;
	}

	public Event setSourceCodeFile(String name) {
		this.sourceCodeFile = name;
		return this;
	}

	public Event getSuccessor(){
		return successor;
	}
	public Event getPredecessor() { return predecessor; }

	public void setSuccessor(Event event) {
		if (successor != null) {
			successor.predecessor = null;
		}
		if (event != null) {
			if (event.predecessor != null){
				event.predecessor.successor = null;
			}
			event.predecessor = this;
			event.setThread(this.thread);
		}
		successor = event;
	}

	public void setPredecessor(Event event) {
		if (predecessor != null) {
			predecessor.successor = null;
		}
		if (event != null) {
			if (event.successor != null){
				event.successor.predecessor = null;
			}
			event.successor = this;
			event.setThread(this.thread);
		}
		predecessor = event;
	}

	public Thread getThread() {
		return thread;
	}

	public void setThread(Thread thread) {
		Preconditions.checkNotNull(thread);
		this.thread = thread;
	}

	public final List<Event> getSuccessors(){
		List<Event> events = new ArrayList<>();
		Event cur = this;
		while (cur != null) {
			events.add( cur);
			cur = cur.getSuccessor();
		}

		return events;
	}

	public final List<Event> getPredecessors(){
		List<Event> events = new ArrayList<>();
		Event cur = this;
		while (cur != null) {
			events.add( cur);
			cur = cur.getPredecessor();
		}

		return events;
	}

	public boolean is(String param){
		return param != null && (filter.contains(param));
	}

	public void addFilters(Collection<? extends String> filters) { filter.addAll(filters); }
	public void addFilters(String... params){
		addFilters(Arrays.asList(params));
	}

	// The return value should not get modified directly.
	public Set<String> getFilters() {
		return filter;
	}

	public boolean hasFilter(String f) {
		return filter.contains(f);
	}
	
	@Override
	public int compareTo(Event e){
		int result = Integer.compare(cId, e.cId);
		if(result == 0){
			result = Integer.compare(uId, e.uId);
			if(result == 0){
				result = Integer.compare(oId, e.oId);
			}
		}
		return result;
	}

	public void delete() {
		if (getPredecessor() != null) {
			getPredecessor().setSuccessor(this.getSuccessor());
		} else if (getSuccessor() != null) {
			this.getSuccessor().setPredecessor(null);
		}
	}

	// Unrolling
    // -----------------------------------------------------------------------------------------------------------------

	public Event getCopy(){
		throw new UnsupportedOperationException("Copying is not allowed for " + getClass().getSimpleName());
	}

	public void updateReferences(Map<Event, Event> updateMapping) { }

	// Visitor
	// -----------------------------------------------------------------------------------------------------------------

	public <T> T accept(EventVisitor<T> visitor) {
		return visitor.visitEvent(this);
	}

	// Encoding
	// -----------------------------------------------------------------------------------------------------------------

	public void initializeEncoding(SolverContext ctx) { }

	public void runLocalAnalysis(Program program, Context context) { }
	
	public String repr() {
		if (cId == -1) {
			// We have not yet compiled
			return "E" + oId;
		}
		if (repr == null) {
			// We cache the result, because this saves string concatenations
			// for every(!) single edge encoded in the program
			repr = "E" + cId;
		}
		return repr;
	}

	public BooleanFormula exec(){
		return cf();
	}

	public BooleanFormula cf(){ return cfVar; }
	public void setCfVar(BooleanFormula cfVar) { this.cfVar = cfVar; }

	// This method needs to get overwritten for conditional events.
	public boolean cfImpliesExec() {
		return true;
	}

	public BooleanFormula encodeExec(SolverContext ctx){
		return ctx.getFormulaManager().getBooleanFormulaManager().makeTrue();
	}

	// =============== Utility methods ==================

	public boolean wasExecuted(Model model) {
		Boolean expr = model.evaluate(exec());
		return expr != null && expr;
	}

	public boolean wasInControlFlow(Model model) {
		Boolean expr = model.evaluate(cf());
		return expr != null && expr;
	}
}<|MERGE_RESOLUTION|>--- conflicted
+++ resolved
@@ -45,12 +45,8 @@
         this.cId = other.cId;
         this.fId = other.fId;
         this.cLine = other.cLine;
-<<<<<<< HEAD
         this.sourceCodeFile = other.sourceCodeFile;
-        this.filter = other.filter;
-=======
         this.filter = other.filter; // TODO: Dangerous code! A Copy-on-Write Set should be used (e.g. PersistentSet/Map)
->>>>>>> c0abaf8b
         this.thread = other.thread;
     }
 
