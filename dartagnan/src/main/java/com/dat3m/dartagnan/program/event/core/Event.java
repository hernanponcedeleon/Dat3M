package com.dat3m.dartagnan.program.event.core;

import com.dat3m.dartagnan.encoding.Encoder;
import com.dat3m.dartagnan.program.Program;
import com.dat3m.dartagnan.program.Thread;
import com.dat3m.dartagnan.program.event.visitors.EventVisitor;
import com.dat3m.dartagnan.verification.Context;
import com.google.common.base.Preconditions;
import com.google.common.base.Verify;
import org.sosy_lab.java_smt.api.BooleanFormula;
import org.sosy_lab.java_smt.api.Model;
import org.sosy_lab.java_smt.api.SolverContext;

import static com.dat3m.dartagnan.program.event.Tag.NOOPT;

import java.util.*;

public abstract class Event implements Encoder, Comparable<Event> {

	public static final int PRINT_PAD_EXTRA = 50;

	protected int oId = -1;		// ID after parsing (original)
	protected int uId = -1;		// ID after unrolling
	protected int cId = -1;		// ID after compilation
	protected int fId = -1;		// ID within a function

	protected int cLine = -1;	// line in the original C program

	protected Thread thread; // The thread this event belongs to

	protected final Set<String> filter;

	protected transient Event successor;
	protected transient Event predecessor;

	protected transient BooleanFormula cfVar;

	protected Set<Event> listeners = new HashSet<>();

	private transient String repr;

	protected Event(){
		filter = new HashSet<>();
	}

	protected Event(Event other){
		this.oId = other.oId;
        this.uId = other.uId;
        this.cId = other.cId;
        this.fId = other.fId;
        this.cLine = other.cLine;
        this.filter = other.filter;
        this.thread = other.thread;
		this.listeners = new HashSet<>();
    }

	public int getOId() { return oId; }
	public void setOId(int id) { this.oId = id; }

	public int getUId(){ return uId; }
	public void setUId(int id) { this.uId = id; }

	public int getCId() { return cId; }
	public void setCId(int id) { this.cId = id; }

	// TODO: This should be called "LId" (localId) and be set once after all processing is done.
	public int getFId() { return fId; }
	public void setFId(int id) { this.fId = id; }

	public int getCLine() {
		return cLine;
	}
	public void setCLine(int line) {
		this.cLine = line;
	}

	public Event getSuccessor(){
		return successor;
	}
	public Event getPredecessor() { return predecessor; }

	public void setSuccessor(Event event) {
		if (successor != null) {
			successor.predecessor = null;
		}
		if (event != null) {
			if (event.predecessor != null){
				event.predecessor.successor = null;
			}
			event.predecessor = this;
			event.setThread(this.thread);
		}
		successor = event;
	}

	public void setPredecessor(Event event) {
		if (predecessor != null) {
			predecessor.successor = null;
		}
		if (event != null) {
			if (event.successor != null){
				event.successor.predecessor = null;
			}
			event.successor = this;
			event.setThread(this.thread);
		}
		predecessor = event;
	}

	public Thread getThread() {
		return thread;
	}

	public void setThread(Thread thread) {
		Preconditions.checkNotNull(thread);
		this.thread = thread;
	}

	public final List<Event> getSuccessors(){
		List<Event> events = new ArrayList<>();
		Event cur = this;
		while (cur != null) {
			events.add( cur);
			cur = cur.getSuccessor();
		}

		return events;
	}

	public final List<Event> getPredecessors(){
		List<Event> events = new ArrayList<>();
		Event cur = this;
		while (cur != null) {
			events.add( cur);
			cur = cur.getPredecessor();
		}

		return events;
	}

	public boolean is(String param){
		return param != null && (filter.contains(param));
	}

	public void addFilters(Collection<? extends String> filters) { filter.addAll(filters); }
	public void addFilters(String... params){
		addFilters(Arrays.asList(params));
	}

	// The return value should not get modified directly.
	public Set<String> getFilters() {
		return filter;
	}

	public boolean hasFilter(String f) {
		return filter.contains(f);
	}
	
	@Override
	public int compareTo(Event e){
		int result = Integer.compare(cId, e.cId);
		if(result == 0){
			result = Integer.compare(uId, e.uId);
			if(result == 0){
				result = Integer.compare(oId, e.oId);
			}
		}
		return result;
	}

    public void addListener(Event e) {
    	listeners.add(e);
    }

    public Set<Event> getListeners() {
		return listeners;
	}

    public void notify(Event e) {
    	throw new UnsupportedOperationException("notify is not allowed for " + getClass().getSimpleName());
    }

<<<<<<< HEAD
	public void delete() {
		if (getPredecessor() != null) {
			getPredecessor().setSuccessor(this.getSuccessor());
		} else if (getSuccessor() != null) {
			this.getSuccessor().setPredecessor(null);
=======
	public void delete(Event pred) {
		Verify.verify(!hasFilter(NOOPT));
		if (pred != null) {
			pred.successor = this.successor;
>>>>>>> 99383c98
		}
	}

	// Unrolling
    // -----------------------------------------------------------------------------------------------------------------

	public Event getCopy(){
		throw new UnsupportedOperationException("Copying is not allowed for " + getClass().getSimpleName());
	}

	public void updateReferences(Map<Event, Event> updateMapping) { }

	// Visitor
	// -----------------------------------------------------------------------------------------------------------------

	public <T> T accept(EventVisitor<T> visitor) {
		return visitor.visitEvent(this);
	}

	// Encoding
	// -----------------------------------------------------------------------------------------------------------------

	public void initializeEncoding(SolverContext ctx) { }

	public void runLocalAnalysis(Program program, Context context) { }
	
	public String repr() {
		if (cId == -1) {
			// We have not yet compiled
			return "E" + oId;
		}
		if (repr == null) {
			// We cache the result, because this saves string concatenations
			// for every(!) single edge encoded in the program
			repr = "E" + cId;
		}
		return repr;
	}

	public BooleanFormula exec(){
		return cf();
	}

	public BooleanFormula cf(){ return cfVar; }
	public void setCfVar(BooleanFormula cfVar) { this.cfVar = cfVar; }

	// This method needs to get overwritten for conditional events.
	public boolean cfImpliesExec() {
		return true;
	}

	public BooleanFormula encodeExec(SolverContext ctx){
		return ctx.getFormulaManager().getBooleanFormulaManager().makeTrue();
	}

	// =============== Utility methods ==================

	public boolean wasExecuted(Model model) {
		Boolean expr = model.evaluate(exec());
		return expr != null && expr;
	}

	public boolean wasInControlFlow(Model model) {
		Boolean expr = model.evaluate(cf());
		return expr != null && expr;
	}
}<|MERGE_RESOLUTION|>--- conflicted
+++ resolved
@@ -180,18 +180,12 @@
     	throw new UnsupportedOperationException("notify is not allowed for " + getClass().getSimpleName());
     }
 
-<<<<<<< HEAD
 	public void delete() {
+		Verify.verify(!hasFilter(NOOPT));
 		if (getPredecessor() != null) {
 			getPredecessor().setSuccessor(this.getSuccessor());
 		} else if (getSuccessor() != null) {
 			this.getSuccessor().setPredecessor(null);
-=======
-	public void delete(Event pred) {
-		Verify.verify(!hasFilter(NOOPT));
-		if (pred != null) {
-			pred.successor = this.successor;
->>>>>>> 99383c98
 		}
 	}
 
