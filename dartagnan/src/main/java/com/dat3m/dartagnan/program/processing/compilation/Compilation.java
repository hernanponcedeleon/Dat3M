--- conflicted
+++ resolved
@@ -90,15 +90,9 @@
         EventVisitor<List<Event>> visitor;
         switch(target) {
         	case C11:
-<<<<<<< HEAD
-            	visitor = new VisitorC11(); break;
-            case LKMM:
-        		visitor = new VisitorLKMM(); break;
-=======
             	visitor = new VisitorC11(forceStart); break;
         	case LKMM:
         		visitor = new VisitorLKMM(forceStart); break;
->>>>>>> 7b5fcbfd
             case TSO:
                 visitor = new VisitorTso(forceStart); break;
             case POWER:
