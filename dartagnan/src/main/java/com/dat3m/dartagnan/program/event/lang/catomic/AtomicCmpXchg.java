package com.dat3m.dartagnan.program.event.lang.catomic;

import com.dat3m.dartagnan.expression.Expression;
import com.dat3m.dartagnan.expression.processing.ExpressionVisitor;
import com.dat3m.dartagnan.program.Register;
import com.dat3m.dartagnan.program.event.MemoryAccess;
import com.dat3m.dartagnan.program.event.Tag;
import com.dat3m.dartagnan.program.event.common.SingleAccessMemoryEvent;
import com.dat3m.dartagnan.program.event.core.utils.RegWriter;
import com.dat3m.dartagnan.program.event.visitors.EventVisitor;
import com.google.common.base.Preconditions;

import java.util.Set;

import static com.dat3m.dartagnan.program.Register.UsageType.ADDR;
import static com.dat3m.dartagnan.program.Register.UsageType.DATA;


// TODO: Add mo-on-failure
// NOTE: We do not inherit from RMWCmpXchgBase because it defines a "expected value" but a C11 CAS
// defines a "expected address".
public class AtomicCmpXchg extends SingleAccessMemoryEvent implements RegWriter {

    private Register resultRegister;
    private Expression expectedAddr;
    private Expression storeValue;
    private boolean isStrong;

    public AtomicCmpXchg(Register register, Expression address, Expression expectedAddr, Expression value, String mo, boolean isStrong) {
        super(address, mo);
        Preconditions.checkArgument(!mo.isEmpty(), "Atomic events cannot have empty memory order");
        this.resultRegister = register;
        this.expectedAddr = expectedAddr;
        this.storeValue = value;
        this.isStrong = isStrong;
        addTags(Tag.WRITE, Tag.READ, Tag.RMW);
    }

    private AtomicCmpXchg(AtomicCmpXchg other) {
        super(other);
        this.resultRegister = other.resultRegister;
        this.expectedAddr = other.expectedAddr;
        this.storeValue = other.storeValue;
        this.isStrong = other.isStrong;
    }

    public Expression getStoreValue() { return storeValue; }

    public boolean isStrong() {
        return this.isStrong;
    }

    public boolean isWeak() {
        return !this.isStrong;
    }

    public Expression getAddressOfExpected() {
        return expectedAddr;
    }

    @Override
    public Register getResultRegister() {
        return resultRegister;
    }

    @Override
    public Set<Register.Read> getRegisterReads() {
        return  Register.collectRegisterReads(storeValue, DATA,
                Register.collectRegisterReads(expectedAddr, ADDR, // note the address dependency here
                        super.getRegisterReads()));
    }

    @Override
    public MemoryAccess getMemoryAccess() {
        return new MemoryAccess(address, accessType, MemoryAccess.Mode.RMW);
    }

    @Override
    public String defaultString() {
        final String strongSuffix = isStrong ? "strong" : "weak";
        return String.format("%s := atomic_compare_exchange_%s(*%s, %s, %s, %s)\t### C11",
                resultRegister, strongSuffix, address, expectedAddr, storeValue, mo);
    }

<<<<<<< HEAD
    @Override
    public void transformExpressions(ExpressionVisitor<? extends Expression> exprTransformer) {
        super.transformExpressions(exprTransformer);
        this.expectedAddr = expectedAddr.visit(exprTransformer);
    }

    // Unrolling
    // -----------------------------------------------------------------------------------------------------------------

=======
>>>>>>> ff5221b2
    @Override
    public AtomicCmpXchg getCopy() {
        return new AtomicCmpXchg(this);
    }

    @Override
    public <T> T accept(EventVisitor<T> visitor) {
        return visitor.visitAtomicCmpXchg(this);
    }

}<|MERGE_RESOLUTION|>--- conflicted
+++ resolved
@@ -82,18 +82,13 @@
                 resultRegister, strongSuffix, address, expectedAddr, storeValue, mo);
     }
 
-<<<<<<< HEAD
     @Override
     public void transformExpressions(ExpressionVisitor<? extends Expression> exprTransformer) {
         super.transformExpressions(exprTransformer);
+        this.storeValue = storeValue.visit(exprTransformer);
         this.expectedAddr = expectedAddr.visit(exprTransformer);
     }
 
-    // Unrolling
-    // -----------------------------------------------------------------------------------------------------------------
-
-=======
->>>>>>> ff5221b2
     @Override
     public AtomicCmpXchg getCopy() {
         return new AtomicCmpXchg(this);
