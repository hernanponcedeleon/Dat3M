--- conflicted
+++ resolved
@@ -6,19 +6,7 @@
 import com.dat3m.dartagnan.program.event.core.utils.RegWriter;
 import com.dat3m.dartagnan.program.event.visitors.EventVisitor;
 
-<<<<<<< HEAD
-import static com.dat3m.dartagnan.program.event.EType.STRONG;
-=======
-import java.util.List;
-
-import static com.dat3m.dartagnan.configuration.Arch.POWER;
-import static com.dat3m.dartagnan.expression.op.COpBin.EQ;
-import static com.dat3m.dartagnan.expression.op.COpBin.NEQ;
-import static com.dat3m.dartagnan.program.event.EventFactory.*;
-import static com.dat3m.dartagnan.program.event.Tag.ARMv8.*;
-import static com.dat3m.dartagnan.program.event.Tag.C11.MO_SC;
 import static com.dat3m.dartagnan.program.event.Tag.STRONG;
->>>>>>> 93989016
 
 public class AtomicCmpXchg extends AtomicAbstract implements RegWriter, RegReaderData {
 
@@ -66,101 +54,8 @@
 	// Visitor
 	// -----------------------------------------------------------------------------------------------------------------
 
-<<<<<<< HEAD
 	@Override
 	public <T> T accept(EventVisitor<T> visitor) {
 		return visitor.visit(this);
 	}
-=======
-    // Compilation
-    // -----------------------------------------------------------------------------------------------------------------
-
-    @Override
-    public List<Event> compile(Arch target) {
-        List<Event> events;
-
-        // These events are common to all compilation schemes.
-        // The difference of each architecture lies in the used Store/Load to/from <address>
-        // and the fences that get inserted
-        Register regExpected = new Register(null, resultRegister.getThreadId(), resultRegister.getPrecision());
-        Register regValue = new Register(null, resultRegister.getThreadId(), resultRegister.getPrecision());
-        Load loadExpected = newLoad(regExpected, expectedAddr, null);
-        Store storeExpected = newStore(expectedAddr, regValue, null);
-        Label casFail = newLabel("CAS_fail");
-        Label casEnd = newLabel("CAS_end");
-        Local casCmpResult = newLocal(resultRegister, new Atom(regValue, EQ, regExpected));
-        CondJump branchOnCasCmpResult = newJump(new Atom(resultRegister, NEQ, IConst.ONE), casFail);
-        CondJump gotoCasEnd = newGoto(casEnd);
-
-        switch(target) {
-            case NONE:
-            case TSO: {
-                Load loadValue = newRMWLoad(regValue, address, mo);
-                Store storeValue = newRMWStore(loadValue, address, value, mo);
-
-                events = eventSequence(
-                        // Indentation shows the branching structure
-                        loadExpected,
-                        loadValue,
-                        casCmpResult,
-                        branchOnCasCmpResult,
-                            storeValue,
-                            gotoCasEnd,
-                        casFail,
-                            storeExpected,
-                        casEnd
-                );
-                break;
-            }
-            case POWER:
-            case ARM8: {
-                String loadMo = extractLoadMoFromCMo(mo);
-                String storeMo = extractStoreMoFromCMo(mo);
-
-                Load loadValue = newRMWLoadExclusive(regValue, address, loadMo);
-                Store storeValue = newRMWStoreExclusive(address, value, storeMo, is(STRONG));
-                ExecutionStatus optionalExecStatus = null;
-                Local optionalUpdateCasCmpResult = null;
-                if (!is(STRONG)) {
-                    Register statusReg = new Register("status(" + getOId() + ")", resultRegister.getThreadId(), resultRegister.getPrecision());
-                    optionalExecStatus = newExecutionStatus(statusReg, storeValue);
-                    optionalUpdateCasCmpResult = newLocal(resultRegister, new BExprUn(BOpUn.NOT, statusReg));
-                }
-
-                // --- Add Fence before under POWER ---
-                Fence optionalMemoryBarrier = null;
-                // if mo.equals(MO_SC) then loadMo.equals(MO_ACQ)
-                Fence optionalISyncBarrier = (target.equals(POWER) && loadMo.equals(MO_ACQ)) ? Power.newISyncBarrier() : null;
-                if(target.equals(POWER)) {
-                    optionalMemoryBarrier = mo.equals(MO_SC) ? Power.newSyncBarrier()
-                            // if mo.equals(MO_SC) then storeMo.equals(MO_REL)
-                            : storeMo.equals(MO_REL) ? Power.newLwSyncBarrier()
-                            : null;
-                }
-
-                events = eventSequence(
-                        // Indentation shows the branching structure
-                        optionalMemoryBarrier,
-                        loadExpected,
-                        loadValue,
-                        casCmpResult,
-                        branchOnCasCmpResult,
-                            storeValue,
-                            optionalExecStatus,
-                            optionalUpdateCasCmpResult,
-                            gotoCasEnd,
-                        casFail,
-                            storeExpected,
-                        casEnd,
-                        optionalISyncBarrier
-                );
-
-                break;
-            }
-            default:
-                throw new UnsupportedOperationException("Compilation to " + target + " is not supported for " + getClass().getName());
-        }
-        return events;
-    }
->>>>>>> 93989016
 }