--- conflicted
+++ resolved
@@ -10,11 +10,7 @@
 import com.dat3m.dartagnan.program.event.core.*;
 import com.dat3m.dartagnan.program.event.core.utils.RegWriter;
 import com.dat3m.dartagnan.program.filter.FilterBasic;
-<<<<<<< HEAD
-import com.dat3m.dartagnan.program.memory.Address;
-=======
 import com.dat3m.dartagnan.program.memory.MemoryObject;
->>>>>>> 423023b4
 import com.google.common.base.Preconditions;
 import com.google.common.base.Verify;
 import com.google.common.collect.ImmutableSet;
@@ -55,11 +51,7 @@
     private AndersenAliasAnalysis(Program program) {
         Preconditions.checkArgument(program.isCompiled(), "The program must be compiled first.");
         ImmutableSet.Builder<Location> builder = new ImmutableSet.Builder<>();
-<<<<<<< HEAD
-        for(Address a : program.getMemory().getAllAddresses()) {
-=======
         for(MemoryObject a : program.getMemory().getObjects()) {
->>>>>>> 423023b4
             for(int i = 0; i < a.size(); i++) {
                 builder.add(new Location(a,i));
             }
@@ -162,11 +154,7 @@
                     variables.add(register);
                 } else if (expr instanceof MemoryObject) {
                     // r = &a
-<<<<<<< HEAD
-                    graph.addAddress(register,new Location((Address) expr,0));
-=======
                     graph.addAddress(register,new Location((MemoryObject) expr,0));
->>>>>>> 423023b4
                     variables.add(register);
                 }
                 //FIXME if the expression is too complicated, the register should receive maxAddressSet
@@ -216,11 +204,7 @@
     	// Used to have pointer analysis when having arrays and structures
         Map<Register,Set<Location>> targets = new HashMap<>();
         BiConsumer<Register,Location> addTarget = (r,l)->targets.put(r,Set.of(l));
-<<<<<<< HEAD
-        BiConsumer<Register,Address> addTargetArray = (r,b)->targets.put(r,IntStream.range(0,b.size())
-=======
         BiConsumer<Register,MemoryObject> addTargetArray = (r,b)->targets.put(r,IntStream.range(0,b.size())
->>>>>>> 423023b4
                 .mapToObj(i->new Location(b,i))
                 .collect(Collectors.toSet()));
     	for (Event ev : program.getCache().getEvents(FilterBasic.get(Tag.LOCAL))) {
@@ -231,19 +215,6 @@
     		Local l = (Local)ev;
     		ExprInterface exp = l.getExpr();
     		Register reg = l.getResultRegister();
-<<<<<<< HEAD
-			if(exp instanceof Address) {
-                addTarget.accept(reg,new Location((Address)exp,0));
-            } else if(exp instanceof IExprBin) {
-    			IExpr base = ((IExprBin)exp).getBase();
-    			if(base instanceof Address) {
-                    IExpr rhs = ((IExprBin) exp).getRHS();
-                    //FIXME Address extends IConst
-                    if(rhs instanceof IConst) {
-                        addTarget.accept(reg,new Location((Address)base,((IConst)rhs).getValueAsInt()));
-                    } else {
-                        addTargetArray.accept(reg,(Address)base);
-=======
 			if(exp instanceof MemoryObject) {
                 addTarget.accept(reg,new Location((MemoryObject)exp,0));
             } else if(exp instanceof IExprBin) {
@@ -255,7 +226,6 @@
                         addTarget.accept(reg,new Location((MemoryObject)base,((IConst)rhs).getValueAsInt()));
                     } else {
                         addTargetArray.accept(reg,(MemoryObject)base);
->>>>>>> 423023b4
                     }
                     continue;
                 }
@@ -316,24 +286,15 @@
          */
         Constant(ExprInterface x) {
             if(x instanceof IConst) {
-<<<<<<< HEAD
-                location = x instanceof Address ? new Location((Address)x,0) : null;
-=======
                 location = x instanceof MemoryObject ? new Location((MemoryObject)x,0) : null;
->>>>>>> 423023b4
                 failed = false;
                 return;
             }
             if(x instanceof IExprBin && ((IExprBin)x).getOp() == PLUS) {
                 IExpr lhs = ((IExprBin)x).getLHS();
                 IExpr rhs = ((IExprBin)x).getRHS();
-<<<<<<< HEAD
-                if(lhs instanceof Address && rhs instanceof IConst && !(rhs instanceof Address)) {
-                    location = new Location((Address)lhs,((IConst)rhs).getValueAsInt());
-=======
                 if(lhs instanceof MemoryObject && rhs instanceof IConst && !(rhs instanceof MemoryObject)) {
                     location = new Location((MemoryObject)lhs,((IConst)rhs).getValueAsInt());
->>>>>>> 423023b4
                     failed = false;
                     return;
                 }
@@ -350,17 +311,10 @@
 
     private static final class Location {
 
-<<<<<<< HEAD
-        final Address base;
-        final int offset;
-
-        Location(Address b, int o) {
-=======
         final MemoryObject base;
         final int offset;
 
         Location(MemoryObject b, int o) {
->>>>>>> 423023b4
             Preconditions.checkArgument(0 <= o && o < b.size(),"Array out of bounds");
             base = b;
             offset = o;
