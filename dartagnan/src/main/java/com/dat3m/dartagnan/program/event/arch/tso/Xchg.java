--- conflicted
+++ resolved
@@ -42,12 +42,7 @@
         return "xchg(*" + address + ", " + resultRegister + ")";
     }
 
-<<<<<<< HEAD
-    public ExprInterface getMemValue(){
-=======
-    @Override
     public Expression getMemValue(){
->>>>>>> 222d28a5
         return resultRegister;
     }
 
