package com.dat3m.dartagnan.program.event.arch.tso;

import com.dat3m.dartagnan.expression.ExprInterface;
import com.dat3m.dartagnan.program.Register;
<<<<<<< HEAD
import com.dat3m.dartagnan.program.event.arch.tso.utils.EType;
=======
import com.dat3m.dartagnan.program.event.Tag;
import com.dat3m.dartagnan.program.event.core.Event;
import com.dat3m.dartagnan.program.event.core.Load;
import com.dat3m.dartagnan.program.event.core.Local;
>>>>>>> 93989016
import com.dat3m.dartagnan.program.event.core.MemEvent;
import com.dat3m.dartagnan.program.event.core.utils.RegReaderData;
import com.dat3m.dartagnan.program.event.core.utils.RegWriter;
import com.dat3m.dartagnan.program.event.visitors.EventVisitor;
import com.dat3m.dartagnan.program.memory.Address;
import com.google.common.collect.ImmutableSet;

<<<<<<< HEAD
=======
import java.util.List;

import static com.dat3m.dartagnan.program.event.EventFactory.*;
import static com.dat3m.dartagnan.program.event.Tag.*;

>>>>>>> 93989016
public class Xchg extends MemEvent implements RegWriter, RegReaderData {

    private final Register resultRegister;
    private final ImmutableSet<Register> dataRegs;

    public Xchg(Address address, Register register) {
        super(address, null);
        this.resultRegister = register;
        this.dataRegs = ImmutableSet.of(resultRegister);
        addFilters(ANY, VISIBLE, MEMORY, READ, WRITE, Tag.TSO.ATOM, REG_WRITER, REG_READER);
    }

    private Xchg(Xchg other){
        super(other);
        this.resultRegister = other.resultRegister;
        this.dataRegs = other.dataRegs;
    }

    @Override
    public Register getResultRegister(){
        return resultRegister;
    }

    @Override
    public ImmutableSet<Register> getDataRegs(){
        return dataRegs;
    }

    @Override
    public String toString() {
        return "xchg(*" + address + ", " + resultRegister + ")";
    }

    @Override
    public ExprInterface getMemValue(){
        return resultRegister;
    }

    // Unrolling
    // -----------------------------------------------------------------------------------------------------------------

    @Override
    public Xchg getCopy(){
        return new Xchg(this);
    }

	// Visitor
	// -----------------------------------------------------------------------------------------------------------------

<<<<<<< HEAD
	@Override
	public <T> T accept(EventVisitor<T> visitor) {
		return visitor.visit(this);
	}
=======
    // Compilation
    // -----------------------------------------------------------------------------------------------------------------

    @Override
    public List<Event> compile(Arch target) {
        Preconditions.checkArgument(target == Arch.TSO, "Compilation to " + target + " is not supported for " + getClass().getName());
        
        Register dummyReg = new Register(null, resultRegister.getThreadId(), resultRegister.getPrecision());
        Load load = newRMWLoad(dummyReg, address, null);
        load.addFilters(Tag.TSO.ATOM);

        RMWStore store = newRMWStore(load, address, resultRegister, null);
        store.addFilters(Tag.TSO.ATOM);

        Local updateReg = newLocal(resultRegister, dummyReg);

        return eventSequence(
                load,
                store,
                updateReg
        );
    }
>>>>>>> 93989016
}<|MERGE_RESOLUTION|>--- conflicted
+++ resolved
@@ -2,14 +2,9 @@
 
 import com.dat3m.dartagnan.expression.ExprInterface;
 import com.dat3m.dartagnan.program.Register;
-<<<<<<< HEAD
-import com.dat3m.dartagnan.program.event.arch.tso.utils.EType;
-=======
+import static com.dat3m.dartagnan.program.event.Tag.*;
+
 import com.dat3m.dartagnan.program.event.Tag;
-import com.dat3m.dartagnan.program.event.core.Event;
-import com.dat3m.dartagnan.program.event.core.Load;
-import com.dat3m.dartagnan.program.event.core.Local;
->>>>>>> 93989016
 import com.dat3m.dartagnan.program.event.core.MemEvent;
 import com.dat3m.dartagnan.program.event.core.utils.RegReaderData;
 import com.dat3m.dartagnan.program.event.core.utils.RegWriter;
@@ -17,14 +12,6 @@
 import com.dat3m.dartagnan.program.memory.Address;
 import com.google.common.collect.ImmutableSet;
 
-<<<<<<< HEAD
-=======
-import java.util.List;
-
-import static com.dat3m.dartagnan.program.event.EventFactory.*;
-import static com.dat3m.dartagnan.program.event.Tag.*;
-
->>>>>>> 93989016
 public class Xchg extends MemEvent implements RegWriter, RegReaderData {
 
     private final Register resultRegister;
@@ -74,33 +61,8 @@
 	// Visitor
 	// -----------------------------------------------------------------------------------------------------------------
 
-<<<<<<< HEAD
 	@Override
 	public <T> T accept(EventVisitor<T> visitor) {
 		return visitor.visit(this);
 	}
-=======
-    // Compilation
-    // -----------------------------------------------------------------------------------------------------------------
-
-    @Override
-    public List<Event> compile(Arch target) {
-        Preconditions.checkArgument(target == Arch.TSO, "Compilation to " + target + " is not supported for " + getClass().getName());
-        
-        Register dummyReg = new Register(null, resultRegister.getThreadId(), resultRegister.getPrecision());
-        Load load = newRMWLoad(dummyReg, address, null);
-        load.addFilters(Tag.TSO.ATOM);
-
-        RMWStore store = newRMWStore(load, address, resultRegister, null);
-        store.addFilters(Tag.TSO.ATOM);
-
-        Local updateReg = newLocal(resultRegister, dummyReg);
-
-        return eventSequence(
-                load,
-                store,
-                updateReg
-        );
-    }
->>>>>>> 93989016
 }