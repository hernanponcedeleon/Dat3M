--- conflicted
+++ resolved
@@ -36,15 +36,13 @@
 
 	protected Set<Event> listeners = new HashSet<>();
 
-<<<<<<< HEAD
-	protected VerificationTask task;
-=======
 	protected Event(int cLine) {
 		filter = new HashSet<>();
 		this.cLine = cLine;
 	}
->>>>>>> 7764fb83
-	
+
+	protected VerificationTask task;
+
 	protected Event(){
 		filter = new HashSet<>();
 	}
@@ -77,6 +75,10 @@
 
 	public int getCLine() {
 		return cLine;
+	}
+
+	public void setCLine(int line) {
+		this.cLine = line;
 	}
 
 	public Event getSuccessor(){
@@ -272,8 +274,8 @@
 
 	public BoolExpr getCfCond(){
 		return cfCond;
-	}	
-	
+	}
+
 	public void addCfCond(Context ctx, BoolExpr cond){
 		cfCond = (cfCond == null) ? cond : ctx.mkOr(cfCond, cond);
 	}
