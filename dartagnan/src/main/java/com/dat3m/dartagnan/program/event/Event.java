--- conflicted
+++ resolved
@@ -5,13 +5,6 @@
 import com.dat3m.dartagnan.utils.recursion.RecursiveFunction;
 import com.dat3m.dartagnan.verification.VerificationTask;
 import com.dat3m.dartagnan.wmm.utils.Arch;
-<<<<<<< HEAD
-import com.microsoft.z3.BoolExpr;
-import com.microsoft.z3.Context;
-import com.microsoft.z3.Expr;
-import com.microsoft.z3.Model;
-=======
->>>>>>> 27d66849
 import com.dat3m.dartagnan.program.Thread;
 
 import java.util.*;
@@ -29,9 +22,9 @@
 	protected int uId = -1;		// ID after unrolling
 	protected int cId = -1;		// ID after compilation
 	protected int fId = -1;		// ID within a function
-	
+
 	protected String symmId;	// ID for symmetry breaking
-	
+
 	protected int cLine = -1;	// line in the original C program
 
 	protected Thread thread; // The thread this event belongs to
@@ -212,7 +205,7 @@
 		return RecursiveFunction.done(nextId + 1);
 	}
 
-    
+
 	// Unrolling
     // -----------------------------------------------------------------------------------------------------------------
 
@@ -333,14 +326,9 @@
 		}
 		this.symmId = getThread().getName() + "-" + fId;
 		this.task = task;
-<<<<<<< HEAD
+		BooleanFormulaManager bmgr = ctx.getFormulaManager().getBooleanFormulaManager();
 		if (GlobalSettings.MERGE_CF_VARS && !GlobalSettings.ALLOW_PARTIAL_MODELS) {
-			cfVar = ctx.mkBoolConst("cf(" + task.getBranchEquivalence().getRepresentative(this).repr() + ")");
-=======
-		BooleanFormulaManager bmgr = ctx.getFormulaManager().getBooleanFormulaManager();
-		if (GlobalSettings.MERGE_CF_VARS) {
 			cfVar = bmgr.makeVariable("cf(" + task.getBranchEquivalence().getRepresentative(this).repr() + ")");
->>>>>>> 27d66849
 		} else {
 			cfVar = bmgr.makeVariable("cf(" + repr() + ")");
 		}
@@ -386,7 +374,6 @@
 		return cfEnc;
 	}
 
-<<<<<<< HEAD
 	public BoolExpr encodePrefixCF(Context ctx, BoolExpr cond) {
 		if(cfEnc == null){
 			cfCond = (cfCond == null) ? cond : ctx.mkOr(cfCond, cond);
@@ -396,33 +383,21 @@
 		return cfEnc;
 	}
 
-	protected BoolExpr encodeExec(Context ctx){
-		return ctx.mkTrue();
-=======
 	protected BooleanFormula encodeExec(SolverContext ctx){
 		return ctx.getFormulaManager().getBooleanFormulaManager().makeTrue();
->>>>>>> 27d66849
 	}
 
 
 	// =============== Utility methods ==================
 
 	public boolean wasExecuted(Model model) {
-<<<<<<< HEAD
-		Expr expr = model.getConstInterp(exec());
-		return expr != null && expr.isTrue();
+		Boolean expr = model.evaluate(exec());
+		return expr != null && expr;
 	}
 
 	public boolean wasInControlFlow(Model model) {
-		Expr expr = model.getConstInterp(cf());
-		return expr != null && expr.isTrue();
-=======
-		return model.evaluate(exec()).booleanValue();
-	}
-
-	public boolean wasInControlFlow(Model model) {
-		return model.evaluate(cf()).booleanValue();
->>>>>>> 27d66849
+		Boolean expr = model.evaluate(cf());
+		return expr != null && expr;
 	}
 
 	public boolean cfImpliesExec() {
