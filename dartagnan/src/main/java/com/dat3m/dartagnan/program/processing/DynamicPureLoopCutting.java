--- conflicted
+++ resolved
@@ -148,16 +148,7 @@
         final CondJump assumeSideEffect = EventFactory.newJumpUnless(atLeastOneSideEffect, (Label) thread.getExit());
         assumeSideEffect.addFilters(Tag.SPINLOOP, Tag.EARLYTERMINATION, Tag.NOOPT);
         final Event spinloopStart = iterInfo.getIterationStart();
-<<<<<<< HEAD
         assumeSideEffect.copyMetadataFrom(spinloopStart);
-=======
-        assumeSideEffect.setCFileInformation(spinloopStart.getCLine(), spinloopStart.getSourceCodeFile());
-        // DynamicPureLoopCutting is run after unrolling, thus we need to assign all
-        // three of oId, cId and uId.
-        assumeSideEffect.setOId(spinloopStart.getOId());
-        assumeSideEffect.setCId(spinloopStart.getCId());
-        assumeSideEffect.setUId(spinloopStart.getUId());
->>>>>>> 8244330f
         insertionPoint.insertAfter(assumeSideEffect);
     }
 
