--- conflicted
+++ resolved
@@ -141,20 +141,12 @@
             insertionPoint = execCheck;
         }
 
-<<<<<<< HEAD
         ExpressionFactory expressionFactory = ExpressionFactory.getInstance();
         Expression noSideEffect = trackingRegs.stream()
                 .map(reg -> expressionFactory.makeBinary(reg, COpBin.NEQ, expressionFactory.makeZero(type)))
                 .reduce(expressionFactory.makeTrue(), (x, y) -> expressionFactory.makeBinary(x, BOpBin.AND, y));
         final CondJump assumeSideEffect = EventFactory.newJump(noSideEffect, (Label) thread.getExit());
-        assumeSideEffect.addFilters(Tag.SPINLOOP, Tag.EARLYTERMINATION, Tag.NOOPT);
-=======
-        final BExpr atLeastOneSideEffect = trackingRegs.stream()
-                .map(reg -> (BExpr) new Atom(reg, COpBin.EQ, IValue.ZERO))
-                .reduce(BConst.FALSE, (x, y) -> new BExprBin(x, BOpBin.OR, y));
-        final CondJump assumeSideEffect = EventFactory.newJumpUnless(atLeastOneSideEffect, (Label) thread.getExit());
         assumeSideEffect.addTags(Tag.SPINLOOP, Tag.EARLYTERMINATION, Tag.NOOPT);
->>>>>>> a4bdcd78
         final Event spinloopStart = iterInfo.getIterationStart();
         assumeSideEffect.copyAllMetadataFrom(spinloopStart);
         insertionPoint.insertAfter(assumeSideEffect);
