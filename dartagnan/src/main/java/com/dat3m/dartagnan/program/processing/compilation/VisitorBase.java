--- conflicted
+++ resolved
@@ -58,11 +58,7 @@
 
     @Override
     public List<Event> visitLock(Lock e) {
-<<<<<<< HEAD
-        IntegerType type = types.getArchType(); // TODO: Boolean should be sufficient
-=======
         IntegerType type = (IntegerType) e.getAccessType(); // TODO: Boolean should be sufficient
->>>>>>> 30ade2b0
         Register dummy = e.getFunction().newRegister(type);
         Expression zero = expressions.makeZero(type);
         Expression one = expressions.makeOne(type);
@@ -78,11 +74,7 @@
 
     @Override
     public List<Event> visitUnlock(Unlock e) {
-<<<<<<< HEAD
-        IntegerType type = types.getArchType(); // TODO: Boolean should be sufficient
-=======
         IntegerType type = (IntegerType) e.getAccessType(); // TODO: Boolean should be sufficient
->>>>>>> 30ade2b0
         Register dummy = e.getFunction().newRegister(type);
         Expression zero = expressions.makeZero(type);
         Expression one = expressions.makeOne(type);
