--- conflicted
+++ resolved
@@ -3,28 +3,14 @@
 import com.dat3m.dartagnan.expression.ExprInterface;
 import com.dat3m.dartagnan.expression.IExpr;
 import com.dat3m.dartagnan.program.Register;
-<<<<<<< HEAD
-import com.dat3m.dartagnan.program.event.EType;
-=======
 import com.dat3m.dartagnan.program.event.Tag;
-import com.dat3m.dartagnan.program.event.core.Event;
-import com.dat3m.dartagnan.program.event.core.Fence;
->>>>>>> 93989016
 import com.dat3m.dartagnan.program.event.core.MemEvent;
 import com.dat3m.dartagnan.program.event.core.utils.RegReaderData;
 import com.dat3m.dartagnan.program.event.visitors.EventVisitor;
 import com.google.common.base.Preconditions;
 import com.google.common.collect.ImmutableSet;
 
-<<<<<<< HEAD
-import static com.dat3m.dartagnan.program.event.lang.catomic.utils.Mo.*;
-=======
-import java.util.List;
-
-import static com.dat3m.dartagnan.program.event.EventFactory.*;
-import static com.dat3m.dartagnan.program.event.Tag.ARMv8.extractStoreMoFromCMo;
 import static com.dat3m.dartagnan.program.event.Tag.C11.*;
->>>>>>> 93989016
 
 public class AtomicStore extends MemEvent implements RegReaderData {
 
@@ -73,50 +59,8 @@
 	// Visitor
 	// -----------------------------------------------------------------------------------------------------------------
 
-<<<<<<< HEAD
 	@Override
 	public <T> T accept(EventVisitor<T> visitor) {
 		return visitor.visit(this);
 	}
-=======
-    // Compilation
-    // -----------------------------------------------------------------------------------------------------------------
-
-    @Override
-    public List<Event> compile(Arch target) {
-        List<Event> events;
-        Store store = newStore(address, value, mo);
-        switch (target){
-            case NONE:
-                events = eventSequence(
-                        store
-                );
-                break;
-            case TSO:
-                Fence optionalMFence = mo.equals(MO_SC) ? X86.newMemoryFence() : null;
-                events = eventSequence(
-                        store,
-                        optionalMFence
-                );
-                break;
-            case POWER:
-                Fence optionalMemoryBarrier = mo.equals(MO_SC) ? Power.newSyncBarrier()
-                        : mo.equals(MO_RELEASE) ? Power.newLwSyncBarrier() : null;
-                events = eventSequence(
-                        optionalMemoryBarrier,
-                        store
-                );
-                break;
-            case ARM8:
-                String storeMo = extractStoreMoFromCMo(mo);
-                events = eventSequence(
-                        newStore(address, value, storeMo)
-                );
-                break;
-            default:
-                throw new UnsupportedOperationException("Compilation to " + target + " is not supported for " + getClass().getName());
-        }
-        return events;
-    }
->>>>>>> 93989016
 }