package com.dat3m.dartagnan.program.event.lang.linux;

import com.dat3m.dartagnan.expression.ExprInterface;
import com.dat3m.dartagnan.expression.IExpr;
import com.dat3m.dartagnan.expression.op.IOpBin;
import com.dat3m.dartagnan.program.Register;
<<<<<<< HEAD
import com.dat3m.dartagnan.program.event.core.utils.RegReaderData;
import com.dat3m.dartagnan.program.event.core.utils.RegWriter;
import com.dat3m.dartagnan.program.event.lang.linux.utils.EType;
import com.dat3m.dartagnan.program.event.lang.linux.utils.Mo;
import com.dat3m.dartagnan.program.event.visitors.EventVisitor;
=======
import com.dat3m.dartagnan.program.event.Tag;
import com.dat3m.dartagnan.program.event.core.Event;
import com.dat3m.dartagnan.program.event.core.Load;
import com.dat3m.dartagnan.program.event.core.rmw.RMWStore;
import com.dat3m.dartagnan.program.event.core.utils.RegReaderData;
import com.dat3m.dartagnan.program.event.core.utils.RegWriter;
import com.google.common.base.Preconditions;

import java.util.List;

import static com.dat3m.dartagnan.program.event.EventFactory.*;
>>>>>>> 93989016

public class RMWOp extends RMWAbstract implements RegWriter, RegReaderData {

    private final IOpBin op;

    public RMWOp(IExpr address, Register register, IExpr value, IOpBin op) {
        super(address, register, value, Tag.Linux.MO_RELAXED);
        this.op = op;
        addFilters(Tag.Linux.NORETURN);
    }

    private RMWOp(RMWOp other){
        super(other);
        this.op = other.op;
    }

    @Override
    public String toString() {
        return "atomic_" + op.toLinuxName() + "(" + value + ", " + address + ")";
    }

    public IOpBin getOp() {
    	return op;
    }
    
    @Override
    public ExprInterface getMemValue(){
        return value;
    }

    // Unrolling
    // -----------------------------------------------------------------------------------------------------------------

    @Override
    public RMWOp getCopy(){
        return new RMWOp(this);
    }

	// Visitor
	// -----------------------------------------------------------------------------------------------------------------

<<<<<<< HEAD
	@Override
	public <T> T accept(EventVisitor<T> visitor) {
		return visitor.visit(this);
	}
=======
        Load load = newRMWLoad(resultRegister, address, Tag.Linux.MO_RELAXED);
        RMWStore store = newRMWStore(load, address, new IExprBin(resultRegister, op, value), Tag.Linux.MO_RELAXED);
        load.addFilters(Tag.Linux.NORETURN);
        return eventSequence(
                load,
                store
        );
    }
>>>>>>> 93989016
}<|MERGE_RESOLUTION|>--- conflicted
+++ resolved
@@ -4,25 +4,10 @@
 import com.dat3m.dartagnan.expression.IExpr;
 import com.dat3m.dartagnan.expression.op.IOpBin;
 import com.dat3m.dartagnan.program.Register;
-<<<<<<< HEAD
+import com.dat3m.dartagnan.program.event.Tag;
 import com.dat3m.dartagnan.program.event.core.utils.RegReaderData;
 import com.dat3m.dartagnan.program.event.core.utils.RegWriter;
-import com.dat3m.dartagnan.program.event.lang.linux.utils.EType;
-import com.dat3m.dartagnan.program.event.lang.linux.utils.Mo;
 import com.dat3m.dartagnan.program.event.visitors.EventVisitor;
-=======
-import com.dat3m.dartagnan.program.event.Tag;
-import com.dat3m.dartagnan.program.event.core.Event;
-import com.dat3m.dartagnan.program.event.core.Load;
-import com.dat3m.dartagnan.program.event.core.rmw.RMWStore;
-import com.dat3m.dartagnan.program.event.core.utils.RegReaderData;
-import com.dat3m.dartagnan.program.event.core.utils.RegWriter;
-import com.google.common.base.Preconditions;
-
-import java.util.List;
-
-import static com.dat3m.dartagnan.program.event.EventFactory.*;
->>>>>>> 93989016
 
 public class RMWOp extends RMWAbstract implements RegWriter, RegReaderData {
 
@@ -64,19 +49,8 @@
 	// Visitor
 	// -----------------------------------------------------------------------------------------------------------------
 
-<<<<<<< HEAD
 	@Override
 	public <T> T accept(EventVisitor<T> visitor) {
 		return visitor.visit(this);
 	}
-=======
-        Load load = newRMWLoad(resultRegister, address, Tag.Linux.MO_RELAXED);
-        RMWStore store = newRMWStore(load, address, new IExprBin(resultRegister, op, value), Tag.Linux.MO_RELAXED);
-        load.addFilters(Tag.Linux.NORETURN);
-        return eventSequence(
-                load,
-                store
-        );
-    }
->>>>>>> 93989016
 }