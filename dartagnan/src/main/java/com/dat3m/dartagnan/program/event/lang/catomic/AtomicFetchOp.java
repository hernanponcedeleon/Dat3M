package com.dat3m.dartagnan.program.event.lang.catomic;

<<<<<<< HEAD
import com.dat3m.dartagnan.expression.IExpr;
=======
import com.dat3m.dartagnan.expression.Expression;
>>>>>>> 222d28a5
import com.dat3m.dartagnan.expression.op.IOpBin;
import com.dat3m.dartagnan.program.Register;
import com.dat3m.dartagnan.program.event.MemoryAccess;
import com.dat3m.dartagnan.program.event.visitors.EventVisitor;

public class AtomicFetchOp extends AtomicAbstract {

    private final IOpBin op;

    public AtomicFetchOp(Register register, Expression address, Expression value, IOpBin op, String mo) {
        super(address, register, value, mo);
        this.op = op;
    }

    private AtomicFetchOp(AtomicFetchOp other) {
        super(other);
        this.op = other.op;
    }

    @Override
    public String toString() {
        return resultRegister + " = atomic_fetch_" + op.toLinuxName() +
                "(*" + address + ", " + value + ", " + mo + ")\t### C11";
    }

    public IOpBin getOp() {
        return op;
    }

    @Override
<<<<<<< HEAD
    public MemoryAccess getMemoryAccess() {
        return new MemoryAccess(address, accessType, MemoryAccess.Mode.RMW);
=======
    public Expression getMemValue() {
    	return value;
>>>>>>> 222d28a5
    }

    // Unrolling
    // -----------------------------------------------------------------------------------------------------------------

    @Override
    public AtomicFetchOp getCopy() {
        return new AtomicFetchOp(this);
    }

    // Visitor
    // -----------------------------------------------------------------------------------------------------------------

    @Override
    public <T> T accept(EventVisitor<T> visitor) {
        return visitor.visitAtomicFetchOp(this);
    }
}<|MERGE_RESOLUTION|>--- conflicted
+++ resolved
@@ -1,10 +1,6 @@
 package com.dat3m.dartagnan.program.event.lang.catomic;
 
-<<<<<<< HEAD
-import com.dat3m.dartagnan.expression.IExpr;
-=======
 import com.dat3m.dartagnan.expression.Expression;
->>>>>>> 222d28a5
 import com.dat3m.dartagnan.expression.op.IOpBin;
 import com.dat3m.dartagnan.program.Register;
 import com.dat3m.dartagnan.program.event.MemoryAccess;
@@ -35,13 +31,8 @@
     }
 
     @Override
-<<<<<<< HEAD
     public MemoryAccess getMemoryAccess() {
         return new MemoryAccess(address, accessType, MemoryAccess.Mode.RMW);
-=======
-    public Expression getMemValue() {
-    	return value;
->>>>>>> 222d28a5
     }
 
     // Unrolling
