package com.dat3m.dartagnan.program.event;

import com.dat3m.dartagnan.expression.op.IOpBin;
import com.dat3m.dartagnan.program.Register;
import com.dat3m.dartagnan.program.event.arch.StoreExclusive;
import com.dat3m.dartagnan.program.event.arch.lisa.RMW;
import com.dat3m.dartagnan.program.event.arch.tso.Xchg;
import com.dat3m.dartagnan.program.event.core.*;
import com.dat3m.dartagnan.program.event.core.annotations.FunCall;
import com.dat3m.dartagnan.program.event.core.annotations.FunRet;
import com.dat3m.dartagnan.program.event.core.annotations.StringAnnotation;
import com.dat3m.dartagnan.program.event.core.rmw.RMWStore;
import com.dat3m.dartagnan.program.event.core.rmw.RMWStoreExclusive;
import com.dat3m.dartagnan.program.event.lang.catomic.*;
import com.dat3m.dartagnan.program.event.lang.linux.*;
import com.dat3m.dartagnan.program.event.lang.llvm.*;
import com.dat3m.dartagnan.program.event.lang.pthread.*;
import com.dat3m.dartagnan.program.event.lang.std.Malloc;
import com.dat3m.dartagnan.program.event.lang.svcomp.*;
import com.dat3m.dartagnan.program.expression.Expression;
import com.dat3m.dartagnan.program.expression.ExpressionFactory;
import com.dat3m.dartagnan.program.memory.MemoryObject;

import java.util.*;
import java.util.stream.Collectors;

import static com.dat3m.dartagnan.wmm.relation.RelationNameRepository.*;

public class EventFactory {

    // Static class
    private EventFactory() {
    }

    // =============================================================================================
    // ========================================= Utility ===========================================
    // =============================================================================================

    public static List<Event> eventSequence(Event... events) {
        return eventSequence(Arrays.asList(events));
    }

    public static List<Event> eventSequence(Collection<? extends Event> events) {
        return events.stream().filter(Objects::nonNull).collect(Collectors.toList());
    }

    public static List<Event> eventSequence(Object... events) {
        List<Event> retVal = new ArrayList<>();
        for (Object obj : events) {
            if (obj == null) {
                continue;
            }
            if (obj instanceof Event) {
                retVal.add((Event) obj);
            } else if (obj instanceof Collection<?>) {
                retVal.addAll((Collection<? extends Event>) obj);
            } else {
                throw new IllegalArgumentException("Cannot parse " + obj.getClass() + " as event.");
            }
        }
        return retVal;
    }


    // =============================================================================================
    // ======================================= DAT3m events ========================================
    // =============================================================================================

    // ------------------------------------------ Memory events ------------------------------------------

    public static Load newLoad(Register register, Expression address, String mo) {
        return new Load(register, address, mo);
    }

    public static Store newStore(Expression address, Expression value, String mo) {
        return new Store(address, value, mo);
    }

    public static Fence newFence(String name) {
        return new Fence(name);
    }

    public static Fence newFenceOpt(String name, String opt) {
        Fence fence = new Fence(name + "." + opt);
        fence.addTags(name);
        return fence;
    }

    // ------------------------------------------ Local events ------------------------------------------

    public static FunCall newFunctionCall(String funName) {
        return new FunCall(funName);
    }

    public static FunRet newFunctionReturn(String funName) {
        return new FunRet(funName);
    }

    public static StringAnnotation newStringAnnotation(String annotation) {
        return new StringAnnotation(annotation);
    }

    public static Local newLocal(Register register, Expression expr) {
        return new Local(register, expr);
    }

    public static Label newLabel(String name) {
        return new Label(name);
    }

    public static CondJump newJump(Expression cond, Label target) {
        return new CondJump(cond, target);
    }

    public static IfAsJump newIfJump(Expression expr, Label label, Label end) {
        return new IfAsJump(expr, label, end);
    }

    public static CondJump newGoto(Label target) {
<<<<<<< HEAD
        return newJump(ExpressionFactory.getInstance().makeTrue(), target);
=======
        return newJump(BConst.TRUE, target);
    }

    public static CondJump newFakeCtrlDep(Register reg, Label target) {
        CondJump jump = newJump(new Atom(reg, COpBin.EQ, reg), target);
        jump.addTags(Tag.NOOPT);
        return jump;
>>>>>>> a4bdcd78
    }

    public static Assume newAssume(Expression expr) {
        return new Assume(expr);
    }

    // ------------------------------------------ RMW events ------------------------------------------

    public static Load newRMWLoad(Register reg, Expression address, String mo) {
        Load load = newLoad(reg, address, mo);
        load.addTags(Tag.RMW);
        return load;
    }

    public static RMWStore newRMWStore(Load loadEvent, Expression address, Expression value, String mo) {
        return new RMWStore(loadEvent, address, value, mo);
    }

    public static Load newRMWLoadExclusive(Register reg, Expression address, String mo) {
        Load load = new Load(reg, address, mo);
        load.addTags(Tag.RMW, Tag.EXCL);
        return load;
    }

    public static RMWStoreExclusive newRMWStoreExclusive(Expression address, Expression value, String mo, boolean isStrong) {
        return new RMWStoreExclusive(address, value, mo, isStrong, false);
    }

    public static RMWStoreExclusive newRMWStoreExclusive(Expression address, Expression value, String mo) {
        return newRMWStoreExclusive(address, value, mo, false);
    }

    public static ExecutionStatus newExecutionStatus(Register register, Event event) {
        return new ExecutionStatus(register, event, false);
    }

    public static ExecutionStatus newExecutionStatusWithDependencyTracking(Register register, Event event) {
        return new ExecutionStatus(register, event, true);
    }

    // =============================================================================================
    // ========================================== Common ===========================================
    // =============================================================================================

    /*
        "Common" contains events that are shared between different architectures, yet are no core events.
     */
    public static class Common {
        private Common() {
        }

        public static StoreExclusive newExclusiveStore(Register register, Expression address, Expression value, String mo) {
            return new StoreExclusive(register, address, value, mo);
        }
    }

    // =============================================================================================
    // ========================================== Pthread ==========================================
    // =============================================================================================

    public static class Pthread {
        private Pthread() {
        }

        public static Create newCreate(Expression address, String routine) {
            return new Create(address, routine);
        }

        public static End newEnd(Expression address) {
            return new End(address);
        }

        public static InitLock newInitLock(String name, Expression address, Expression value) {
            return new InitLock(name, address, value);
        }

        public static Join newJoin(Register reg, Expression expr) {
            return new Join(reg, expr);
        }

        public static Lock newLock(String name, Expression address, Register reg) {
            return new Lock(name, address, reg);
        }

        public static Start newStart(Register reg, Expression address, Event creationEvent) {
            return new Start(reg, address, creationEvent);
        }

        public static Unlock newUnlock(String name, Expression address, Register reg) {
            return new Unlock(name, address, reg);
        }
    }

    // =============================================================================================
    // ========================================== Atomics ==========================================
    // =============================================================================================

    public static class Atomic {
        private Atomic() {
        }

        public static AtomicCmpXchg newCompareExchange(Register register, Expression address, Expression expectedAddr, Expression desiredValue, String mo, boolean isStrong) {
            return new AtomicCmpXchg(register, address, expectedAddr, desiredValue, mo, isStrong);
        }

        public static AtomicCmpXchg newCompareExchange(Register register, Expression address, Expression expectedAddr, Expression desiredValue, String mo) {
            return newCompareExchange(register, address, expectedAddr, desiredValue, mo, false);
        }

        public static AtomicFetchOp newFetchOp(Register register, Expression address, Expression value, IOpBin op, String mo) {
            return new AtomicFetchOp(register, address, value, op, mo);
        }

        public static AtomicFetchOp newFADD(Register register, Expression address, Expression value, String mo) {
            return newFetchOp(register, address, value, IOpBin.PLUS, mo);
        }

        public static AtomicFetchOp newIncrement(Register register, Expression address, String mo) {
            return newFetchOp(register, address, ExpressionFactory.getInstance().makeOne(register.getType()), IOpBin.PLUS, mo);
        }

        public static AtomicLoad newLoad(Register register, Expression address, String mo) {
            return new AtomicLoad(register, address, mo);
        }

        public static AtomicStore newStore(Expression address, Expression value, String mo) {
            return new AtomicStore(address, value, mo);
        }

        public static AtomicThreadFence newFence(String mo) {
            return new AtomicThreadFence(mo);
        }

        public static AtomicXchg newExchange(Register register, Expression address, Expression value, String mo) {
            return new AtomicXchg(register, address, value, mo);
        }
    }
    // =============================================================================================
    // =========================================== LLVM ============================================
    // =============================================================================================

    public static class Llvm {
        private Llvm() {
        }

        public static LlvmLoad newLoad(Register register, Expression address, String mo) {
            return new LlvmLoad(register, address, mo);
        }

        public static LlvmStore newStore(Expression address, Expression value, String mo) {
            return new LlvmStore(address, value, mo);
        }

        public static LlvmXchg newExchange(Register register, Expression address, Expression value, String mo) {
            return new LlvmXchg(register, address, value, mo);
        }

        public static LlvmCmpXchg newCompareExchange(Register oldValueRegister, Register cmpRegister, Expression address, Expression expectedAddr, Expression desiredValue, String mo, boolean isStrong) {
            return new LlvmCmpXchg(oldValueRegister, cmpRegister, address, expectedAddr, desiredValue, mo, isStrong);
        }

        public static LlvmCmpXchg newCompareExchange(Register oldValueRegister, Register cmpRegister, Expression address, Expression expectedAddr, Expression desiredValue, String mo) {
            return newCompareExchange(oldValueRegister, cmpRegister, address, expectedAddr, desiredValue, mo, false);
        }

        public static LlvmRMW newRMW(Register register, Expression address, Expression value, IOpBin op, String mo) {
            return new LlvmRMW(register, address, value, op, mo);
        }

        public static LlvmFence newFence(String mo) {
            return new LlvmFence(mo);
        }

    }

    // =============================================================================================
    // ========================================= Standard ==========================================
    // =============================================================================================

    public static class Std {
        private Std() { }

        public static Malloc newMalloc(Register resultReg, Expression sizeExpr) {
            return new Malloc(resultReg, sizeExpr);
        }
    }

    // =============================================================================================
    // ========================================== Svcomp ===========================================
    // =============================================================================================

    public static class Svcomp {
        private Svcomp() {
        }

        public static BeginAtomic newBeginAtomic() {
            return new BeginAtomic();
        }

        public static EndAtomic newEndAtomic(BeginAtomic begin) {
            return new EndAtomic(begin);
        }

        public static LoopBegin newLoopBegin() {
            return new LoopBegin();
        }

        public static SpinStart newSpinStart() {
            return new SpinStart();
        }

        public static SpinEnd newSpinEnd() {
            return new SpinEnd();
        }

        public static LoopBound newLoopBound(int bound) {
            return new LoopBound(bound);
        }
    }

    // =============================================================================================
    // ============================================ ARM ============================================
    // =============================================================================================

    public static class AArch64 {
        private AArch64() {
        }

        public static class DMB {
            private DMB() {
            }

            public static Fence newBarrier() {
                return newSYBarrier(); // Default barrier
            }

            public static Fence newSYBarrier() {
                return new Fence("DMB.SY");
            }

            public static Fence newISHBarrier() {
                return new Fence("DMB.ISH");
            }
        }

        public static class DSB {
            private DSB() {
            }

            public static Fence newBarrier() {
                return newSYBarrier(); // Default barrier
            }

            public static Fence newSYBarrier() {
                return new Fence("DSB.SY");
            }

            public static Fence newISHBarrier() {
                return new Fence("DSB.ISH");
            }

            public static Fence newISHLDBarrier() {
                return new Fence("DSB.ISHLD");
            }

            public static Fence newISHSTBarrier() {
                return new Fence("DMB.ISHST");
            }

        }

    }

    // =============================================================================================
    // =========================================== Linux ===========================================
    // =============================================================================================
    public static class Linux {
        private Linux() {
        }

        public static LKMMLoad newLKMMLoad(Register reg, Expression address, String mo) {
            return new LKMMLoad(reg, address, mo);
        }

        public static LKMMStore newLKMMStore(Expression address, Expression value, String mo) {
            return new LKMMStore(address, value, mo);
        }

        public static RMWAddUnless newRMWAddUnless(Expression address, Register register, Expression cmp, Expression value) {
            return new RMWAddUnless(address, register, cmp, value);
        }

        public static RMWCmpXchg newRMWCompareExchange(Expression address, Register register, Expression cmp, Expression value, String mo) {
            return new RMWCmpXchg(address, register, cmp, value, mo);
        }

        public static RMWFetchOp newRMWFetchOp(Expression address, Register register, Expression value, IOpBin op, String mo) {
            return new RMWFetchOp(address, register, value, op, mo);
        }

        public static RMWOp newRMWOp(Expression address, Register register, Expression value, IOpBin op) {
            return new RMWOp(address, register, value, op);
        }

        public static RMWOpAndTest newRMWOpAndTest(Expression address, Register register, Expression value, IOpBin op) {
            return new RMWOpAndTest(address, register, value, op);
        }

        public static RMWOpReturn newRMWOpReturn(Expression address, Register register, Expression value, IOpBin op, String mo) {
            return new RMWOpReturn(address, register, value, op, mo);
        }

        public static RMWXchg newRMWExchange(Expression address, Register register, Expression value, String mo) {
            return new RMWXchg(address, register, value, mo);
        }

        public static Fence newMemoryBarrier() {
            return new LKMMFence(Tag.Linux.MO_MB);
        }

        public static Fence newLKMMFence(String name) {
            return new LKMMFence(name);
        }

        public static LKMMLockRead newLockRead(Register register, Expression address) {
            return new LKMMLockRead(register, address);
        }

        public static LKMMLockWrite newLockWrite(Load lockRead, Expression address) {
            return new LKMMLockWrite(lockRead, address);
        }

        public static LKMMLock newLock(Expression address) {
            return new LKMMLock(address);
        }

        public static LKMMUnlock newUnlock(Expression address) {
            return new LKMMUnlock(address);
        }

        public static SrcuSync newSrcuSync(Expression address) {
            return new SrcuSync(address);
        }

    }


    // =============================================================================================
    // ============================================ X86 ============================================
    // =============================================================================================
    public static class X86 {
        private X86() {
        }

        public static Xchg newExchange(MemoryObject address, Register register) {
            return new Xchg(address, register);
        }

        public static Fence newMemoryFence() {
            return newFence(MFENCE);
        }
    }


    // =============================================================================================
    // =========================================== RISCV ===========================================
    // =============================================================================================
    public static class RISCV {
        private RISCV() {
        }

        public static RMWStoreExclusive newRMWStoreConditional(Expression address, Expression value, String mo, boolean isStrong) {
            RMWStoreExclusive store = new RMWStoreExclusive(address, value, mo, isStrong, true);
            store.addTags(Tag.RISCV.STCOND);
            return store;
        }

        public static RMWStoreExclusive newRMWStoreConditional(Expression address, Expression value, String mo) {
            return RISCV.newRMWStoreConditional(address, value, mo, false);
        }

        public static Fence newRRFence() {
            return new Fence("Fence.r.r");
        }

        public static Fence newRWFence() {
            return new Fence("Fence.r.w");
        }

        public static Fence newRRWFence() {
            return new Fence("Fence.r.rw");
        }

        public static Fence newWRFence() {
            return new Fence("Fence.w.r");
        }

        public static Fence newWWFence() {
            return new Fence("Fence.w.w");
        }

        public static Fence newWRWFence() {
            return new Fence("Fence.w.rw");
        }

        public static Fence newRWRFence() {
            return new Fence("Fence.rw.r");
        }

        public static Fence newRWWFence() {
            return new Fence("Fence.rw.w");
        }

        public static Fence newRWRWFence() {
            return new Fence("Fence.rw.rw");
        }

        public static Fence newTsoFence() {
            return new Fence("Fence.tso");
        }

    }

    // =============================================================================================
    // =========================================== LISA ============================================
    // =============================================================================================
    public static class LISA {
        private LISA() {
        }

        public static RMW newRMW(Expression address, Register register, Expression value, String mo) {
            return new RMW(address, register, value, mo);
        }
    }


    // =============================================================================================
    // =========================================== Power ===========================================
    // =============================================================================================
    public static class Power {
        private Power() {
        }

        public static RMWStoreExclusive newRMWStoreConditional(Expression address, Expression value, String mo, boolean isStrong) {
            return new RMWStoreExclusive(address, value, mo, isStrong, true);
        }

        public static Fence newISyncBarrier() {
            return newFence(ISYNC);
        }

        public static Fence newSyncBarrier() {
            return newFence(SYNC);
        }

        public static Fence newLwSyncBarrier() {
            return newFence(LWSYNC);
        }
    }

}<|MERGE_RESOLUTION|>--- conflicted
+++ resolved
@@ -117,17 +117,7 @@
     }
 
     public static CondJump newGoto(Label target) {
-<<<<<<< HEAD
         return newJump(ExpressionFactory.getInstance().makeTrue(), target);
-=======
-        return newJump(BConst.TRUE, target);
-    }
-
-    public static CondJump newFakeCtrlDep(Register reg, Label target) {
-        CondJump jump = newJump(new Atom(reg, COpBin.EQ, reg), target);
-        jump.addTags(Tag.NOOPT);
-        return jump;
->>>>>>> a4bdcd78
     }
 
     public static Assume newAssume(Expression expr) {
