package com.dat3m.dartagnan.program.event;

import com.dat3m.dartagnan.expression.op.IOpBin;
import com.dat3m.dartagnan.program.Register;
import com.dat3m.dartagnan.program.event.arch.StoreExclusive;
import com.dat3m.dartagnan.program.event.arch.lisa.RMW;
import com.dat3m.dartagnan.program.event.arch.tso.Xchg;
import com.dat3m.dartagnan.program.event.core.*;
import com.dat3m.dartagnan.program.event.core.annotations.FunCall;
import com.dat3m.dartagnan.program.event.core.annotations.FunRet;
import com.dat3m.dartagnan.program.event.core.annotations.StringAnnotation;
import com.dat3m.dartagnan.program.event.core.rmw.RMWStore;
import com.dat3m.dartagnan.program.event.core.rmw.RMWStoreExclusive;
import com.dat3m.dartagnan.program.event.lang.catomic.*;
import com.dat3m.dartagnan.program.event.lang.linux.*;
import com.dat3m.dartagnan.program.event.lang.llvm.*;
import com.dat3m.dartagnan.program.event.lang.pthread.*;
import com.dat3m.dartagnan.program.event.lang.std.Malloc;
import com.dat3m.dartagnan.program.event.lang.svcomp.*;
import com.dat3m.dartagnan.program.expression.Expression;
import com.dat3m.dartagnan.program.expression.ExpressionFactory;
import com.dat3m.dartagnan.program.memory.MemoryObject;

import java.util.*;
import java.util.stream.Collectors;

import static com.dat3m.dartagnan.wmm.relation.RelationNameRepository.*;

public class EventFactory {

    // Static class
    private EventFactory() {
    }

    // =============================================================================================
    // ========================================= Utility ===========================================
    // =============================================================================================

    public static List<Event> eventSequence(Event... events) {
        return eventSequence(Arrays.asList(events));
    }

    public static List<Event> eventSequence(Collection<? extends Event> events) {
        return events.stream().filter(Objects::nonNull).collect(Collectors.toList());
    }

    public static List<Event> eventSequence(Object... events) {
        List<Event> retVal = new ArrayList<>();
        for (Object obj : events) {
            if (obj == null) {
                continue;
            }
            if (obj instanceof Event) {
                retVal.add((Event) obj);
            } else if (obj instanceof Collection<?>) {
                retVal.addAll((Collection<? extends Event>) obj);
            } else {
                throw new IllegalArgumentException("Cannot parse " + obj.getClass() + " as event.");
            }
        }
        return retVal;
    }


    // =============================================================================================
    // ======================================= DAT3m events ========================================
    // =============================================================================================

    // ------------------------------------------ Memory events ------------------------------------------

    public static Load newLoad(Register register, Expression address, String mo) {
        return new Load(register, address, mo);
    }

    public static Store newStore(Expression address, Expression value, String mo) {
        return new Store(address, value, mo);
    }

    public static Fence newFence(String name) {
        return new Fence(name);
    }

    public static Fence newFenceOpt(String name, String opt) {
        Fence fence = new Fence(name + "." + opt);
        fence.addFilters(name);
        return fence;
    }

    // ------------------------------------------ Local events ------------------------------------------

<<<<<<< HEAD
    public static Cmp newCompare(Expression left, Expression right) {
        return new Cmp(left, right);
=======
    public static Skip newSkip() {
        return new Skip();
>>>>>>> d2542461
    }

    public static FunCall newFunctionCall(String funName) {
        return new FunCall(funName);
    }

    public static FunRet newFunctionReturn(String funName) {
        return new FunRet(funName);
    }

    public static StringAnnotation newStringAnnotation(String annotation) {
        return new StringAnnotation(annotation);
    }

    public static Local newLocal(Register register, Expression expr) {
        return new Local(register, expr);
    }

    public static Label newLabel(String name) {
        return new Label(name);
    }

    public static CondJump newJump(Expression cond, Label target) {
        return new CondJump(cond, target);
    }

    public static IfAsJump newIfJump(Expression expr, Label label, Label end) {
        return new IfAsJump(expr, label, end);
    }

    public static CondJump newGoto(Label target) {
        return newJump(ExpressionFactory.getInstance().makeTrue(), target);
    }

    public static Assume newAssume(Expression expr) {
        return new Assume(expr);
    }

    // ------------------------------------------ RMW events ------------------------------------------

    public static Load newRMWLoad(Register reg, Expression address, String mo) {
        Load load = newLoad(reg, address, mo);
        load.addFilters(Tag.RMW);
        return load;
    }

    public static RMWStore newRMWStore(Load loadEvent, Expression address, Expression value, String mo) {
        return new RMWStore(loadEvent, address, value, mo);
    }

    public static Load newRMWLoadExclusive(Register reg, Expression address, String mo) {
        Load load = new Load(reg, address, mo);
        load.addFilters(Tag.RMW, Tag.EXCL);
        return load;
    }

    public static RMWStoreExclusive newRMWStoreExclusive(Expression address, Expression value, String mo, boolean isStrong) {
        return new RMWStoreExclusive(address, value, mo, isStrong, false);
    }

    public static RMWStoreExclusive newRMWStoreExclusive(Expression address, Expression value, String mo) {
        return newRMWStoreExclusive(address, value, mo, false);
    }

    public static ExecutionStatus newExecutionStatus(Register register, Event event) {
        return new ExecutionStatus(register, event, false);
    }

    public static ExecutionStatus newExecutionStatusWithDependencyTracking(Register register, Event event) {
        return new ExecutionStatus(register, event, true);
    }

    // =============================================================================================
    // ========================================== Common ===========================================
    // =============================================================================================

    /*
        "Common" contains events that are shared between different architectures, yet are no core events.
     */
    public static class Common {
        private Common() {
        }

        public static StoreExclusive newExclusiveStore(Register register, Expression address, Expression value, String mo) {
            return new StoreExclusive(register, address, value, mo);
        }
    }

    // =============================================================================================
    // ========================================== Pthread ==========================================
    // =============================================================================================

    public static class Pthread {
        private Pthread() {
        }

        public static Create newCreate(Expression address, String routine) {
            return new Create(address, routine);
        }

        public static End newEnd(Expression address) {
            return new End(address);
        }

        public static InitLock newInitLock(String name, Expression address, Expression value) {
            return new InitLock(name, address, value);
        }

        public static Join newJoin(Register reg, Expression expr) {
            return new Join(reg, expr);
        }

        public static Lock newLock(String name, Expression address, Register reg) {
            return new Lock(name, address, reg);
        }

        public static Start newStart(Register reg, Expression address, Event creationEvent) {
            return new Start(reg, address, creationEvent);
        }

        public static Unlock newUnlock(String name, Expression address, Register reg) {
            return new Unlock(name, address, reg);
        }
    }

    // =============================================================================================
    // ========================================== Atomics ==========================================
    // =============================================================================================

    public static class Atomic {
        private Atomic() {
        }

        public static AtomicCmpXchg newCompareExchange(Register register, Expression address, Expression expectedAddr, Expression desiredValue, String mo, boolean isStrong) {
            return new AtomicCmpXchg(register, address, expectedAddr, desiredValue, mo, isStrong);
        }

        public static AtomicCmpXchg newCompareExchange(Register register, Expression address, Expression expectedAddr, Expression desiredValue, String mo) {
            return newCompareExchange(register, address, expectedAddr, desiredValue, mo, false);
        }

        public static AtomicFetchOp newFetchOp(Register register, Expression address, Expression value, IOpBin op, String mo) {
            return new AtomicFetchOp(register, address, value, op, mo);
        }

        public static AtomicFetchOp newFADD(Register register, Expression address, Expression value, String mo) {
            return newFetchOp(register, address, value, IOpBin.PLUS, mo);
        }

        public static AtomicFetchOp newIncrement(Register register, Expression address, String mo) {
            return newFetchOp(register, address, ExpressionFactory.getInstance().makeOne(register.getType()), IOpBin.PLUS, mo);
        }

        public static AtomicLoad newLoad(Register register, Expression address, String mo) {
            return new AtomicLoad(register, address, mo);
        }

        public static AtomicStore newStore(Expression address, Expression value, String mo) {
            return new AtomicStore(address, value, mo);
        }

        public static AtomicThreadFence newFence(String mo) {
            return new AtomicThreadFence(mo);
        }

        public static AtomicXchg newExchange(Register register, Expression address, Expression value, String mo) {
            return new AtomicXchg(register, address, value, mo);
        }
    }
    // =============================================================================================
    // =========================================== LLVM ============================================
    // =============================================================================================

    public static class Llvm {
        private Llvm() {
        }

        public static LlvmLoad newLoad(Register register, Expression address, String mo) {
            return new LlvmLoad(register, address, mo);
        }

        public static LlvmStore newStore(Expression address, Expression value, String mo) {
            return new LlvmStore(address, value, mo);
        }

        public static LlvmXchg newExchange(Register register, Expression address, Expression value, String mo) {
            return new LlvmXchg(register, address, value, mo);
        }

        public static LlvmCmpXchg newCompareExchange(Register oldValueRegister, Register cmpRegister, Expression address, Expression expectedAddr, Expression desiredValue, String mo, boolean isStrong) {
            return new LlvmCmpXchg(oldValueRegister, cmpRegister, address, expectedAddr, desiredValue, mo, isStrong);
        }

        public static LlvmCmpXchg newCompareExchange(Register oldValueRegister, Register cmpRegister, Expression address, Expression expectedAddr, Expression desiredValue, String mo) {
            return newCompareExchange(oldValueRegister, cmpRegister, address, expectedAddr, desiredValue, mo, false);
        }

        public static LlvmRMW newRMW(Register register, Expression address, Expression value, IOpBin op, String mo) {
            return new LlvmRMW(register, address, value, op, mo);
        }

        public static LlvmFence newFence(String mo) {
            return new LlvmFence(mo);
        }

    }

    // =============================================================================================
    // ========================================= Standard ==========================================
    // =============================================================================================

    public static class Std {
        private Std() { }

        public static Malloc newMalloc(Register resultReg, Expression sizeExpr) {
            return new Malloc(resultReg, sizeExpr);
        }
    }

    // =============================================================================================
    // ========================================== Svcomp ===========================================
    // =============================================================================================

    public static class Svcomp {
        private Svcomp() {
        }

        public static BeginAtomic newBeginAtomic() {
            return new BeginAtomic();
        }

        public static EndAtomic newEndAtomic(BeginAtomic begin) {
            return new EndAtomic(begin);
        }

        public static LoopBegin newLoopBegin() {
            return new LoopBegin();
        }

        public static SpinStart newSpinStart() {
            return new SpinStart();
        }

        public static SpinEnd newSpinEnd() {
            return new SpinEnd();
        }

        public static LoopBound newLoopBound(int bound) {
            return new LoopBound(bound);
        }
    }

    // =============================================================================================
    // ============================================ ARM ============================================
    // =============================================================================================

    public static class AArch64 {
        private AArch64() {
        }

        public static class DMB {
            private DMB() {
            }

            public static Fence newBarrier() {
                return newSYBarrier(); // Default barrier
            }

            public static Fence newSYBarrier() {
                return new Fence("DMB.SY");
            }

            public static Fence newISHBarrier() {
                return new Fence("DMB.ISH");
            }
        }

        public static class DSB {
            private DSB() {
            }

            public static Fence newBarrier() {
                return newSYBarrier(); // Default barrier
            }

            public static Fence newSYBarrier() {
                return new Fence("DSB.SY");
            }

            public static Fence newISHBarrier() {
                return new Fence("DSB.ISH");
            }

            public static Fence newISHLDBarrier() {
                return new Fence("DSB.ISHLD");
            }

            public static Fence newISHSTBarrier() {
                return new Fence("DMB.ISHST");
            }

        }

    }

    // =============================================================================================
    // =========================================== Linux ===========================================
    // =============================================================================================
    public static class Linux {
        private Linux() {
        }

        public static LKMMLoad newLKMMLoad(Register reg, Expression address, String mo) {
            return new LKMMLoad(reg, address, mo);
        }

        public static LKMMStore newLKMMStore(Expression address, Expression value, String mo) {
            return new LKMMStore(address, value, mo);
        }

        public static RMWAddUnless newRMWAddUnless(Expression address, Register register, Expression cmp, Expression value) {
            return new RMWAddUnless(address, register, cmp, value);
        }

        public static RMWCmpXchg newRMWCompareExchange(Expression address, Register register, Expression cmp, Expression value, String mo) {
            return new RMWCmpXchg(address, register, cmp, value, mo);
        }

        public static RMWFetchOp newRMWFetchOp(Expression address, Register register, Expression value, IOpBin op, String mo) {
            return new RMWFetchOp(address, register, value, op, mo);
        }

        public static RMWOp newRMWOp(Expression address, Register register, Expression value, IOpBin op) {
            return new RMWOp(address, register, value, op);
        }

        public static RMWOpAndTest newRMWOpAndTest(Expression address, Register register, Expression value, IOpBin op) {
            return new RMWOpAndTest(address, register, value, op);
        }

        public static RMWOpReturn newRMWOpReturn(Expression address, Register register, Expression value, IOpBin op, String mo) {
            return new RMWOpReturn(address, register, value, op, mo);
        }

        public static RMWXchg newRMWExchange(Expression address, Register register, Expression value, String mo) {
            return new RMWXchg(address, register, value, mo);
        }

        public static Fence newMemoryBarrier() {
            return new LKMMFence(Tag.Linux.MO_MB);
        }

        public static Fence newLKMMFence(String name) {
            return new LKMMFence(name);
        }

        public static LKMMLockRead newLockRead(Register register, Expression address) {
            return new LKMMLockRead(register, address);
        }

        public static LKMMLockWrite newLockWrite(Load lockRead, Expression address) {
            return new LKMMLockWrite(lockRead, address);
        }

        public static LKMMLock newLock(Expression address) {
            return new LKMMLock(address);
        }

        public static LKMMUnlock newUnlock(Expression address) {
            return new LKMMUnlock(address);
        }

        public static SrcuSync newSrcuSync(Expression address) {
            return new SrcuSync(address);
        }

    }


    // =============================================================================================
    // ============================================ X86 ============================================
    // =============================================================================================
    public static class X86 {
        private X86() {
        }

        public static Xchg newExchange(MemoryObject address, Register register) {
            return new Xchg(address, register);
        }

        public static Fence newMemoryFence() {
            return newFence(MFENCE);
        }
    }


    // =============================================================================================
    // =========================================== RISCV ===========================================
    // =============================================================================================
    public static class RISCV {
        private RISCV() {
        }

        public static RMWStoreExclusive newRMWStoreConditional(Expression address, Expression value, String mo, boolean isStrong) {
            RMWStoreExclusive store = new RMWStoreExclusive(address, value, mo, isStrong, true);
            store.addFilters(Tag.RISCV.STCOND);
            return store;
        }

        public static RMWStoreExclusive newRMWStoreConditional(Expression address, Expression value, String mo) {
            return RISCV.newRMWStoreConditional(address, value, mo, false);
        }

        public static Fence newRRFence() {
            return new Fence("Fence.r.r");
        }

        public static Fence newRWFence() {
            return new Fence("Fence.r.w");
        }

        public static Fence newRRWFence() {
            return new Fence("Fence.r.rw");
        }

        public static Fence newWRFence() {
            return new Fence("Fence.w.r");
        }

        public static Fence newWWFence() {
            return new Fence("Fence.w.w");
        }

        public static Fence newWRWFence() {
            return new Fence("Fence.w.rw");
        }

        public static Fence newRWRFence() {
            return new Fence("Fence.rw.r");
        }

        public static Fence newRWWFence() {
            return new Fence("Fence.rw.w");
        }

        public static Fence newRWRWFence() {
            return new Fence("Fence.rw.rw");
        }

        public static Fence newTsoFence() {
            return new Fence("Fence.tso");
        }

    }

    // =============================================================================================
    // =========================================== LISA ============================================
    // =============================================================================================
    public static class LISA {
        private LISA() {
        }

        public static RMW newRMW(Expression address, Register register, Expression value, String mo) {
            return new RMW(address, register, value, mo);
        }
    }


    // =============================================================================================
    // =========================================== Power ===========================================
    // =============================================================================================
    public static class Power {
        private Power() {
        }

        public static RMWStoreExclusive newRMWStoreConditional(Expression address, Expression value, String mo, boolean isStrong) {
            return new RMWStoreExclusive(address, value, mo, isStrong, true);
        }

        public static Fence newISyncBarrier() {
            return newFence(ISYNC);
        }

        public static Fence newSyncBarrier() {
            return newFence(SYNC);
        }

        public static Fence newLwSyncBarrier() {
            return newFence(LWSYNC);
        }
    }

}<|MERGE_RESOLUTION|>--- conflicted
+++ resolved
@@ -88,15 +88,6 @@
 
     // ------------------------------------------ Local events ------------------------------------------
 
-<<<<<<< HEAD
-    public static Cmp newCompare(Expression left, Expression right) {
-        return new Cmp(left, right);
-=======
-    public static Skip newSkip() {
-        return new Skip();
->>>>>>> d2542461
-    }
-
     public static FunCall newFunctionCall(String funName) {
         return new FunCall(funName);
     }
