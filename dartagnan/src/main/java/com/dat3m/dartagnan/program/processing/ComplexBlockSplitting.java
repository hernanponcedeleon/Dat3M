--- conflicted
+++ resolved
@@ -67,14 +67,8 @@
             final Label blockLabel = EventFactory.newLabel(newLabelName);
             final CondJump gotoLabel = EventFactory.newGoto(blockLabel);
 
-<<<<<<< HEAD
             blockLabel.copyMetadataFrom(condJump);
             gotoLabel.copyMetadataFrom(condJump);
-=======
-            // ComplexBlockSplitting is run before compilation, thus we only need to assign oId
-            blockLabel.setOId(condJump.getOId());
-            gotoLabel.setOId(condJump.getOId());
->>>>>>> 8244330f
 
             condJump.insertAfter(gotoLabel);
             gotoLabel.insertAfter(blockLabel);
