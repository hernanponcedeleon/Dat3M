package com.dat3m.dartagnan.program.processing;

import com.dat3m.dartagnan.program.Program;
import com.dat3m.dartagnan.program.Thread;
import com.dat3m.dartagnan.program.event.EventFactory;
import com.dat3m.dartagnan.program.event.Tag;
import com.dat3m.dartagnan.program.event.core.CondJump;
import com.dat3m.dartagnan.program.event.core.Event;
import com.dat3m.dartagnan.program.event.core.Label;
import com.dat3m.dartagnan.program.event.lang.svcomp.LoopBound;
import com.google.common.base.Preconditions;
import org.apache.logging.log4j.LogManager;
import org.apache.logging.log4j.Logger;
import org.sosy_lab.common.configuration.*;

import java.util.*;
import java.util.stream.Collectors;

import static com.dat3m.dartagnan.configuration.OptionNames.BOUND;

@Options
public class LoopUnrolling implements ProgramProcessor {

    private static final Logger logger = LogManager.getLogger(LoopUnrolling.class);

    public static final String LOOP_LABEL_IDENTIFIER = ".loop";
    public static final String LOOP_INFO_SEPARATOR = "/";
    public static final String LOOP_INFO_ITERATION_SUFFIX = "itr_";
    public static final String LOOP_INFO_BOUND_SUFFIX = "bound";

    // =========================== Configurables ===========================

    @Option(name = BOUND,
            description = "Unrolls loops up to loopBound many times.",
            secure = true)
    @IntegerOption(min = 1)
    private int bound = 1;

    public int getUnrollingBound() { return bound; }
    public void setUnrollingBound(int bound) {
        Preconditions.checkArgument(bound >= 1, "The unrolling bound must be positive.");
        this.bound = bound;
    }

    // =====================================================================

    private LoopUnrolling() { }

    private LoopUnrolling(Configuration config) throws InvalidConfigurationException {
        this();
        config.inject(this);
    }

    public static LoopUnrolling fromConfig(Configuration config) throws InvalidConfigurationException {
        return new LoopUnrolling(config);
    }

    public static LoopUnrolling newInstance() {
        return new LoopUnrolling();
    }


    @Override
    public void run(Program program) {
        // This is not a strong requirement, but if it is weaken, events created by this
        // class do not need to get the corresponding cId. This check is in place to
        // catch such situations.
        Preconditions.checkArgument(program.isCompiled(), "LoopUnrolling should be run after compilation.");
        if (program.isUnrolled()) {
            logger.warn("Skipped unrolling: Program is already unrolled.");
            return;
        }
        final int defaultBound = this.bound;
        program.getEvents().forEach(e -> e.setUId(e.getGlobalId())); // Track ids before unrolling
        program.getThreads().forEach(thread -> unrollLoopsInThread(thread, defaultBound));
        program.markAsUnrolled(defaultBound);
        EventIdReassignment.newInstance().run(program); // Reassign ids because of newly created events

        logger.info("Program unrolled {} times", defaultBound);
    }

    private void unrollLoopsInThread(Thread thread, int defaultBound){
        final Map<CondJump, Integer> loopBoundsMap = computeLoopBoundsMap(thread, defaultBound);
        thread.getEvents().stream()
                .filter(CondJump.class::isInstance).map(CondJump.class::cast)
                .filter(loopBoundsMap::containsKey)
                .forEach(j -> unrollLoop(j, loopBoundsMap.get(j)));
    }

    private Map<CondJump, Integer> computeLoopBoundsMap(Thread thread, int defaultBound) {

        LoopBound curBoundAnnotation = null;
        final Map<CondJump, Integer> loopBoundsMap = new HashMap<>();
        for (Event event : thread.getEvents()) {
            if (event instanceof LoopBound) {
                // Track LoopBound annotation
                if (curBoundAnnotation != null) {
                    logger.warn("Found loop bound annotation that overwrites a previous, unused annotation.");
                }
                curBoundAnnotation = (LoopBound) event;
            } else if (event instanceof Label) {
                final Label label = (Label) event;
                final Optional<CondJump> backjump = label.getJumpSet().stream()
                        .filter(j -> j.getGlobalId() > label.getGlobalId()).findFirst();
                final boolean isLoop = backjump.isPresent();

                if (isLoop) {
                    // Bound annotation > Spin loop tag > default bound
                    final int bound = curBoundAnnotation != null ? curBoundAnnotation.getBound()
                            : label.is(Tag.SPINLOOP) ? 1 : defaultBound;
                    loopBoundsMap.put(backjump.get(), bound);
                    curBoundAnnotation = null;
                }
            }
        }
        return loopBoundsMap;
    }

    private void unrollLoop(CondJump loopBackJump, int bound) {
        final Label loopBegin = loopBackJump.getLabel();
        Preconditions.checkArgument(bound >= 1, "Positive unrolling bound expected.");
        Preconditions.checkArgument(loopBegin.getGlobalId() < loopBackJump.getGlobalId(),
                "The jump does not belong to a loop.");

        int iterCounter = 0;
        while (++iterCounter <= bound) {
            if (iterCounter == bound) {
                // Update loop iteration label
                final String loopName = loopBegin.getName();
                loopBegin.setName(String.format("%s%s%s%d", loopName, LOOP_INFO_SEPARATOR, LOOP_INFO_ITERATION_SUFFIX, iterCounter));
                loopBegin.addFilters(Tag.NOOPT);

                // This is the last iteration, so we replace the back jump by a bound event.
                final Label threadExit = (Label) loopBackJump.getThread().getExit();
                final CondJump boundEvent = EventFactory.newGoto(threadExit);
                boundEvent.addFilters(Tag.BOUND, Tag.EARLYTERMINATION, Tag.NOOPT);
                loopBackJump.replaceBy(boundEvent);

                // Mark end of loop, so we can find it later again
                final Label endOfLoopMarker = EventFactory.newLabel(String.format("%s%s%s", loopName, LOOP_INFO_SEPARATOR, LOOP_INFO_BOUND_SUFFIX));
                endOfLoopMarker.addFilters(Tag.NOOPT);
                boundEvent.getPredecessor().insertAfter(endOfLoopMarker);

<<<<<<< HEAD
                boundEvent.copyMetadataFrom(loopBackJump);
                endOfLoopMarker.copyMetadataFrom(loopBackJump);    
=======
                // Unrolling is currently run after compilation, thus we need to assign both oId and cId.
                // The final step of run takes care of assigning uId.
                for(Event e : Arrays.asList(threadExit, boundEvent, endOfLoopMarker)) {
                    e.setOId(loopBackJump.getOId());
                    e.setCId(loopBackJump.getCId());    
                }
>>>>>>> 8244330f

            } else {
                final Map<Event, Event> copyCtx = new HashMap<>();
                final List<Event> copies = copyPath(loopBegin, loopBackJump, copyCtx);

                // Insert copy of the loop
                loopBegin.getPredecessor().insertAfter(copies);
                if (iterCounter == 1) {
                    // This is the first unrolling; every outside jump to the loop header
                    // gets updated to jump to the first iteration instead.
                    final List<Event> loopEntryJumps = loopBegin.getJumpSet().stream()
                            .filter(j -> j != loopBackJump).collect(Collectors.toList());
                    loopEntryJumps.forEach(j -> j.updateReferences(copyCtx));
                }

                // Rename label of iteration.
                final Label loopBeginCopy = ((Label)copyCtx.get(loopBegin));
                loopBeginCopy.setName(String.format("%s%s%s%d", loopBegin.getName(), LOOP_INFO_SEPARATOR, LOOP_INFO_ITERATION_SUFFIX, iterCounter));
                loopBeginCopy.addFilters(Tag.NOOPT);
            }
        }
    }

    private List<Event> copyPath(Event from, Event until, Map<Event, Event> copyContext) {
        final List<Event> copies = new ArrayList<>();

        Event cur = from;
        Event lastCopy = null;
        while(cur != null && !cur.equals(until)){
            final Event copy = cur.getCopy();
            copy.setPredecessor(lastCopy);
            copies.add(copy);
            copyContext.put(cur, copy);
            lastCopy = copy;
            cur = cur.getSuccessor();
        }

        copies.forEach(e -> e.updateReferences(copyContext));
        return copies;
    }
}<|MERGE_RESOLUTION|>--- conflicted
+++ resolved
@@ -141,17 +141,8 @@
                 endOfLoopMarker.addFilters(Tag.NOOPT);
                 boundEvent.getPredecessor().insertAfter(endOfLoopMarker);
 
-<<<<<<< HEAD
                 boundEvent.copyMetadataFrom(loopBackJump);
                 endOfLoopMarker.copyMetadataFrom(loopBackJump);    
-=======
-                // Unrolling is currently run after compilation, thus we need to assign both oId and cId.
-                // The final step of run takes care of assigning uId.
-                for(Event e : Arrays.asList(threadExit, boundEvent, endOfLoopMarker)) {
-                    e.setOId(loopBackJump.getOId());
-                    e.setCId(loopBackJump.getCId());    
-                }
->>>>>>> 8244330f
 
             } else {
                 final Map<Event, Event> copyCtx = new HashMap<>();
