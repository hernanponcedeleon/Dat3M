--- conflicted
+++ resolved
@@ -72,7 +72,7 @@
     public static Intrinsics newInstance() {
         return new Intrinsics();
     }
-    
+
     public static Intrinsics fromConfig(Configuration config) throws InvalidConfigurationException {
         Intrinsics instance = newInstance();
         config.inject(instance);
@@ -186,8 +186,7 @@
                 "__VERIFIER_nondet_long", "__VERIFIER_nondet_ulong",
                 "__VERIFIER_nondet_longlong", "__VERIFIER_nondet_ulonglong",
                 "__VERIFIER_nondet_char", "__VERIFIER_nondet_uchar"),
-<<<<<<< HEAD
-                false, false, true, false, Intrinsics::inlineNonDet),
+                false, false, true, true, Intrinsics::inlineNonDet),
         // --------------------------- Interrupts ---------------------------
         VERIFIER_MAKE_INTERRUPT_HANDLER("__VERIFIER_make_interrupt_handler", true, false, true, true, Intrinsics::inlineInterruptMarker),
         VERIFIER_DISABLE_IRQ("__VERIFIER_disable_irq", false, false, true, true, Intrinsics::inlineDisableInterrupts),
@@ -195,9 +194,6 @@
         VERIFIER_MAKE_CB("__VERIFIER_make_cb", false, false, true, true, Intrinsics::inlineCompilerBarrier),
         VERIFIER_HARMLESS_RACY_READ("__VERIFIER_racy_read", true, false, true, true, Intrinsics::inlineHarmelessRacyRead),
         VERIFIER_HARMLESS_RACY_WRITE("__VERIFIER_racy_write", true, false, true, true, Intrinsics::inlineHarmelessRacyWrite),
-=======
-                false, false, true, true, Intrinsics::inlineNonDet),
->>>>>>> c7f18c8f
         // --------------------------- LLVM ---------------------------
         LLVM(List.of("llvm.smax", "llvm.umax", "llvm.smin", "llvm.umin",
                 "llvm.ssub.sat", "llvm.usub.sat", "llvm.sadd.sat", "llvm.uadd.sat", // TODO: saturated shifts
@@ -238,10 +234,10 @@
         STD_IO_NONDET(List.of("__isoc99_sscanf", "fprintf"), false, false, true, true, Intrinsics::inlineCallAsNonDet),
         STD_SLEEP("sleep", false, false, true, true, Intrinsics::inlineAsZero),
         // --------------------------- UBSAN ---------------------------
-        UBSAN_OVERFLOW(List.of("__ubsan_handle_add_overflow", "__ubsan_handle_sub_overflow", 
+        UBSAN_OVERFLOW(List.of("__ubsan_handle_add_overflow", "__ubsan_handle_sub_overflow",
                 "__ubsan_handle_divrem_overflow", "__ubsan_handle_mul_overflow", "__ubsan_handle_negate_overflow"),
                 false, false, false, true, Intrinsics::inlineIntegerOverflow),
-        UBSAN_TYPE_MISSMATCH(List.of("__ubsan_handle_type_mismatch_v1"), 
+        UBSAN_TYPE_MISSMATCH(List.of("__ubsan_handle_type_mismatch_v1"),
                 false, false, false, true, Intrinsics::inlineInvalidDereference),
         ;
 
@@ -932,7 +928,32 @@
         return List.of(assertion, abort);
     }
 
-<<<<<<< HEAD
+    private List<Event> inlineVerifierAssert(FunctionCall call, AssertionType skip, String errorMsg) {
+        if(notToInline.contains(skip)) {
+            return List.of();
+        }
+        assert call.getArguments().size() == 1;
+        final Expression condition = call.getArguments().get(0);
+        final Event assertion = EventFactory.newAssert(condition, errorMsg);
+        return List.of(assertion);
+    }
+
+    private List<Event> inlineUserAssert(FunctionCall call) {
+        if (call.getCalledFunction().getIntrinsicInfo() == Info.VERIFIER_ASSERT) {
+            return inlineVerifierAssert(call, AssertionType.USER, "user assertion");
+        } else {
+            return inlineAssert(call, AssertionType.USER, "user assertion");
+        }
+    }
+
+    private List<Event> inlineIntegerOverflow(FunctionCall call) {
+        return inlineAssert(call, AssertionType.OVERFLOW, "integer overflow");
+    }
+
+    private List<Event> inlineInvalidDereference(FunctionCall call) {
+        return inlineAssert(call, AssertionType.INVALIDDEREF, "invalid dereference");
+    }
+
     private List<Event> inlineInterruptMarker(FunctionCall ignored) {
         return List.of(EventFactory.Interrupts.newInterruptMarker());
     }
@@ -964,32 +985,6 @@
         final Expression address = call.getArguments().get(0);
         final Expression value = call.getArguments().get(1);
         return List.of(EventFactory.newStoreWithMo(address, value, Tag.HARMLESS_RACY));
-=======
-    private List<Event> inlineVerifierAssert(FunctionCall call, AssertionType skip, String errorMsg) {
-        if(notToInline.contains(skip)) {
-            return List.of();
-        }
-        assert call.getArguments().size() == 1;
-        final Expression condition = call.getArguments().get(0);
-        final Event assertion = EventFactory.newAssert(condition, errorMsg);
-        return List.of(assertion);
-    }
-
-    private List<Event> inlineUserAssert(FunctionCall call) {
-        if (call.getCalledFunction().getIntrinsicInfo() == Info.VERIFIER_ASSERT) {
-            return inlineVerifierAssert(call, AssertionType.USER, "user assertion");
-        } else {
-            return inlineAssert(call, AssertionType.USER, "user assertion");
-        }
-    }
-
-    private List<Event> inlineIntegerOverflow(FunctionCall call) {
-        return inlineAssert(call, AssertionType.OVERFLOW, "integer overflow");
-    }
-
-    private List<Event> inlineInvalidDereference(FunctionCall call) {
-        return inlineAssert(call, AssertionType.INVALIDDEREF, "invalid dereference");
->>>>>>> c7f18c8f
     }
 
     // --------------------------------------------------------------------------------------------------------
@@ -1211,9 +1206,9 @@
         final Expression y = arguments.get(1);
         assert x.getType() == y.getType();
 
-        // The flag expression defined below has the form A & B. 
-        // A is only relevant for integer encoding, B is only relevant for BV encoding.  
-        // Here we do not yet know yet which encoding will be used and thus use both A & B.   
+        // The flag expression defined below has the form A & B.
+        // A is only relevant for integer encoding, B is only relevant for BV encoding.
+        // Here we do not yet know yet which encoding will be used and thus use both A & B.
         // This probably has no noticeable impact on performance.
 
         // Check for integer encoding
@@ -1223,8 +1218,8 @@
 
         // Check for BV encoding. From LLVM's language manual:
         // "An operation overflows if, for any values of its operands A and B and for any N larger than
-        // the operands’ width, ext(A op B) to iN is not equal to (ext(A) to iN) op (ext(B) to iN) where 
-        // ext is sext for signed overflow and zext for unsigned overflow, and op is the 
+        // the operands’ width, ext(A op B) to iN is not equal to (ext(A) to iN) op (ext(B) to iN) where
+        // ext is sext for signed overflow and zext for unsigned overflow, and op is the
         // underlying arithmetic operation.""
         final int width = iType.getBitWidth();
         final Expression xExt = expressions.makeCast(x, types.getIntegerType(width + 1), true);
@@ -1473,7 +1468,7 @@
                 expressions.makeGT(expressions.makeAdd(dest, castCountExpr), src, false));
 
         final List<Event> replacement = new ArrayList<>();
-        
+
         Label check1 = EventFactory.newLabel("__memcpy_s_check_1");
         Label check2 = EventFactory.newLabel("__memcpy_s_check_2");
         Label success = EventFactory.newLabel("__memcpy_s_success");
@@ -1494,7 +1489,7 @@
             skipRest1
         ));
 
-        // Condition 2: dest != NULL && destsz <= RSIZE_MAX && (src == NULL || count > destsz || overlap(src, dest)) 
+        // Condition 2: dest != NULL && destsz <= RSIZE_MAX && (src == NULL || count > destsz || overlap(src, dest))
         // ----> return error > 0 and zero out [dest, dest+destsz)
         // The first two are guaranteed by not matching cond1
         final Expression cond2 = expressions.makeOr(expressions.makeOr(srcIsNull, invalidCount), overlap);
@@ -1520,7 +1515,7 @@
 
         // Else ----> return error = 0 and do the actual copy
         Local retSuccess = EventFactory.newLocal(resultRegister, errorCodeSuccess);
-        replacement.add(success);        
+        replacement.add(success);
         for (int i = 0; i < count; i++) {
             final Expression offset = expressions.makeValue(i, types.getArchType());
             final Expression srcAddr = expressions.makeAdd(src, offset);
