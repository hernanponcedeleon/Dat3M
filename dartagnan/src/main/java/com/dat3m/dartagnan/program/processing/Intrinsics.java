package com.dat3m.dartagnan.program.processing;

import com.dat3m.dartagnan.exception.MalformedProgramException;
import com.dat3m.dartagnan.expression.Expression;
import com.dat3m.dartagnan.expression.ExpressionFactory;
import com.dat3m.dartagnan.expression.Type;
import com.dat3m.dartagnan.expression.integers.IntBinaryOp;
import com.dat3m.dartagnan.expression.integers.IntLiteral;
import com.dat3m.dartagnan.expression.type.FunctionType;
import com.dat3m.dartagnan.expression.type.IntegerType;
import com.dat3m.dartagnan.expression.type.TypeFactory;
import com.dat3m.dartagnan.program.Function;
import com.dat3m.dartagnan.program.IRHelper;
import com.dat3m.dartagnan.program.Program;
import com.dat3m.dartagnan.program.Register;
import com.dat3m.dartagnan.program.event.Event;
import com.dat3m.dartagnan.program.event.EventFactory;
import com.dat3m.dartagnan.program.event.Tag;
import com.dat3m.dartagnan.program.event.core.*;
import com.dat3m.dartagnan.program.event.functions.FunctionCall;
import com.dat3m.dartagnan.program.event.functions.ValueFunctionCall;
import com.dat3m.dartagnan.program.event.lang.dat3m.DynamicThreadCreate;
import com.dat3m.dartagnan.program.event.lang.svcomp.BeginAtomic;
import com.dat3m.dartagnan.program.memory.MemoryObject;
import com.google.common.collect.ImmutableList;
import org.apache.logging.log4j.LogManager;
import org.apache.logging.log4j.Logger;
import org.sosy_lab.common.configuration.Configuration;
import org.sosy_lab.common.configuration.InvalidConfigurationException;
import org.sosy_lab.common.configuration.Option;
import org.sosy_lab.common.configuration.Options;

import java.math.BigInteger;
import java.util.*;
import java.util.function.BiPredicate;
import java.util.stream.Collectors;

import static com.dat3m.dartagnan.configuration.OptionNames.REMOVE_ASSERTION_OF_TYPE;
import static com.dat3m.dartagnan.program.event.EventFactory.*;
import static com.dat3m.dartagnan.program.event.lang.dat3m.DynamicThreadJoin.Status.INVALID_TID;
import static com.dat3m.dartagnan.program.event.lang.dat3m.DynamicThreadJoin.Status.SUCCESS;
import static com.google.common.base.Preconditions.checkArgument;
import static com.google.common.base.Preconditions.checkNotNull;

/**
 * Manages a collection of all functions that the verifier can define itself,
 * if the input program does not already provide a definition.
 * Also defines the semantics of most intrinsics,
 * except some thread-library primitives, which are instead defined in {@link ThreadCreation}.
 * TODO due to name mangling schemes, some library calls we treat as intrinsics may have
 */
@Options
public class Intrinsics {

    private static final Logger logger = LogManager.getLogger(Intrinsics.class);

    @Option(name = REMOVE_ASSERTION_OF_TYPE,
            description = "Remove assertions of type [user, overflow, invalidderef, unknown_function].",
            toUppercase=true,
            secure = true)
    private EnumSet<AssertionType> notToInline = EnumSet.noneOf(AssertionType.class);

    private enum AssertionType { USER, OVERFLOW, INVALIDDEREF, UNKNOWN_FUNCTION }

    private static final TypeFactory types = TypeFactory.getInstance();
    private static final ExpressionFactory expressions = ExpressionFactory.getInstance();

    //FIXME This might have concurrency issues if processing multiple programs at the same time.
    private BeginAtomic currentAtomicBegin;

    private Intrinsics() {
    }

    public static Intrinsics newInstance() {
        return new Intrinsics();
    }

    public static Intrinsics fromConfig(Configuration config) throws InvalidConfigurationException {
        Intrinsics instance = newInstance();
        config.inject(instance);
        return instance;
    }

    public ProgramProcessor markIntrinsicsPass() {
        return this::markIntrinsics;
    }

    /*
        This pass runs early in the processing chain and resolves intrinsics whose semantics
        can be captured by a context-insensitive sequence of other events.

        TODO: We could insert the definitions here directly into the function declarations of the intrinsics.
     */
    public FunctionProcessor earlyInliningPass() {
        return this::inlineEarly;
    }

    /*
        This pass runs late in the processing chain, in particular after regular inlining, unrolling, SCCP, and thread creation.
        Thus, the following conditions should be met:
        - The intrinsics are live (reachable) and have constant input if possible.
        - All code duplications ran: The replacement of the intrinsic will not get copied again.
          This allows this pass to set up global state per replaced intrinsic without getting invalidated later.
     */
    public ProgramProcessor lateInliningPass() {
        return this::inlineLate;
    }

    // --------------------------------------------------------------------------------------------------------
    // Marking

    public enum Info {
        // --------------------------- pthread threading ---------------------------
        P_THREAD_CREATE("pthread_create", true, false, true, true, Intrinsics::inlinePthreadCreate),
        P_THREAD_EXIT("pthread_exit", false, false, true, true, Intrinsics::inlinePthreadExit),
        P_THREAD_JOIN(List.of("pthread_join", "_pthread_join", "__pthread_join"), true, true, false, true, Intrinsics::inlinePthreadJoin),
        P_THREAD_BARRIER_WAIT("pthread_barrier_wait", false, false, true, true, Intrinsics::inlineAsZero),
        P_THREAD_SELF(List.of("pthread_self", "__VERIFIER_tid"), false, false, true, false, null),
        P_THREAD_EQUAL("pthread_equal", false, false, true, false, Intrinsics::inlinePthreadEqual),
        P_THREAD_ATTR_INIT("pthread_attr_init", true, true, true, true, Intrinsics::inlinePthreadAttr),
        P_THREAD_ATTR_DESTROY("pthread_attr_destroy", true, true, true, true, Intrinsics::inlinePthreadAttr),
        P_THREAD_ATTR_GET(P_THREAD_ATTR.stream().map(a -> "pthread_attr_get" + a).toList(),
                true, true, true, true, Intrinsics::inlinePthreadAttr),
        P_THREAD_ATTR_SET(P_THREAD_ATTR.stream().map(a -> "pthread_attr_set" + a).toList(),
                true, true, true, true, Intrinsics::inlinePthreadAttr),
        // --------------------------- pthread condition variable ---------------------------
        P_THREAD_COND_INIT(List.of("pthread_cond_init", "_pthread_cond_init"),
                true, true, true, true, Intrinsics::inlinePthreadCondInit),
        P_THREAD_COND_DESTROY("pthread_cond_destroy", true, false, true, true, Intrinsics::inlinePthreadCondDestroy),
        P_THREAD_COND_SIGNAL("pthread_cond_signal", true, false, true, true, Intrinsics::inlinePthreadCondSignal),
        P_THREAD_COND_BROADCAST("pthread_cond_broadcast", true, false, true, true, Intrinsics::inlinePthreadCondBroadcast),
        P_THREAD_COND_WAIT(List.of("pthread_cond_wait", "_pthread_cond_wait"),
                false, true, false, true, Intrinsics::inlinePthreadCondWait),
        P_THREAD_COND_TIMEDWAIT(List.of("pthread_cond_timedwait", "_pthread_cond_timedwait"),
                false, false, true, true, Intrinsics::inlinePthreadCondTimedwait),
        P_THREAD_CONDATTR_INIT("pthread_condattr_init", true, true, true, true, Intrinsics::inlinePthreadCondAttr),
        P_THREAD_CONDATTR_DESTROY("pthread_condattr_destroy", true, true, true, true, Intrinsics::inlinePthreadCondAttr),
        // --------------------------- pthread key ---------------------------
        P_THREAD_KEY_CREATE("pthread_key_create", false, false, true, false, Intrinsics::inlinePthreadKeyCreate),
        P_THREAD_KEY_DELETE("pthread_key_delete", false, false, true, false, Intrinsics::inlinePthreadKeyDelete),
        P_THREAD_GET_SPECIFIC("pthread_getspecific", false, true, true, false, Intrinsics::inlinePthreadGetSpecific),
        P_THREAD_SET_SPECIFIC("pthread_setspecific", true, false, true, false, Intrinsics::inlinePthreadSetSpecific),
        // --------------------------- pthread mutex ---------------------------
        P_THREAD_MUTEX_INIT("pthread_mutex_init", true, true, true, true, Intrinsics::inlinePthreadMutexInit),
        P_THREAD_MUTEX_DESTROY("pthread_mutex_destroy", true, true, true, true, Intrinsics::inlinePthreadMutexDestroy),
        P_THREAD_MUTEX_LOCK("pthread_mutex_lock", true, true, false, true, Intrinsics::inlinePthreadMutexLock),
        P_THREAD_MUTEX_TRYLOCK("pthread_mutex_trylock", true, true, true, true, Intrinsics::inlinePthreadMutexTryLock),
        P_THREAD_MUTEX_UNLOCK("pthread_mutex_unlock", true, true, true, true, Intrinsics::inlinePthreadMutexUnlock),
        P_THREAD_MUTEXATTR_INIT("pthread_mutexattr_init", true, true, true, true, Intrinsics::inlinePthreadMutexAttr),
        P_THREAD_MUTEXATTR_DESTROY(List.of("pthread_mutexattr_destroy", "_pthread_mutexattr_destroy"),
                true, true, true, true, Intrinsics::inlinePthreadMutexAttr),
        P_THREAD_MUTEXATTR_SET(P_THREAD_MUTEXATTR.stream().map(a -> "pthread_mutexattr_get" + a).toList(),
                true, true, true, true, Intrinsics::inlinePthreadMutexAttr),
        P_THREAD_MUTEXATTR_GET(P_THREAD_MUTEXATTR.stream().map(a -> "pthread_mutexattr_set" + a).toList(),
                true, true, true, true, Intrinsics::inlinePthreadMutexAttr),
        // --------------------------- pthread read/write lock ---------------------------
        P_THREAD_RWLOCK_INIT(List.of("pthread_rwlock_init", "_pthread_rwlock_init"),
                true, false, true, true, Intrinsics::inlinePthreadRwlockInit),
        P_THREAD_RWLOCK_DESTROY(List.of("pthread_rwlock_destroy", "_pthread_rwlock_destroy"),
                true, true, true, true, Intrinsics::inlinePthreadRwlockDestroy),
        P_THREAD_RWLOCK_WRLOCK(List.of("pthread_rwlock_wrlock", "_pthread_rwlock_wrlock"),
                true, true, false, true, Intrinsics::inlinePthreadRwlockWrlock),
        P_THREAD_RWLOCK_TRYWRLOCK(List.of("pthread_rwlock_trywrlock", "_pthread_rwlock_trywrlock"),
                true, true, true, true, Intrinsics::inlinePthreadRwlockTryWrlock),
        P_THREAD_RWLOCK_RDLOCK(List.of("pthread_rwlock_rdlock", "_pthread_rwlock_rdlock"),
                true, true, false, true, Intrinsics::inlinePthreadRwlockRdlock),
        P_THREAD_RWLOCK_TRYRDLOCK(List.of("pthread_rwlock_tryrdlock", "_pthread_rwlock_tryrdlock"),
                true, true, true, true, Intrinsics::inlinePthreadRwlockTryRdlock),
        P_THREAD_RWLOCK_UNLOCK(List.of("pthread_rwlock_unlock", "_pthread_rwlock_unlock"),
                true, false, true, true, Intrinsics::inlinePthreadRwlockUnlock),
        P_THREAD_RWLOCKATTR_INIT("pthread_rwlockattr_init", true, false, true, true, Intrinsics::inlinePthreadRwlockAttr),
        P_THREAD_RWLOCKATTR_DESTROY("pthread_rwlockattr_destroy", true, false, true, true, Intrinsics::inlinePthreadRwlockAttr),
        P_THREAD_RWLOCKATTR_SET("pthread_rwlockattr_setpshared", true, false, true, true, Intrinsics::inlinePthreadRwlockAttr),
        P_THREAD_RWLOCKATTR_GET("pthread_rwlockattr_getpshared", true, false, true, true, Intrinsics::inlinePthreadRwlockAttr),
        // --------------------------- SVCOMP ---------------------------
        VERIFIER_ATOMIC_BEGIN("__VERIFIER_atomic_begin", false, false, true, true, Intrinsics::inlineAtomicBegin),
        VERIFIER_ATOMIC_END("__VERIFIER_atomic_end", false, false, true, true, Intrinsics::inlineAtomicEnd),
        // --------------------------- __VERIFIER ---------------------------
        VERIFIER_LOOP_BEGIN("__VERIFIER_loop_begin", false, false, true, true, Intrinsics::inlineLoopBegin),
        VERIFIER_LOOP_BOUND("__VERIFIER_loop_bound", false, false, true, true, Intrinsics::inlineLoopBound),
        VERIFIER_SPIN_START("__VERIFIER_spin_start", false, false, true, true, Intrinsics::inlineSpinStart),
        VERIFIER_SPIN_END("__VERIFIER_spin_end", false, false, true, true, Intrinsics::inlineSpinEnd),
        VERIFIER_ASSUME("__VERIFIER_assume", false, false, true, true, Intrinsics::inlineAssume),
        VERIFIER_ASSERT("__VERIFIER_assert", false, false, true, true, Intrinsics::inlineUserAssert),
        VERIFIER_NONDET(List.of("__VERIFIER_nondet_bool",
                "__VERIFIER_nondet_int", "__VERIFIER_nondet_uint", "__VERIFIER_nondet_unsigned_int",
                "__VERIFIER_nondet_short", "__VERIFIER_nondet_ushort", "__VERIFIER_nondet_unsigned_short",
                "__VERIFIER_nondet_long", "__VERIFIER_nondet_ulong",
                "__VERIFIER_nondet_longlong", "__VERIFIER_nondet_ulonglong",
                "__VERIFIER_nondet_char", "__VERIFIER_nondet_uchar"),
                false, false, true, true, Intrinsics::inlineNonDet),
        // --------------------------- Interrupts ---------------------------
        VERIFIER_MAKE_INTERRUPT_HANDLER("__VERIFIER_make_interrupt_handler", true, false, true, true, Intrinsics::inlineInterruptMarker),
        VERIFIER_DISABLE_IRQ("__VERIFIER_disable_irq", false, false, true, true, Intrinsics::inlineDisableInterrupts),
        VERIFIER_ENABLE_IRQ("__VERIFIER_enable_irq", false, false, true, true, Intrinsics::inlineEnableInterrupts),
        VERIFIER_MAKE_CB("__VERIFIER_make_cb", false, false, true, true, Intrinsics::inlineCompilerBarrier),
        VERIFIER_HARMLESS_RACY_READ("__VERIFIER_racy_read", true, false, true, true, Intrinsics::inlineHarmelessRacyRead),
        VERIFIER_HARMLESS_RACY_WRITE("__VERIFIER_racy_write", true, false, true, true, Intrinsics::inlineHarmelessRacyWrite),
        // --------------------------- LLVM ---------------------------
        LLVM(List.of("llvm.smax", "llvm.umax", "llvm.smin", "llvm.umin",
                "llvm.ssub.sat", "llvm.usub.sat", "llvm.sadd.sat", "llvm.uadd.sat", // TODO: saturated shifts
                "llvm.sadd.with.overflow", "llvm.ssub.with.overflow", "llvm.smul.with.overflow",
                "llvm.ctlz", "llvm.cttz", "llvm.ctpop"),
                false, false, true, true, Intrinsics::handleLLVMIntrinsic),
        LLVM_ASSUME("llvm.assume", false, false, true, true, Intrinsics::inlineLLVMAssume),
        LLVM_META(List.of("llvm.stacksave", "llvm.stackrestore", "llvm.lifetime"), false, false, true, true, Intrinsics::inlineAsZero),
        LLVM_OBJECTSIZE("llvm.objectsize", false, false, true, false, null),
        LLVM_EXPECT("llvm.expect", false, false, true, true, Intrinsics::inlineLLVMExpect),
        LLVM_MEMCPY("llvm.memcpy", true, true, true, false, Intrinsics::inlineMemCpy),
        LLVM_MEMSET("llvm.memset", true, false, true, false, Intrinsics::inlineMemSet),
        LLVM_THREADLOCAL("llvm.threadlocal.address.p0", false, false, true, true, Intrinsics::inlineLLVMThreadLocal),
        // --------------------------- LKMM ---------------------------
        LKMM_LOAD("__LKMM_LOAD", false, true, true, true, Intrinsics::handleLKMMIntrinsic),
        LKMM_STORE("__LKMM_STORE", true, false, true, true, Intrinsics::handleLKMMIntrinsic),
        LKMM_XCHG("__LKMM_XCHG", true, true, true, true, Intrinsics::handleLKMMIntrinsic),
        LKMM_CMPXCHG("__LKMM_CMPXCHG", true, true, true, true, Intrinsics::handleLKMMIntrinsic),
        LKMM_ATOMIC_FETCH_OP("__LKMM_ATOMIC_FETCH_OP", true, true, true, true, Intrinsics::handleLKMMIntrinsic),
        LKMM_ATOMIC_OP("__LKMM_ATOMIC_OP", true, true, true, true, Intrinsics::handleLKMMIntrinsic),
        LKMM_ATOMIC_OP_RETURN("__LKMM_ATOMIC_OP_RETURN", true, true, true, true, Intrinsics::handleLKMMIntrinsic),
        LKMM_SPIN_LOCK("__LKMM_SPIN_LOCK", true, true, false, true, Intrinsics::handleLKMMIntrinsic),
        LKMM_SPIN_UNLOCK("__LKMM_SPIN_UNLOCK", true, false, true, true, Intrinsics::handleLKMMIntrinsic),
        LKMM_FENCE("__LKMM_FENCE", false, false, false, true, Intrinsics::handleLKMMIntrinsic),
        // --------------------------- Misc ---------------------------
        STD_MEMCPY("memcpy", true, true, true, false, Intrinsics::inlineMemCpy),
        STD_MEMCPYS("memcpy_s", true, true, true, false, Intrinsics::inlineMemCpyS),
        STD_MEMSET(List.of("memset", "__memset_chk"), true, false, true, false, Intrinsics::inlineMemSet),
        STD_MEMCMP("memcmp", false, true, true, false, Intrinsics::inlineMemCmp),
        STD_MALLOC("malloc", false, false, true, true, Intrinsics::inlineMalloc),
        STD_CALLOC("calloc", false, false, true, true, Intrinsics::inlineCalloc),
        STD_ALIGNED_ALLOC("aligned_alloc", false, false, true, true, Intrinsics::inlineAlignedAlloc),
        STD_FREE("free", true, false, true, true, Intrinsics::inlineAsZero),//TODO support free
        STD_ASSERT(List.of("__assert_fail", "__assert_rtn"), false, false, false, true, Intrinsics::inlineUserAssert),
        STD_EXIT("exit", false, false, false, true, Intrinsics::inlineExit),
        STD_ABORT("abort", false, false, false, true, Intrinsics::inlineExit),
        STD_IO(List.of("puts", "putchar", "printf", "fflush"), false, false, true, true, Intrinsics::inlineAsZero),
        STD_IO_NONDET(List.of("__isoc99_sscanf", "fprintf"), false, false, true, true, Intrinsics::inlineCallAsNonDet),
        STD_SLEEP("sleep", false, false, true, true, Intrinsics::inlineAsZero),
        // --------------------------- UBSAN ---------------------------
        UBSAN_OVERFLOW(List.of("__ubsan_handle_add_overflow", "__ubsan_handle_sub_overflow",
                "__ubsan_handle_divrem_overflow", "__ubsan_handle_mul_overflow", "__ubsan_handle_negate_overflow"),
                false, false, false, true, Intrinsics::inlineIntegerOverflow),
        UBSAN_TYPE_MISSMATCH(List.of("__ubsan_handle_type_mismatch_v1"),
                false, false, false, true, Intrinsics::inlineInvalidDereference),
        // ------------------------- Unknown function ---------------------------
        MISSING(List.of(), false, false, false, true, Intrinsics::inlineUnknownFunction),
        ;

        private final List<String> variants;
        private final boolean writesMemory;
        private final boolean readsMemory;
        private final boolean alwaysReturns;
        private final boolean isEarly;
        private final Replacer replacer;

        Info(List<String> variants, boolean writesMemory, boolean readsMemory, boolean alwaysReturns, boolean isEarly,
                Replacer replacer) {
            this.variants = variants;
            this.writesMemory = writesMemory;
            this.readsMemory = readsMemory;
            this.alwaysReturns = alwaysReturns;
            this.isEarly = isEarly;
            this.replacer = replacer;
        }

        Info(String name, boolean writesMemory, boolean readsMemory, boolean alwaysReturns, boolean isEarly,
                Replacer replacer) {
            this(List.of(name), writesMemory, readsMemory, alwaysReturns, isEarly, replacer);
        }

        public List<String> variants() {
            return variants;
        }

        public boolean writesMemory() {
            return writesMemory;
        }

        public boolean readsMemory() {
            return readsMemory;
        }

        public boolean alwaysReturns() {
            return alwaysReturns;
        }

        public boolean isEarly() {
            return isEarly;
        }

        private boolean matches(String funcName) {
            boolean isPrefix = switch(this) {
                case LLVM, LLVM_ASSUME, LLVM_META, LLVM_MEMCPY, LLVM_MEMSET, LLVM_EXPECT, LLVM_OBJECTSIZE -> true;
                default -> false;
            };
            BiPredicate<String, String> matchingFunction = isPrefix ? String::startsWith : String::equals;
            return variants.stream().anyMatch(v -> matchingFunction.test(funcName, v));
        }
    }


    @FunctionalInterface
    private interface Replacer {
        List<Event> replace(Intrinsics self, FunctionCall call);
    }

    private void markIntrinsics(Program program) {
        final var missingSymbols = new TreeSet<String>();
        for (Function func : program.getFunctions()) {
            if (!func.hasBody()) {
                final String funcName = func.getName();
                Arrays.stream(Info.values())
                        .filter(info -> info.matches(funcName))
                        .findFirst()
                        .ifPresentOrElse(func::setIntrinsicInfo, () -> {
                            missingSymbols.add(funcName);
                            func.setIntrinsicInfo(Info.MISSING);});
            }
        }
        if (!missingSymbols.isEmpty()) {
            logger.warn(missingSymbols.stream().collect(Collectors.joining(", ", "Unknown intrinsics ", "")) +
                ". Detecting calls to unknown functions requires --property=program_spec.");
        }
    }

    private void replace(FunctionCall call, Replacer replacer) {
        if (replacer == null) {
            throw new MalformedProgramException(
                    String.format("Intrinsic \"%s\" without replacer", call.getCalledFunction().getName()));
        }
        final List<Event> replacement = replacer.replace(this, call);
        if (replacement.isEmpty()) {
            call.tryDelete();
        } else if (replacement.get(0) != call) {
            if (!call.getUsers().isEmpty() && call.getUsers().stream().allMatch(ExecutionStatus.class::isInstance)) {
                final Map<Event, Event> updateMapping = Map.of(call, replacement.get(0));
                ImmutableList.copyOf(call.getUsers()).forEach(user -> user.updateReferences(updateMapping));
            }
            // NOTE: We deliberately do not use the call markers, because (1) we want to distinguish between
            // intrinsics and normal calls, and (2) we do not want to have intrinsics in the call stack.
            // We may want to change this behaviour though.
            call.insertBefore(EventFactory.newStringAnnotation(
                    String.format("=== Calling intrinsic %s ===", call.getCalledFunction().getName())
            ));
            call.insertAfter(EventFactory.newStringAnnotation(
                    String.format("=== Returning from intrinsic %s ===", call.getCalledFunction().getName())
            ));
            IRHelper.replaceWithMetadata(call, replacement);
        }
    }

    // --------------------------------------------------------------------------------------------------------
    // Simple early intrinsics

    private void inlineEarly(Function function) {
        for (final FunctionCall call : function.getEvents(FunctionCall.class)) {
            if (!call.isDirectCall()) {
                continue;
            }
            final Intrinsics.Info info = call.getCalledFunction().getIntrinsicInfo();
            if (info != null && info.isEarly()) {
                replace(call, info.replacer);
            }
        }
    }

    private List<Event> inlineAsZero(FunctionCall call) {
        if (call instanceof ValueFunctionCall valueCall) {
            final Register reg = valueCall.getResultRegister();
            final Expression zero = expressions.makeGeneralZero(reg.getType());
            logger.debug("Replaced (unsupported) call to \"{}\" by zero.", call.getCalledFunction().getName());
            return List.of(EventFactory.newLocal(reg, zero));
        } else {
            return List.of();
        }
    }

    private List<Event> inlineExit(FunctionCall ignored) {
        final Event exit = EventFactory.newAbortIf(expressions.makeTrue());
        exit.addTags(Tag.EXCEPTIONAL_TERMINATION);
        return List.of(exit);
    }

    private List<Event> inlineLoopBegin(FunctionCall ignored) {
        return List.of(EventFactory.Svcomp.newLoopBegin());
    }

    private List<Event> inlineLoopBound(FunctionCall call) {
        final Expression boundExpression = call.getArguments().get(0);
        return List.of(EventFactory.Svcomp.newLoopBound(boundExpression));
    }

    private List<Event> inlineSpinStart(FunctionCall ignored) {
        return List.of(EventFactory.Svcomp.newSpinStart());
    }

    private List<Event> inlineSpinEnd(FunctionCall ignored) {
        return List.of(EventFactory.Svcomp.newSpinEnd());
    }

    private List<Event> inlineAssume(FunctionCall call) {
        final Expression assumption = call.getArguments().get(0);
        return List.of(EventFactory.newAssume(assumption));
    }

    private List<Event> inlineAtomicBegin(FunctionCall ignored) {
        return List.of(currentAtomicBegin = EventFactory.Svcomp.newBeginAtomic());
    }

    private List<Event> inlineAtomicEnd(FunctionCall ignored) {
        return List.of(EventFactory.Svcomp.newEndAtomic(checkNotNull(currentAtomicBegin)));
    }

    private final static FunctionType PTHREAD_THREAD_TYPE = types.getFunctionType(
            types.getPointerType(), List.of(types.getPointerType())
    );

    private List<Event> inlinePthreadCreate(FunctionCall call) {
        final List<Expression> arguments = call.getArguments();
        assert arguments.size() == 4;
        final Expression pidResultAddress = arguments.get(0);
        //final Expression attributes = arguments.get(1);
        final Expression targetFunction = arguments.get(2);
        final Expression argument = arguments.get(3);

        final Register resultRegister = getResultRegister(call);
        assert resultRegister.getType() instanceof IntegerType;

        final Register tidReg = call.getFunction().newUniqueRegister("__tid", types.getArchType());
        final DynamicThreadCreate createEvent = newDynamicThreadCreate(tidReg, PTHREAD_THREAD_TYPE, targetFunction, List.of(argument));

        return eventSequence(
                createEvent,
                newStore(pidResultAddress, tidReg),
                // TODO: Allow to return failure value (!= 0)
                newLocal(resultRegister, expressions.makeZero((IntegerType) resultRegister.getType()))
        );
    }

    private List<Event> inlinePthreadJoin(FunctionCall call) {
        final List<Expression> arguments = call.getArguments();
        assert arguments.size() == 2;
        final Expression tidExpr = arguments.get(0);
        final Expression returnAddr = arguments.get(1);
        final boolean hasReturnAddr = !(returnAddr instanceof IntLiteral lit && lit.isZero());

        final Register resultRegister = getResultRegister(call);
        assert resultRegister.getType() instanceof IntegerType;

        final Type joinType = types.getAggregateType(List.of(types.getIntegerType(8), PTHREAD_THREAD_TYPE.getReturnType()));
        final Register joinReg = call.getFunction().newUniqueRegister("__joinReg", joinType);

        final Expression status = expressions.makeExtract(joinReg, 0);
        final Expression retVal = expressions.makeExtract(joinReg, 1);

<<<<<<< HEAD
        final Expression statusSuccess = expressions.makeValue(SUCCESS.ordinal(), (IntegerType) status.getType());
        final Expression statusInvalidTId = expressions.makeValue(INVALID_TID.ordinal(), (IntegerType) status.getType());
=======
        final Expression statusSuccess = expressions.makeValue(SUCCESS.getErrorCode(), (IntegerType) status.getType());
        final Expression statusInvalidTId = expressions.makeValue(INVALID_TID.getErrorCode(), (IntegerType) status.getType());
>>>>>>> 0e1e7312

        final Label joinEnd;
        final Store storeRetVal;
        final CondJump jump;
        if (hasReturnAddr) {
            joinEnd = newLabel("__pthread_join_end");
            storeRetVal = newStore(returnAddr, retVal);
            jump = newJump(expressions.makeNEQ(status, statusSuccess), joinEnd);
        } else {
            joinEnd = null;
            storeRetVal = null;
            jump = null;
        }

        return eventSequence(
                newDynamicThreadJoin(joinReg, tidExpr),
                // TODO: We use our internal error codes which do not match with pthread's error codes,
                //  except for the success case (error code == 0).
                newLocal(resultRegister, expressions.makeCast(status, resultRegister.getType())),
                jump,
                storeRetVal,
                joinEnd,
                newAssert(expressions.makeNEQ(status, statusInvalidTId), "Invalid thread id in pthread_join.")
        );
    }

    private List<Event> inlinePthreadExit(FunctionCall call) {
        final List<Expression> arguments = call.getArguments();
        assert arguments.size() == 1 && arguments.get(0).getType().equals(PTHREAD_THREAD_TYPE.getReturnType());

        return List.of(newThreadReturn(arguments.get(0)));
    }


    private List<Event> inlinePthreadEqual(FunctionCall call) {
        final Register resultRegister = getResultRegisterAndCheckArguments(2, call);
        final Expression leftId = call.getArguments().get(0);
        final Expression rightId = call.getArguments().get(1);
        final Expression equation = expressions.makeEQ(leftId, rightId);
        return List.of(
                EventFactory.newLocal(resultRegister, expressions.makeCast(equation, resultRegister.getType()))
        );
    }

    private static final List<String> P_THREAD_ATTR = List.of(
            "stack", // no field itself, but describes simultaneous getters and setters for stackaddr and stacksize
            "stackaddr",
            "stacksize",
            "guardsize",
            "detachstate", // either PTHREAD_CREATE_DETACHED, or defaults to PTHREAD_CREATE_JOINABLE
            "inheritsched", // either PTHREAD_EXPLICIT_SCHED, or defaults to PTHREAD_INHERIT_SCHED
            "schedparam", // struct sched_param
            "schedpolicy", // either SCHED_FIFO, SCHED_RR, or SCHED_OTHER
            "scope" // either PTHREAD_SCOPE_SYSTEM, or PTHREAD_SCOPE_PROCESS
    );

    private List<Event> inlinePthreadAttr(FunctionCall call) {
        final String suffix = call.getCalledFunction().getName().substring("pthread_attr_".length());
        final int expectedArguments = switch (suffix) {
            case "init", "destroy" -> 1;
            case "getstack", "setstack" -> 3;
            default -> 2;
        };
        final Register errorRegister = getResultRegisterAndCheckArguments(expectedArguments, call);
        final Expression attrAddress = call.getArguments().get(0);
        final boolean initial = suffix.equals("init");
        if (initial || suffix.equals("destroy")) {
            final Expression flag = expressions.makeValue(initial);
            return List.of(
                    newStore(attrAddress, flag),
                    assignSuccess(errorRegister)
            );
        }
        final boolean getter = suffix.startsWith("get");
        checkArgument(getter || suffix.startsWith("set"), "Unrecognized intrinsics \"%s\"", call);
        checkArgument(P_THREAD_ATTR.contains(suffix.substring(3)));
        //final Register oldValue = call.getFunction().newRegister(types.getBooleanType());
        //final Expression value = call.getArguments().get(1);
        return List.of(
                //EventFactory.newLoad(oldValue, attrAddress),
                assignSuccess(errorRegister)
        );
    }

    private List<Event> inlinePthreadCondInit(FunctionCall call) {
        //see https://linux.die.net/man/3/pthread_cond_init
        final Register errorRegister = getResultRegisterAndCheckArguments(2, call);
        final Expression condAddress = call.getArguments().get(0);
        //final Expression attributes = call.getArguments().get(1);
        final Expression initializedState = expressions.makeTrue();
        return List.of(
                newStore(condAddress, initializedState),
                assignSuccess(errorRegister)
        );
    }

    private List<Event> inlinePthreadCondDestroy(FunctionCall call) {
        //see https://linux.die.net/man/3/pthread_cond_destroy
        final Register errorRegister = getResultRegisterAndCheckArguments(1, call);
        final Expression condAddress = call.getArguments().get(0);
        final Expression finalizedState = expressions.makeFalse();
        return List.of(
                newStore(condAddress, finalizedState),
                assignSuccess(errorRegister)
        );
    }

    private List<Event> inlinePthreadCondSignal(FunctionCall call) {
        //see https://linux.die.net/man/3/pthread_cond_signal
        return inlinePthreadCondBroadcast(call);
    }

    private List<Event> inlinePthreadCondBroadcast(FunctionCall call) {
        //see https://linux.die.net/man/3/pthread_cond_broadcast
        // Because of spurious wake-ups, there is no need to do anything here.
        final Register errorRegister = getResultRegisterAndCheckArguments(1, call);
        //final Expression condAddress = call.getArguments().get(0);
        return List.of(
                assignSuccess(errorRegister)
        );
    }

    private List<Event> inlinePthreadCondWait(FunctionCall call) {
        //see https://linux.die.net/man/3/pthread_cond_wait
        final Register errorRegister = getResultRegisterAndCheckArguments(2, call);
        //final Expression condAddress = call.getArguments().get(0);
        final Expression lockAddress = call.getArguments().get(1);
        // TODO: implement this without lock/unlock events and get rid of them
        return List.of(
                // Allow other threads to access the condition variable.
                EventFactory.Pthread.newUnlock(lockAddress.toString(), lockAddress),
                // This thread would sleep here.  Explicit or spurious signals may wake it.
                // Re-lock.
                EventFactory.Pthread.newLock(lockAddress.toString(), lockAddress),
                assignSuccess(errorRegister)
        );
    }

    private List<Event> inlinePthreadCondTimedwait(FunctionCall call) {
        //see https://linux.die.net/man/3/pthread_cond_timedwait
        final Register errorRegister = getResultRegisterAndCheckArguments(3, call);
        final IntegerType errorType = (IntegerType) errorRegister.getType();
        //final Expression condAddress = call.getArguments().get(0);
        final Expression lockAddress = call.getArguments().get(1);
        //final Expression timespec = call.getArguments().get(2);
        return List.of(
                // Allow other threads to access the condition variable.
                EventFactory.Pthread.newUnlock(lockAddress.toString(), lockAddress),
                // This thread would sleep here.  Explicit or spurious signals may wake it.
                // Re-lock.
                EventFactory.Pthread.newLock(lockAddress.toString(), lockAddress),
                //TODO proper error code: ETIMEDOUT
                EventFactory.Svcomp.newNonDetChoice(errorRegister),
                EventFactory.newAssume(expressions.makeGTE(errorRegister, expressions.makeZero(errorType), true))
        );
    }

    private List<Event> inlinePthreadCondAttr(FunctionCall call) {
        final String suffix = call.getCalledFunction().getName().substring("pthread_condattr_".length());
        final boolean init = suffix.equals("init");
        final boolean destroy = suffix.equals("destroy");
        final Register errorRegister = getResultRegisterAndCheckArguments(init || destroy ? 1 : 2, call);
        final Expression attrAddress = call.getArguments().get(0);
        checkUnknownIntrinsic(init || destroy, call);
        return List.of(
                newStore(attrAddress, expressions.makeValue(init)),
                assignSuccess(errorRegister)
        );
    }

    private List<Event> inlinePthreadKeyCreate(FunctionCall call) {
        //see https://linux.die.net/man/3/pthread_key_create
        final Register errorRegister = getResultRegisterAndCheckArguments(2, call);
        final Expression keyAddress = call.getArguments().get(0);
        final Expression destructor = call.getArguments().get(1);
        final Program program = call.getFunction().getProgram();
        final long threadCount = program.getThreads().size();
        final int pointerBytes = types.getMemorySizeInBytes(types.getPointerType());
        final Register storageAddressRegister = call.getFunction().newRegister(types.getArchType());
        final Expression size = expressions.makeValue((threadCount + 1) * pointerBytes, types.getArchType());
        final Expression destructorOffset = expressions.makeValue(threadCount * pointerBytes, types.getArchType());
        //TODO call destructor at each thread's normal exit
        return List.of(
                EventFactory.newAlloc(storageAddressRegister, types.getArchType(), size, true, true),
                newStore(keyAddress, storageAddressRegister),
                newStore(expressions.makeAdd(storageAddressRegister, destructorOffset), destructor),
                assignSuccess(errorRegister)
        );
    }

    private List<Event> inlinePthreadKeyDelete(FunctionCall call) {
        //see https://linux.die.net/man/3/pthread_key_delete
        final Register errorRegister = getResultRegisterAndCheckArguments(1, call);
        //final Expression key = call.getArguments().get(0);
        //final int threadID = call.getThread().getId();
        //TODO the destructor should no longer be called by pthread_exit
        return List.of(
                assignSuccess(errorRegister)
        );
    }

    private List<Event> inlinePthreadGetSpecific(FunctionCall call) {
        //see https://linux.die.net/man/3/pthread_getspecific
        final Register result = getResultRegisterAndCheckArguments(1, call);
        final Expression key = call.getArguments().get(0);
        final int threadID = call.getThread().getId();
        final Expression offset = expressions.makeValue(threadID, (IntegerType) key.getType());
        return List.of(
                EventFactory.newLoad(result, expressions.makeAdd(key, offset))
        );
    }

    private List<Event> inlinePthreadSetSpecific(FunctionCall call) {
        //see https://linux.die.net/man/3/pthread_setspecific
        final Register errorRegister = getResultRegisterAndCheckArguments(2, call);
        final Expression key = call.getArguments().get(0);
        final Expression value = call.getArguments().get(1);
        final int threadID = call.getThread().getId();
        final Expression offset = expressions.makeValue(threadID, (IntegerType) key.getType());
        return List.of(
                newStore(expressions.makeAdd(key, offset), value),
                assignSuccess(errorRegister)
        );
    }

    private static final List<String> P_THREAD_MUTEXATTR = List.of(
            "prioceiling",
            "protocol",
            "type",
            "policy_np"
    );

    private List<Event> inlinePthreadMutexInit(FunctionCall call) {
        //see https://linux.die.net/man/3/pthread_mutex_init
        //TODO use attributes
        final Register errorRegister = getResultRegisterAndCheckArguments(2, call);
        final Expression lockAddress = call.getArguments().get(0);
        // FIXME: We currently use bv32 in InitLock, Lock and Unlock.
        final IntegerType type = types.getIntegerType(32);
        final Expression unlocked = expressions.makeZero(type);
        return List.of(
                EventFactory.Llvm.newStore(lockAddress, unlocked, Tag.C11.MO_RELEASE),
                assignSuccess(errorRegister)
        );
    }

    private List<Event> inlinePthreadMutexDestroy(FunctionCall call) {
        //see https://linux.die.net/man/3/pthread_mutex_destroy
        final Register errorRegister = getResultRegisterAndCheckArguments(1, call);
        //TODO store a value such that later uses of the lock fail
        return List.of(
                assignSuccess(errorRegister)
        );
    }

    private List<Event> inlinePthreadMutexLock(FunctionCall call) {
        //see https://linux.die.net/man/3/pthread_mutex_lock
        final Register errorRegister = getResultRegisterAndCheckArguments(1, call);
        checkArgument(errorRegister.getType() instanceof IntegerType, "Wrong return type for \"%s\"", call);
        // FIXME: We currently use bv32 in InitLock, Lock and Unlock.
        final IntegerType type = types.getIntegerType(32);
        final Register oldValueRegister = call.getFunction().newRegister(type);
        final Register successRegister = call.getFunction().newRegister(types.getBooleanType());
        final Expression lockAddress = call.getArguments().get(0);
        final Expression locked = expressions.makeOne(type);
        final Expression unlocked = expressions.makeZero(type);
        final Expression fail = expressions.makeNot(successRegister);
        final Label spinLoopHead = EventFactory.newLabel("__spinloop_head");
        final Label spinLoopEnd = EventFactory.newLabel("__spinloop_end");
        // We implement this as a caslocks
        return List.of(
                spinLoopHead,
                EventFactory.Llvm.newCompareExchange(oldValueRegister, successRegister, lockAddress, unlocked, locked, Tag.C11.MO_ACQUIRE, true),
                EventFactory.newJump(successRegister, spinLoopEnd),
                EventFactory.newGoto(spinLoopHead),
                spinLoopEnd,
                EventFactory.newLocal(errorRegister, expressions.makeCast(fail, errorRegister.getType()))
        );
    }

    private List<Event> inlinePthreadMutexTryLock(FunctionCall call) {
        //see https://linux.die.net/man/3/pthread_mutex_trylock
        final Register errorRegister = getResultRegisterAndCheckArguments(1, call);
        checkArgument(errorRegister.getType() instanceof IntegerType, "Wrong return type for \"%s\"", call);
        // FIXME: We currently use bv32 in InitLock, Lock and Unlock.
        final IntegerType type = types.getIntegerType(32);
        final Register oldValueRegister = call.getFunction().newRegister(type);
        final Register successRegister = call.getFunction().newRegister(types.getBooleanType());
        final Expression lockAddress = call.getArguments().get(0);
        final Expression locked = expressions.makeOne(type);
        final Expression unlocked = expressions.makeZero(type);
        final Expression fail = expressions.makeNot(successRegister);
        return List.of(
                EventFactory.Llvm.newCompareExchange(oldValueRegister, successRegister, lockAddress, unlocked, locked, Tag.C11.MO_ACQUIRE),
                EventFactory.newLocal(errorRegister, expressions.makeCast(fail, errorRegister.getType()))
        );
    }

    private List<Event> inlinePthreadMutexUnlock(FunctionCall call) {
        //see https://linux.die.net/man/3/pthread_mutex_unlock
        final Register errorRegister = getResultRegisterAndCheckArguments(1, call);
        // FIXME: We currently use bv32 in InitLock, Lock and Unlock.
        final IntegerType type = types.getIntegerType(32);
        final Register oldValueRegister = call.getFunction().newRegister(type);
        final Expression lockAddress = call.getArguments().get(0);
        final Expression locked = expressions.makeOne(type);
        final Expression unlocked = expressions.makeZero(type);
        return eventSequence(
                EventFactory.Llvm.newLoad(oldValueRegister, lockAddress, Tag.C11.MO_RELAXED),
                notToInline.contains(AssertionType.USER) ? null : EventFactory.newAssert(expressions.makeEQ(oldValueRegister, locked), "Unlocking an already unlocked mutex"),
                EventFactory.Llvm.newStore(lockAddress, unlocked, Tag.C11.MO_RELEASE),
                assignSuccess(errorRegister)
        );
    }

    private List<Event> inlinePthreadMutexAttr(FunctionCall call) {
        //see https://linux.die.net/man/3/pthread_mutexattr_init
        final String functionName = call.getCalledFunction().getName();
        // MacOS systems prepend 'pthread_mutexattr_destroy' with _.
        final int prefixLength = functionName.startsWith("_") ? 1 : 0;
        final String suffix = functionName.substring(prefixLength + "pthread_mutexattr_".length());
        final boolean init = suffix.equals("init");
        final boolean destroy = suffix.equals("destroy");
        final Register errorRegister = getResultRegisterAndCheckArguments(init || destroy ? 1 : 2, call);
        final Expression attrAddress = call.getArguments().get(0);
        if (init || destroy) {
            return List.of(
                    newStore(attrAddress, expressions.makeValue(init)),
                    assignSuccess(errorRegister)
            );
        }
        final boolean get = suffix.startsWith("get");
        checkUnknownIntrinsic(get || suffix.startsWith("set"), call);
        checkUnknownIntrinsic(P_THREAD_MUTEXATTR.contains(suffix.substring(3)), call);
        return List.of(
                assignSuccess(errorRegister)
        );
    }

    private static final List<String> P_THREAD_RWLOCK_ATTR = List.of(
            "pshared"
    );

    private List<Event> inlinePthreadRwlockInit(FunctionCall call) {
        //see https://linux.die.net/man/3/pthread_rwlock_init
        final Register errorRegister = getResultRegisterAndCheckArguments(2, call);
        final Expression lockAddress = call.getArguments().get(0);
        //final Expression attributes = call.getArguments().get(1);
        return List.of(
                newStore(lockAddress, getRwlockUnlockedValue()),
                assignSuccess(errorRegister)
        );
    }

    private List<Event> inlinePthreadRwlockDestroy(FunctionCall call) {
        //see https://linux.die.net/man/3/pthread_rwlock_destroy
        final Register errorRegister = getResultRegisterAndCheckArguments(1, call);
        //TODO store a value such that later uses of the lock fail
        //final Expression lock = call.getArguments().get(0);
        //final Expression finalizedValue = expressions.makeZero(types.getArchType());
        return List.of(
                //EventFactory.newStore(lock, finalizedValue)
                assignSuccess(errorRegister)
        );
    }

    private List<Event> inlinePthreadRwlockWrlock(FunctionCall call) {
        //see https://linux.die.net/man/3/pthread_rwlock_wrlock
        final Register errorRegister = getResultRegisterAndCheckArguments(1, call);
        final Expression lockAddress = call.getArguments().get(0);
        final Register successRegister = call.getFunction().newRegister(types.getBooleanType());
        return List.of(
                // Write-lock only if unlocked.
                newRwlockTryWrlock(call, successRegister, lockAddress),
                // Deadlock if a violation occurred in another thread.
                EventFactory.newAbortIf(expressions.makeNot(successRegister)),
                assignSuccess(errorRegister)
        );
    }

    private List<Event> inlinePthreadRwlockTryWrlock(FunctionCall call) {
        //see https://linux.die.net/man/3/pthread_rwlock_trywrlock
        final Register errorRegister = getResultRegisterAndCheckArguments(1, call);
        final Expression lockAddress = call.getArguments().get(0);
        final Register successRegister = call.getFunction().newRegister(types.getBooleanType());
        final Expression success = expressions.makeGeneralZero(errorRegister.getType());
        return List.of(
                // Write-lock only if unlocked.
                newRwlockTryWrlock(call, successRegister, lockAddress),
                // Indicate success by returning zero.
                EventFactory.Svcomp.newNonDetChoice(errorRegister),
                EventFactory.newAssume(expressions.makeEQ(successRegister, expressions.makeEQ(errorRegister, success)))
        );
    }

    private Event newRwlockTryWrlock(FunctionCall call, Register successRegister, Expression lockAddress) {
        return EventFactory.Llvm.newCompareExchange(
                call.getFunction().newRegister(getRwlockDatatype()),
                successRegister,
                lockAddress,
                getRwlockUnlockedValue(),
                getRwlockWriteLockedValue(),
                Tag.C11.MO_ACQUIRE
        );
    }

    private List<Event> inlinePthreadRwlockRdlock(FunctionCall call) {
        //see https://linux.die.net/man/3/pthread_rwlock_rdlock
        final Register errorRegister = getResultRegisterAndCheckArguments(1, call);
        final Register oldValueRegister = call.getFunction().newRegister(getRwlockDatatype());
        final Register successRegister = call.getFunction().newRegister(types.getBooleanType());
        final Register expectedRegister = call.getFunction().newRegister(getRwlockDatatype());
        final Expression lockAddress = call.getArguments().get(0);
        return List.of(
                // Expect any other value than write-locked.
                EventFactory.Svcomp.newNonDetChoice(expectedRegister),
                EventFactory.newAssume(expressions.makeNEQ(expectedRegister, getRwlockWriteLockedValue())),
                // Increment shared counter only if not locked by writer.
                newRwlockTryRdlock(call, oldValueRegister, successRegister, lockAddress, expectedRegister),
                // Fail only if write-locked.
                EventFactory.newAssume(expressions.makeOr(successRegister, expressions.makeEQ(oldValueRegister, getRwlockWriteLockedValue()))),
                // Deadlock if a violation occurred in another thread.
                EventFactory.newAbortIf(expressions.makeNot(successRegister)),
                assignSuccess(errorRegister)
        );
    }

    private List<Event> inlinePthreadRwlockTryRdlock(FunctionCall call) {
        //see https://linux.die.net/man/3/pthread_rwlock_tryrdlock
        final Register errorRegister = getResultRegisterAndCheckArguments(1, call);
        final Register oldValueRegister = call.getFunction().newRegister(getRwlockDatatype());
        final Register successRegister = call.getFunction().newRegister(types.getBooleanType());
        final Register expectedRegister = call.getFunction().newRegister(getRwlockDatatype());
        final Expression lockAddress = call.getArguments().get(0);
        final Expression success = expressions.makeGeneralZero(errorRegister.getType());
        return List.of(
                // Expect any other value than write-locked.
                EventFactory.Svcomp.newNonDetChoice(expectedRegister),
                EventFactory.newAssume(expressions.makeNEQ(expectedRegister, getRwlockWriteLockedValue())),
                // Increment shared counter only if not locked by writer.
                newRwlockTryRdlock(call, oldValueRegister, successRegister, lockAddress, expectedRegister),
                // Fail only if write-locked.
                EventFactory.newAssume(expressions.makeOr(successRegister, expressions.makeEQ(oldValueRegister, getRwlockWriteLockedValue()))),
                // Indicate success with zero.
                EventFactory.Svcomp.newNonDetChoice(errorRegister),
                EventFactory.newAssume(expressions.makeEQ(successRegister, expressions.makeEQ(errorRegister, success)))
        );
    }

    private Event newRwlockTryRdlock(FunctionCall call, Register oldValueRegister, Register successRegister, Expression lockAddress, Expression expected) {
        return EventFactory.Llvm.newCompareExchange(
                oldValueRegister,
                successRegister,
                lockAddress,
                expected,
                expressions.makeITE(
                        expressions.makeEQ(expected, getRwlockUnlockedValue()),
                        expressions.makeValue(BigInteger.TWO, getRwlockDatatype()),
                        expressions.makeAdd(expected, expressions.makeOne(getRwlockDatatype()))
                ),
                Tag.C11.MO_ACQUIRE
        );
    }

    private List<Event> inlinePthreadRwlockUnlock(FunctionCall call) {
        //see https://linux.die.net/man/3/pthread_rwlock_unlock
        final Register errorRegister = getResultRegisterAndCheckArguments(1, call);
        final Register oldValueRegister = call.getFunction().newRegister(getRwlockDatatype());
        final Register decrementRegister = call.getFunction().newRegister(getRwlockDatatype());
        final Expression lockAddress = call.getArguments().get(0);
        final Expression one = expressions.makeOne(getRwlockDatatype());
        final Expression two = expressions.makeValue(BigInteger.TWO, getRwlockDatatype());
        final Expression lastReader = expressions.makeEQ(oldValueRegister, two);
        final Expression properDecrement = expressions.makeITE(lastReader, two, one);
        //TODO does not recognize whether the calling thread is allowed to unlock
        return List.of(
                // decreases the lock value by 1, if not the last reader, or else 2.
                EventFactory.Svcomp.newNonDetChoice(decrementRegister),
                EventFactory.Llvm.newRMW(oldValueRegister, lockAddress, decrementRegister, IntBinaryOp.SUB, Tag.C11.MO_RELEASE),
                EventFactory.newAssume(expressions.makeEQ(decrementRegister, properDecrement)),
                assignSuccess(errorRegister)
        );
    }

    private IntegerType getRwlockDatatype() {
        return types.getArchType();
    }

    private IntLiteral getRwlockUnlockedValue() {
        //FIXME this assumes that the lock is initialized with pthread_rwlock_init,
        // but some programs may explicitly initialize it with other platform-dependent values.
        return expressions.makeZero(getRwlockDatatype());
    }

    private IntLiteral getRwlockWriteLockedValue() {
        return expressions.makeOne(getRwlockDatatype());
    }

    private List<Event> inlinePthreadRwlockAttr(FunctionCall call) {
        final String suffix = call.getCalledFunction().getName().substring("pthread_rwlockattr_".length());
        final boolean init = suffix.equals("init");
        final boolean destroy = suffix.equals("destroy");
        final Register errorRegister = getResultRegisterAndCheckArguments(init || destroy ? 1 : 2, call);
        final Expression attrAddress = call.getArguments().get(0);
        if (init || destroy) {
            return List.of(
                    newStore(attrAddress, expressions.makeValue(init)),
                    assignSuccess(errorRegister)
            );
        }
        final boolean get = suffix.startsWith("get");
        checkUnknownIntrinsic(get || suffix.startsWith("set"), call);
        checkUnknownIntrinsic(P_THREAD_RWLOCK_ATTR.contains(suffix.substring(3)), call);
        return List.of(
                assignSuccess(errorRegister)
        );
    }

    private List<Event> inlineMalloc(FunctionCall call) {
        final Register resultRegister = getResultRegisterAndCheckArguments(1, call);
        final Type allocType = types.getByteType();
        final Expression totalSize = call.getArguments().get(0);
        return List.of(
                EventFactory.newAlloc(resultRegister, allocType, totalSize, true, false)
        );
    }

    private List<Event> inlineCalloc(FunctionCall call) {
        final Register resultRegister = getResultRegisterAndCheckArguments(2, call);
        final Type allocType = types.getByteType();
        final Expression elementCount = call.getArguments().get(0);
        final Expression elementSize = call.getArguments().get(1);
        final Expression totalSize = expressions.makeMul(elementCount, elementSize);
        return List.of(
                EventFactory.newAlloc(resultRegister, allocType, totalSize, true, true)
        );
    }

    private List<Event> inlineAlignedAlloc(FunctionCall call) {
        final Register resultRegister = getResultRegisterAndCheckArguments(2, call);
        final Type allocType = types.getByteType();
        final Expression alignment = call.getArguments().get(0);
        final Expression totalSize = call.getArguments().get(1);
        return List.of(
                EventFactory.newAlignedAlloc(resultRegister, allocType, totalSize, alignment, true, false)
        );
    }

    private List<Event> inlineAssert(FunctionCall call, AssertionType skip, String errorMsg) {
        if(notToInline.contains(skip)) {
            return List.of();
        }
        final Expression condition = expressions.makeFalse();
        final Event assertion = EventFactory.newAssert(condition, errorMsg);
        final Event abort = EventFactory.newAbortIf(expressions.makeTrue());
        abort.addTags(Tag.EXCEPTIONAL_TERMINATION);
        return List.of(assertion, abort);
    }

    private List<Event> inlineVerifierAssert(FunctionCall call, AssertionType skip, String errorMsg) {
        if(notToInline.contains(skip)) {
            return List.of();
        }
        assert call.getArguments().size() == 1;
        final Expression condition = call.getArguments().get(0);
        final Event assertion = EventFactory.newAssert(condition, errorMsg);
        return List.of(assertion);
    }

    private List<Event> inlineUserAssert(FunctionCall call) {
        if (call.getCalledFunction().getIntrinsicInfo() == Info.VERIFIER_ASSERT) {
            return inlineVerifierAssert(call, AssertionType.USER, "user assertion");
        } else {
            return inlineAssert(call, AssertionType.USER, "user assertion");
        }
    }

    private List<Event> inlineIntegerOverflow(FunctionCall call) {
        return inlineAssert(call, AssertionType.OVERFLOW, "integer overflow");
    }

    private List<Event> inlineInvalidDereference(FunctionCall call) {
        return inlineAssert(call, AssertionType.INVALIDDEREF, "invalid dereference");
    }

<<<<<<< HEAD
    private List<Event> inlineInterruptMarker(FunctionCall ignored) {
        return List.of(EventFactory.Interrupts.newInterruptMarker());
    }

    private List<Event> inlineCompilerBarrier(FunctionCall ignored) {
        return List.of(EventFactory.Interrupts.newCompilerBarrier());
    }

    private List<Event> inlineDisableInterrupts(FunctionCall ignored) {
        return List.of(EventFactory.Interrupts.newDisableInterrupts());
    }

    private List<Event> inlineEnableInterrupts(FunctionCall ignored) {
        return List.of(EventFactory.Interrupts.newEnableInterrupts());
    }

    private List<Event> inlineHarmelessRacyRead(FunctionCall call) {
        checkArgument(call.getArguments().size() == 1,
        "Expected 2 parameters for \"__VERIFIER_racy_read\", got %s.", call.getArguments().size());
        assert call instanceof ValueFunctionCall && call.isDirectCall();
        final Register resultReg = ((ValueFunctionCall) call).getResultRegister();
        final Expression address = call.getArguments().get(0);
        return List.of(EventFactory.newLoadWithMo(resultReg, address, Tag.HARMLESS_RACY));
    }

    private List<Event> inlineHarmelessRacyWrite(FunctionCall call) {
        checkArgument(call.getArguments().size() == 2,
        "Expected 2 parameters for \"__VERIFIER_racy_read\", got %s.", call.getArguments().size());
        final Expression address = call.getArguments().get(0);
        final Expression value = call.getArguments().get(1);
        return List.of(EventFactory.newStoreWithMo(address, value, Tag.HARMLESS_RACY));
    }
=======
    private List<Event> inlineUnknownFunction(FunctionCall call) {
        final List<Event> replacement = new ArrayList<>();
        if (call instanceof ValueFunctionCall) {
            replacement.addAll(inlineCallAsNonDet(call));
        }
        replacement.addAll(inlineAssert(call, AssertionType.UNKNOWN_FUNCTION,
            "Calling unknown function " + call.getCalledFunction().getName()));
        return replacement;
    }

>>>>>>> 0e1e7312

    // --------------------------------------------------------------------------------------------------------
    // LLVM intrinsics

    private List<Event> handleLLVMIntrinsic(FunctionCall call) {
        assert call instanceof ValueFunctionCall && call.isDirectCall();
        final ValueFunctionCall valueCall = (ValueFunctionCall) call;
        final String name = call.getCalledFunction().getName();

        if (name.startsWith("llvm.ctlz")) {
            return inlineLLVMCtlz(valueCall);
        } else if (name.startsWith("llvm.cttz")) {
            return inlineLLVMCttz(valueCall);
        } else if (name.startsWith("llvm.ctpop")) {
            return inlineLLVMCtpop(valueCall);
        } else if (name.contains("add.sat")) {
            return inlineLLVMSaturatedAdd(valueCall);
        } else if (name.contains("sadd.with.overflow")) {
            return inlineLLVMSAddWithOverflow(valueCall);
        } else if (name.contains("ssub.with.overflow")) {
            return inlineLLVMSSubWithOverflow(valueCall);
        } else if (name.contains("smul.with.overflow")) {
            return inlineLLVMSMulWithOverflow(valueCall);
        } else if (name.contains("sub.sat")) {
            return inlineLLVMSaturatedSub(valueCall);
        } else if (name.startsWith("llvm.smax") || name.startsWith("llvm.smin")
                || name.startsWith("llvm.umax") || name.startsWith("llvm.umin")) {
            return inlineLLVMMinMax(valueCall);
        } else {
            final String error = String.format(
                    "Call %s to LLVM intrinsic %s cannot be handled.", call, call.getCalledFunction());
            throw new UnsupportedOperationException(error);
        }
    }

    private List<Event> inlineLLVMExpect(FunctionCall call) {
        assert call instanceof ValueFunctionCall;
        final Register retReg = ((ValueFunctionCall) call).getResultRegister();
        final Expression value = call.getArguments().get(0);
        return List.of(EventFactory.newLocal(retReg, value));
    }

    private List<Event> inlineLLVMAssume(FunctionCall call) {
        //see https://llvm.org/docs/LangRef.html#llvm-assume-intrinsic
        return List.of(EventFactory.newAssume(call.getArguments().get(0)));
    }

    private List<Event> inlineLLVMCtlz(ValueFunctionCall call) {
        //see https://llvm.org/docs/LangRef.html#llvm-ctlz-intrinsic
        checkArgument(call.getArguments().size() == 2,
                "Expected 2 parameters for \"llvm.ctlz\", got %s.", call.getArguments().size());
        final Expression input = call.getArguments().get(0);
        // TODO: Handle the second parameter as well
        final Register resultReg = call.getResultRegister();
        final Type type = resultReg.getType();
        checkArgument(resultReg.getType() instanceof IntegerType,
                "Non-integer %s type for \"llvm.ctlz\".", type);
        checkArgument(input.getType().equals(type),
                "Return type %s of \"llvm.ctlz\" must match argument type %s.", type, input.getType());
        final Expression resultExpression = expressions.makeCTLZ(input);
        final Event assignment = EventFactory.newLocal(resultReg, resultExpression);
        return List.of(assignment);
    }

    private List<Event> inlineLLVMCttz(ValueFunctionCall call) {
        //see https://llvm.org/docs/LangRef.html#llvm-cttz-intrinsic
        checkArgument(call.getArguments().size() == 2,
                "Expected 2 parameters for \"llvm.cttz\", got %s.", call.getArguments().size());
        final Expression input = call.getArguments().get(0);
        // TODO: Handle the second parameter as well
        final Register resultReg = call.getResultRegister();
        final Type type = resultReg.getType();
        checkArgument(resultReg.getType() instanceof IntegerType,
                "Non-integer %s type for \"llvm.cttz\".", type);
        checkArgument(input.getType().equals(type),
                "Return type %s of \"llvm.cttz\" must match argument type %s.", type, input.getType());
        final Expression resultExpression = expressions.makeCTTZ(input);
        final Event assignment = EventFactory.newLocal(resultReg, resultExpression);
        return List.of(assignment);
    }

    private List<Event> inlineLLVMCtpop(ValueFunctionCall call) {
        //see https://llvm.org/docs/LangRef.html#llvm-ctpop-intrinsic
        final Expression input = call.getArguments().get(0);
        // TODO: Handle the second parameter as well
        final Register resultReg = call.getResultRegister();
        final IntegerType type = (IntegerType) resultReg.getType();
        final Expression increment = expressions.makeAdd(resultReg, expressions.makeOne(type));

        final List<Event> replacement = new ArrayList<>();
        replacement.add(EventFactory.newLocal(resultReg, expressions.makeZero(type)));
        //TODO: There might be more efficient ways to count bits set, though it is not clear
        // if they are also more friendly for the SMT backend.
        for (int i = type.getBitWidth() - 1; i >= 0; i--) {
            final Expression testMask = expressions.makeValue(BigInteger.ONE.shiftLeft(i), type);
            //TODO: dedicated test-bit expressions might yield better results, and they are supported by the SMT backend
            // in the form of extract operations.
            final Expression testBit = expressions.makeEQ(expressions.makeIntAnd(input, testMask), testMask);

            replacement.add(
                    EventFactory.newLocal(resultReg, expressions.makeITE(testBit, increment, resultReg))
            );
        }

        return replacement;
    }

    private List<Event> inlineLLVMMinMax(ValueFunctionCall call) {
        //see https://llvm.org/docs/LangRef.html#standard-c-c-library-intrinsics
        final List<Expression> arguments = call.getArguments();
        final Expression left = arguments.get(0);
        final Expression right = arguments.get(1);
        final String name = call.getCalledFunction().getName();
        final boolean signed = name.startsWith("llvm.smax.") || name.startsWith("llvm.smin.");
        final boolean isMax = name.startsWith("llvm.smax.") || name.startsWith("llvm.umax.");
        final Expression isLess = expressions.makeLT(left, right, signed);
        final Expression result = expressions.makeITE(isLess, isMax ? right : left, isMax ? left : right);
        return List.of(EventFactory.newLocal(call.getResultRegister(), result));
    }

    private List<Event> inlineLLVMSaturatedSub(ValueFunctionCall call) {
        //see https://llvm.org/docs/LangRef.html#saturation-arithmetic-intrinsics
        /*
            signedSatSub(x, y):
                ret = (x < 0) ? MIN : MAX;
                if ((x < 0) == (y < (x-ret))
                    ret = x - y;
                return ret;

            unsignedSatSub(x, y)
                return x > y ? x - y : 0;
         */
        final Register resultReg = call.getResultRegister();
        final List<Expression> arguments = call.getArguments();
        final Expression x = arguments.get(0);
        final Expression y = arguments.get(1);
        final String name = call.getCalledFunction().getName();
        final boolean isSigned = name.startsWith("llvm.s");
        final IntegerType type = (IntegerType) x.getType();

        assert x.getType() == y.getType();

        if (isSigned) {
            final Expression min = expressions.makeValue(type.getMinimumValue(true), type);
            final Expression max = expressions.makeValue(type.getMaximumValue(true), type);

            final Expression leftIsNegative = expressions.makeLT(x, expressions.makeZero(type), true);
            final Expression noOverflow = expressions.makeEQ(
                    leftIsNegative,
                    expressions.makeLT(y, expressions.makeSub(x, resultReg), true)
            );

            return List.of(
                    EventFactory.newLocal(resultReg, expressions.makeITE(leftIsNegative, min, max)),
                    EventFactory.newLocal(resultReg, expressions.makeITE(noOverflow, expressions.makeSub(x, y), resultReg))
            );
        } else {
            final Expression noUnderflow = expressions.makeGT(x, y, false);
            final Expression zero = expressions.makeZero(type);
            return List.of(
                    EventFactory.newLocal(resultReg, expressions.makeITE(noUnderflow, expressions.makeSub(x, y), zero))
            );
        }
    }

    private List<Event> inlineLLVMSaturatedAdd(ValueFunctionCall call) {
        //see https://llvm.org/docs/LangRef.html#saturation-arithmetic-intrinsics
        /*
            (un)signedSatAdd(x, y):
                ret = (x < 0) ? MIN : MAX; // MIN/MAX depends on signedness
                if ((x < 0) == (y > (ret-x))
                    ret = x + y;
                return ret;
         */
        final Register resultReg = call.getResultRegister();
        final List<Expression> arguments = call.getArguments();
        final Expression x = arguments.get(0);
        final Expression y = arguments.get(1);
        final String name = call.getCalledFunction().getName();
        final boolean isSigned = name.startsWith("llvm.s");
        final IntegerType type = (IntegerType) x.getType();

        assert x.getType() == y.getType();

        final Expression min = expressions.makeValue(type.getMinimumValue(isSigned), type);
        final Expression max = expressions.makeValue(type.getMaximumValue(isSigned), type);

        final Expression leftIsNegative = isSigned ?
                expressions.makeLT(x, expressions.makeZero(type), true) :
                expressions.makeFalse();
        final Expression noOverflow = expressions.makeEQ(
                leftIsNegative,
                expressions.makeGT(y, expressions.makeSub(resultReg, x), isSigned)
        );

        return List.of(
                EventFactory.newLocal(resultReg, expressions.makeITE(leftIsNegative, min, max)),
                EventFactory.newLocal(resultReg, expressions.makeITE(noOverflow, expressions.makeAdd(x, y), resultReg))
        );
    }

    private List<Event> inlineLLVMSAddWithOverflow(ValueFunctionCall call) {
        return inlineLLVMSOpWithOverflow(call, IntBinaryOp.ADD);
    }

    private List<Event> inlineLLVMSSubWithOverflow(ValueFunctionCall call) {
        return inlineLLVMSOpWithOverflow(call, IntBinaryOp.SUB);
    }

    private List<Event> inlineLLVMSMulWithOverflow(ValueFunctionCall call) {
        return inlineLLVMSOpWithOverflow(call, IntBinaryOp.MUL);
    }

    private List<Event> inlineLLVMSOpWithOverflow(ValueFunctionCall call, IntBinaryOp op) {
        final Register resultReg = call.getResultRegister();
        final List<Expression> arguments = call.getArguments();
        final Expression x = arguments.get(0);
        final Expression y = arguments.get(1);
        assert x.getType() == y.getType();

        // The flag expression defined below has the form A & B.
        // A is only relevant for integer encoding, B is only relevant for BV encoding.
        // Here we do not yet know yet which encoding will be used and thus use both A & B.
        // This probably has no noticeable impact on performance.

        // Check for integer encoding
        final IntegerType iType = (IntegerType) x.getType();
        final Expression result = expressions.makeIntBinary(x, op, y);
        final Expression rangeCheck = checkIfValueInRangeOfType(result, iType, true);

        // Check for BV encoding. From LLVM's language manual:
        // "An operation overflows if, for any values of its operands A and B and for any N larger than
        // the operands’ width, ext(A op B) to iN is not equal to (ext(A) to iN) op (ext(B) to iN) where
        // ext is sext for signed overflow and zext for unsigned overflow, and op is the
        // underlying arithmetic operation.""
        final int width = iType.getBitWidth();
        final Expression xExt = expressions.makeCast(x, types.getIntegerType(width + 1), true);
        final Expression yExt = expressions.makeCast(y, types.getIntegerType(width + 1), true);
        final Expression resultExt = expressions.makeCast(result, types.getIntegerType(width + 1), true);
        final Expression bvCheck = expressions.makeEQ(expressions.makeIntBinary(xExt, op, yExt), resultExt);
        final Expression flag = expressions.makeCast(
                expressions.makeNot(expressions.makeAnd(bvCheck, rangeCheck)),
                types.getIntegerType(1)
        );
        final Type type = types.getAggregateType(List.of(result.getType(), flag.getType()));
        return List.of(
                EventFactory.newLocal(resultReg, expressions.makeConstruct(type, List.of(result, flag)))
        );
    }

    private Expression checkIfValueInRangeOfType(Expression value, IntegerType integerType, boolean signed) {
        final Expression minValue = expressions.makeValue(integerType.getMinimumValue(signed), integerType);
        final Expression maxValue = expressions.makeValue(integerType.getMaximumValue(signed), integerType);
        return expressions.makeAnd(
                expressions.makeLTE(minValue, value, true),
                expressions.makeLTE(value, maxValue, true)
        );
    }

    // --------------------------------------------------------------------------------------------------------
    // LKMM intrinsics

    private List<Event> handleLKMMIntrinsic(FunctionCall call) {
        final Register reg = (call instanceof ValueFunctionCall valueCall) ? valueCall.getResultRegister() : null;
        final List<Expression> args = call.getArguments();

        final Expression p0 = args.get(0);
        final Expression p1 = args.size() > 1 ? args.get(1) : null;
        final Expression p2 = args.size() > 2 ? args.get(2) : null;
        final Expression p3 = args.size() > 3 ? args.get(3) : null;

        final String mo;
        final IntBinaryOp op;
        final List<Event> result = new ArrayList<>();
        switch (call.getCalledFunction().getName()) {
            case "__LKMM_LOAD" -> {
                checkArgument(p1 instanceof IntLiteral, "No support for variable memory order.");
                mo = Tag.Linux.intToMo(((IntLiteral) p1).getValueAsInt());
                result.add(EventFactory.Linux.newLKMMLoad(reg, p0, mo));
            }
            case "__LKMM_STORE" -> {
                checkArgument(p2 instanceof IntLiteral, "No support for variable memory order.");
                mo = Tag.Linux.intToMo(((IntLiteral) p2).getValueAsInt());
                result.add(EventFactory.Linux.newLKMMStore(p0, p1, mo.equals(Tag.Linux.MO_MB) ? Tag.Linux.MO_ONCE : mo));
                if (mo.equals(Tag.Linux.MO_MB)) {
                    result.add(EventFactory.Linux.newMemoryBarrier());
                }
            }
            case "__LKMM_XCHG" -> {
                checkArgument(p2 instanceof IntLiteral, "No support for variable memory order.");
                mo = Tag.Linux.intToMo(((IntLiteral) p2).getValueAsInt());
                result.add(EventFactory.Linux.newRMWExchange(p0, reg, p1, mo));
            }
            case "__LKMM_CMPXCHG" -> {
                checkArgument(p3 instanceof IntLiteral, "No support for variable memory order.");
                mo = Tag.Linux.intToMo(((IntLiteral) p3).getValueAsInt());
                result.add(EventFactory.Linux.newRMWCompareExchange(p0, reg, p1, p2, mo));
            }
            case "__LKMM_ATOMIC_FETCH_OP" -> {
                checkArgument(p2 instanceof IntLiteral, "No support for variable memory order.");
                mo = Tag.Linux.intToMo(((IntLiteral) p2).getValueAsInt());
                checkArgument(p3 instanceof IntLiteral, "No support for variable operator.");
                op = IntBinaryOp.intToOp(((IntLiteral) p3).getValueAsInt());
                result.add(EventFactory.Linux.newRMWFetchOp(p0, reg, p1, op, mo));
            }
            case "__LKMM_ATOMIC_OP_RETURN" -> {
                checkArgument(p2 instanceof IntLiteral, "No support for variable memory order.");
                mo = Tag.Linux.intToMo(((IntLiteral) p2).getValueAsInt());
                checkArgument(p3 instanceof IntLiteral, "No support for variable operator.");
                op = IntBinaryOp.intToOp(((IntLiteral) p3).getValueAsInt());
                result.add(EventFactory.Linux.newRMWOpReturn(p0, reg, p1, op, mo));
            }
            case "__LKMM_ATOMIC_OP" -> {
                checkArgument(p2 instanceof IntLiteral, "No support for variable operator.");
                op = IntBinaryOp.intToOp(((IntLiteral) p2).getValueAsInt());
                result.add(EventFactory.Linux.newRMWOp(p0, p1, op));
            }
            case "__LKMM_FENCE" -> {
                String fence = Tag.Linux.intToMo(((IntLiteral) p0).getValueAsInt());
                result.add(EventFactory.Linux.newLKMMFence(fence));
            }
            case "__LKMM_SPIN_LOCK" -> {
                result.add(EventFactory.Linux.newLock(p0));
            }
            case "__LKMM_SPIN_UNLOCK" -> {
                result.add(EventFactory.Linux.newUnlock(p0));
            }
            default -> {
                assert false;
            }
        }
        return result;
    }

    // --------------------------------------------------------------------------------------------------------
    // Simple late intrinsics

    private void inlineLate(Program program) {
        program.getThreads().forEach(this::inlineLate);
    }

    private void inlineLate(Function function) {
        for (final FunctionCall call : function.getEvents(FunctionCall.class)) {
            if (!call.isDirectCall()) {
                continue;
            }
            final Intrinsics.Info info = call.getCalledFunction().getIntrinsicInfo();
            if (info != null && !info.isEarly()) {
                replace(call, info.replacer);
            } else {
                final String error = String.format("Undefined function %s", call.getCalledFunction().getName());
                throw new UnsupportedOperationException(error);
            }
        }
    }

    private List<Event> inlineCallAsNonDet(FunctionCall call) {
        return List.of(
                EventFactory.Svcomp.newSignedNonDetChoice(getResultRegister(call), true)
        );
    }

    private List<Event> inlineNonDet(FunctionCall call) {
        assert call.isDirectCall() && call instanceof ValueFunctionCall;
        final Register result = getResultRegister(call);
        final String name = call.getCalledFunction().getName();
        final String separator = "nondet_";
        final int index = name.indexOf(separator);
        assert index > -1;
        final String suffix = name.substring(index + separator.length());

        final Type nonDetType;
        final boolean signed;
        if (suffix.equals("bool")) {
            // Nondeterministic booleans
            signed = false;
            nonDetType = types.getBooleanType();
        } else {
            // Nondeterministic integers
            final int bits = switch (suffix) {
                case "longlong", "ulonglong" -> 64;
                case "long", "ulong" -> 64;
                case "int", "uint", "unsigned_int" -> 32;
                case "short", "ushort", "unsigned_short" -> 16;
                case "char", "uchar" -> 8;
                default -> throw new UnsupportedOperationException(String.format("%s is not supported", call));
            };

            signed = switch (suffix) {
                case "int", "short", "long", "longlong", "char" -> true;
                default -> false;
            };
            nonDetType = types.getIntegerType(bits);
        }

        final Register nonDetReg = call.getFunction().getOrNewRegister("__r_nondet_" + suffix, nonDetType);
        return List.of(
                EventFactory.Svcomp.newSignedNonDetChoice(nonDetReg, signed),
                EventFactory.newLocal(result, expressions.makeCast(nonDetReg, result.getType(), signed))
        );
    }

    //FIXME: The following support for memcpy, memcmp, and memset is unsound
    // For proper support, we need at least alias information and most likely also proper support for mixed-sized accesses

    // Handles both std.memcpy and llvm.memcpy
    private List<Event> inlineMemCpy(FunctionCall call) {
        final Function caller = call.getFunction();
        final Expression dest = call.getArguments().get(0);
        final Expression src = call.getArguments().get(1);
        final Expression countExpr = call.getArguments().get(2);
        // final Expression isVolatile = call.getArguments.get(3) // LLVM's memcpy has an extra argument

        if (!(countExpr instanceof IntLiteral countValue)) {
            final String error = "Cannot handle memcpy with dynamic count argument: " + call;
            throw new UnsupportedOperationException(error);
        }
        final int count = countValue.getValueAsInt();

        final List<Event> replacement = new ArrayList<>(2 * count + 1);
        for (int i = 0; i < count; i++) {
            final Expression offset = expressions.makeValue(i, types.getArchType());
            final Expression srcAddr = expressions.makeAdd(src, offset);
            final Expression destAddr = expressions.makeAdd(dest, offset);
            // FIXME: We have no other choice but to load ptr-sized chunks for now
            final Register reg = caller.getOrNewRegister("__memcpy_" + i, types.getArchType());

            replacement.addAll(List.of(
                    EventFactory.newLoad(reg, srcAddr),
                    newStore(destAddr, reg)
            ));
        }
        if (call instanceof ValueFunctionCall valueCall) {
            // std.memcpy returns the destination address, llvm.memcpy has no return value
            replacement.add(EventFactory.newLocal(valueCall.getResultRegister(), dest));
        }

        return replacement;
    }

    // https://en.cppreference.com/w/c/string/byte/memcpy
    private List<Event> inlineMemCpyS(FunctionCall call) {
        // Cast guaranteed to success by the return type of memcpy_s
        final Register resultRegister = ((ValueFunctionCall)call).getResultRegister();
        final Function caller = call.getFunction();
        final Expression dest = call.getArguments().get(0);
        final Expression destszExpr = call.getArguments().get(1);
        final Expression src = call.getArguments().get(2);
        final Expression countExpr = call.getArguments().get(3);

        // TODO remove these two checks once we support dynamically-sized memcpy
        if (!(countExpr instanceof IntLiteral countValue)) {
            final String error = "Cannot handle memcpy_s with dynamic count argument: " + call;
            throw new UnsupportedOperationException(error);
        }
        final int count = countValue.getValueAsInt();
        if (!(destszExpr instanceof IntLiteral destszValue)) {
            final String error = "Cannot handle memcpy_s with dynamic destsz argument: " + call;
            throw new UnsupportedOperationException(error);
        }
        final int destsz = destszValue.getValueAsInt();

        // Runtime checks
        final Expression nullExpr = expressions.makeZero(types.getArchType());
        final Expression destIsNull = expressions.makeEQ(dest, nullExpr);
        final Expression srcIsNull = expressions.makeEQ(src, nullExpr);

        // We assume RSIZE_MAX = 2^64-1
        final Expression rsize_max = expressions.makeValue(BigInteger.ONE.shiftLeft(64).subtract(BigInteger.ONE), types.getArchType());
        // These parameters have type rsize_t/size_t which we model as types.getArchType(), thus the cast
        final Expression castDestszExpr = expressions.makeCast(destszExpr, types.getArchType());
        final Expression castCountExpr = expressions.makeCast(countExpr, types.getArchType());

        final Expression invalidDestsz = expressions.makeGT(castDestszExpr, rsize_max, false);
        final Expression countGtMax = expressions.makeGT(castCountExpr, rsize_max, false);
        final Expression countGtdestszExpr = expressions.makeGT(castCountExpr, castDestszExpr, false);
        final Expression invalidCount = expressions.makeOr(countGtMax, countGtdestszExpr);
        final Expression overlap = expressions.makeAnd(
                expressions.makeGT(expressions.makeAdd(src, castCountExpr), dest, false),
                expressions.makeGT(expressions.makeAdd(dest, castCountExpr), src, false));

        final List<Event> replacement = new ArrayList<>();

        Label check1 = EventFactory.newLabel("__memcpy_s_check_1");
        Label check2 = EventFactory.newLabel("__memcpy_s_check_2");
        Label success = EventFactory.newLabel("__memcpy_s_success");
        Label end = EventFactory.newLabel("__memcpy_s_end");

        Expression errorCodeFail = expressions.makeOne((IntegerType)resultRegister.getType());
        Expression errorCodeSuccess = expressions.makeZero((IntegerType)resultRegister.getType());

        // Condition 1: dest == NULL or destsz > RSIZE_MAX ----> return error > 0
        final Expression cond1 = expressions.makeOr(destIsNull, invalidDestsz);
        CondJump skipE1 = EventFactory.newJump(expressions.makeNot(cond1), check2);
        CondJump skipRest1 = EventFactory.newGoto(end);
        Local retError1 = EventFactory.newLocal(resultRegister, errorCodeFail);
        replacement.addAll(List.of(
            check1,
            skipE1,
            retError1,
            skipRest1
        ));

        // Condition 2: dest != NULL && destsz <= RSIZE_MAX && (src == NULL || count > destsz || overlap(src, dest))
        // ----> return error > 0 and zero out [dest, dest+destsz)
        // The first two are guaranteed by not matching cond1
        final Expression cond2 = expressions.makeOr(expressions.makeOr(srcIsNull, invalidCount), overlap);
        CondJump skipE2 = EventFactory.newJump(expressions.makeNot(cond2), success);
        CondJump skipRest2 = EventFactory.newGoto(end);
        Local retError2 = EventFactory.newLocal(resultRegister, errorCodeFail);
        replacement.addAll(List.of(
            check2,
            skipE2
        ));
        for (int i = 0; i < destsz; i++) {
            final Expression offset = expressions.makeValue(i, types.getArchType());
            final Expression destAddr = expressions.makeAdd(dest, offset);
            final Expression zero = expressions.makeZero(types.getArchType());
            replacement.add(
                newStore(destAddr, zero)
            );
        }
        replacement.addAll(List.of(
            retError2,
            skipRest2
        ));

        // Else ----> return error = 0 and do the actual copy
        Local retSuccess = EventFactory.newLocal(resultRegister, errorCodeSuccess);
        replacement.add(success);
        for (int i = 0; i < count; i++) {
            final Expression offset = expressions.makeValue(i, types.getArchType());
            final Expression srcAddr = expressions.makeAdd(src, offset);
            final Expression destAddr = expressions.makeAdd(dest, offset);
            // FIXME: We have no other choice but to load ptr-sized chunks for now
            final Register reg = caller.getOrNewRegister("__memcpy_" + i, types.getArchType());

            replacement.addAll(List.of(
                    EventFactory.newLoad(reg, srcAddr),
                    newStore(destAddr, reg)
            ));
        }
        replacement.addAll(List.of(
            retSuccess,
            end
        ));

        return replacement;
    }

    private List<Event> inlineMemCmp(FunctionCall call) {
        final Function caller = call.getFunction();
        final Expression src1 = call.getArguments().get(0);
        final Expression src2 = call.getArguments().get(1);
        final Expression numExpr = call.getArguments().get(2);
        final Register returnReg = ((ValueFunctionCall)call).getResultRegister();

        if (!(numExpr instanceof IntLiteral numValue)) {
            final String error = "Cannot handle memcmp with dynamic num argument: " + call;
            throw new UnsupportedOperationException(error);
        }
        final int count = numValue.getValueAsInt();

        final List<Event> replacement = new ArrayList<>(4 * count + 1);
        final Label endCmp = EventFactory.newLabel("__memcmp_end");
        for (int i = 0; i < count; i++) {
            final Expression offset = expressions.makeValue(i, types.getArchType());
            final Expression src1Addr = expressions.makeAdd(src1, offset);
            final Expression src2Addr = expressions.makeAdd(src2, offset);
            //FIXME: This method should properly load byte chunks and compare them (unsigned).
            // This requires proper mixed-size support though
            final Register regSrc1 = caller.getOrNewRegister("__memcmp_src1_" + i, returnReg.getType());
            final Register regSrc2 = caller.getOrNewRegister("__memcmp_src2_" + i, returnReg.getType());

            replacement.addAll(List.of(
                    EventFactory.newLoad(regSrc1, src1Addr),
                    EventFactory.newLoad(regSrc2, src2Addr),
                    EventFactory.newLocal(returnReg, expressions.makeSub(src1, src2)),
                    EventFactory.newJump(expressions.makeNEQ(src1, src2), endCmp)
            ));
        }
        replacement.add(endCmp);

        return replacement;
    }

    // Handles, std.memset, llvm.memset and __memset_chk (checked memset)
    private List<Event> inlineMemSet(FunctionCall call) {
        final Expression dest = call.getArguments().get(0);
        final Expression fillExpr = call.getArguments().get(1);
        final Expression countExpr = call.getArguments().get(2);
        // final Expression isVolatile = call.getArguments.get(3) // LLVM's memset has an extra argument
        // final Expression boundExpr = call.getArguments.get(3) // __memset_chk has an extra argument

        //FIXME: Handle memset_chk correctly. For now, we ignore the bound check parameter because that one is
        // usually provided by llvm.objectsize which we cannot resolve for now. Since we usually assume UB-freedom,
        // the check can be ignored for the most part.
        if (call.getCalledFunction().getName().equals("__memset_chk")) {
            logger.warn("Treating call to \"__memset_chk\" as call to \"memset\": skipping bound checks.");
        }

        if (!(countExpr instanceof IntLiteral countValue)) {
            final String error = "Cannot handle memset with dynamic count argument: " + call;
            throw new UnsupportedOperationException(error);
        }
        if (!(fillExpr instanceof IntLiteral fillValue && fillValue.isZero())) {
            //FIXME: We can soundly handle only 0 (and possibly -1) because the concatenation of
            // byte-sized 0's results in 0's of larger types. This makes the value robust against mixed-sized accesses.
            final String error = "Cannot handle memset with non-zero fill argument: " + call;
            throw new UnsupportedOperationException(error);
        }
        final int count = countValue.getValueAsInt();
        final int fill = fillValue.getValueAsInt();
        assert fill == 0;

        final Expression zero = expressions.makeValue(fill, types.getByteType());
        final List<Event> replacement = new ArrayList<>( count + 1);
        for (int i = 0; i < count; i++) {
            final Expression offset = expressions.makeValue(i, types.getArchType());
            final Expression destAddr = expressions.makeAdd(dest, offset);

            replacement.add(newStore(destAddr, zero));
        }
        if (call instanceof ValueFunctionCall valueCall) {
            // std.memset returns the destination address, llvm.memset has no return value
            replacement.add(EventFactory.newLocal(valueCall.getResultRegister(), dest));
        }

        return replacement;
    }

    private List<Event> inlineLLVMThreadLocal(FunctionCall call) {
        final Register resultReg = getResultRegisterAndCheckArguments(1, call);
        final Expression exp = call.getArguments().get(0);
        checkArgument(exp instanceof MemoryObject object && object.isThreadLocal(), "Calling thread-local intrinsic on a non-thread-local object \"%s\"", call);
        return List.of(
            EventFactory.newLocal(resultReg, exp)
        );
    }

    private Event assignSuccess(Register errorRegister) {
        return EventFactory.newLocal(errorRegister, expressions.makeGeneralZero(errorRegister.getType()));
    }

    private Register getResultRegisterAndCheckArguments(int expectedArgumentCount, FunctionCall call) {
        checkArguments(expectedArgumentCount, call);
        return getResultRegister(call);
    }

    private void checkArguments(int expectedArgumentCount, FunctionCall call) {
        checkArgument(call.getArguments().size() == expectedArgumentCount, "Wrong function type at %s", call);
    }

    private void checkUnknownIntrinsic(boolean condition, FunctionCall call) {
        checkArgument(condition, "Unknown intrinsic \"%s\"", call);
    }

    private Register getResultRegister(FunctionCall call) {
        checkArgument(call instanceof ValueFunctionCall, "Unexpected value discard at intrinsic \"%s\"", call);
        return ((ValueFunctionCall) call).getResultRegister();
    }
}<|MERGE_RESOLUTION|>--- conflicted
+++ resolved
@@ -452,13 +452,8 @@
         final Expression status = expressions.makeExtract(joinReg, 0);
         final Expression retVal = expressions.makeExtract(joinReg, 1);
 
-<<<<<<< HEAD
-        final Expression statusSuccess = expressions.makeValue(SUCCESS.ordinal(), (IntegerType) status.getType());
-        final Expression statusInvalidTId = expressions.makeValue(INVALID_TID.ordinal(), (IntegerType) status.getType());
-=======
         final Expression statusSuccess = expressions.makeValue(SUCCESS.getErrorCode(), (IntegerType) status.getType());
         final Expression statusInvalidTId = expressions.makeValue(INVALID_TID.getErrorCode(), (IntegerType) status.getType());
->>>>>>> 0e1e7312
 
         final Label joinEnd;
         final Store storeRetVal;
@@ -1044,7 +1039,19 @@
         return inlineAssert(call, AssertionType.INVALIDDEREF, "invalid dereference");
     }
 
-<<<<<<< HEAD
+    private List<Event> inlineUnknownFunction(FunctionCall call) {
+        final List<Event> replacement = new ArrayList<>();
+        if (call instanceof ValueFunctionCall) {
+            replacement.addAll(inlineCallAsNonDet(call));
+        }
+        replacement.addAll(inlineAssert(call, AssertionType.UNKNOWN_FUNCTION,
+                "Calling unknown function " + call.getCalledFunction().getName()));
+        return replacement;
+    }
+
+    // --------------------------------------------------------------------------------------------------------
+    // Interrupts
+
     private List<Event> inlineInterruptMarker(FunctionCall ignored) {
         return List.of(EventFactory.Interrupts.newInterruptMarker());
     }
@@ -1077,18 +1084,7 @@
         final Expression value = call.getArguments().get(1);
         return List.of(EventFactory.newStoreWithMo(address, value, Tag.HARMLESS_RACY));
     }
-=======
-    private List<Event> inlineUnknownFunction(FunctionCall call) {
-        final List<Event> replacement = new ArrayList<>();
-        if (call instanceof ValueFunctionCall) {
-            replacement.addAll(inlineCallAsNonDet(call));
-        }
-        replacement.addAll(inlineAssert(call, AssertionType.UNKNOWN_FUNCTION,
-            "Calling unknown function " + call.getCalledFunction().getName()));
-        return replacement;
-    }
-
->>>>>>> 0e1e7312
+
 
     // --------------------------------------------------------------------------------------------------------
     // LLVM intrinsics
