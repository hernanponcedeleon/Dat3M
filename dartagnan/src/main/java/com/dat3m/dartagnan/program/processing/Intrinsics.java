--- conflicted
+++ resolved
@@ -77,16 +77,10 @@
     public static Intrinsics newInstance() {
         return new Intrinsics(false);
     }
-<<<<<<< HEAD
-
-    public static Intrinsics fromConfig(Configuration config) throws InvalidConfigurationException {
-        Intrinsics instance = newInstance();
-=======
     
     public static Intrinsics fromConfig(Configuration config, boolean detectMixedSizeAccesses)
             throws InvalidConfigurationException {
         Intrinsics instance = new Intrinsics(detectMixedSizeAccesses);
->>>>>>> 17de047c
         config.inject(instance);
         return instance;
     }
