--- conflicted
+++ resolved
@@ -834,14 +834,9 @@
         //TODO does not recognize whether the calling thread is allowed to unlock
         return List.of(
                 // decreases the lock value by 1, if not the last reader, or else 2.
-<<<<<<< HEAD
                 eventFactory.withLlvm()
-                        .newRMW(oldValueRegister, lockAddress, decrement, IOpBin.SUB, Tag.C11.MO_RELEASE),
+                        .newRMW(oldValueRegister, lockAddress, decrement, IntBinaryOp.SUB, Tag.C11.MO_RELEASE),
                 eventFactory.newAssume(expressions.makeEQ(decrement, properDecrement)),
-=======
-                EventFactory.Llvm.newRMW(oldValueRegister, lockAddress, decrement, IntBinaryOp.SUB, Tag.C11.MO_RELEASE),
-                EventFactory.newAssume(expressions.makeEQ(decrement, properDecrement)),
->>>>>>> 77bc93b7
                 assignSuccess(errorRegister)
         );
     }
@@ -1002,11 +997,7 @@
             final Expression testBit = expressions.makeEQ(expressions.makeAND(input, testMask), testMask);
 
             replacement.add(
-<<<<<<< HEAD
-                    eventFactory.newLocal(resultReg, expressions.makeConditional(testBit, increment, resultReg))
-=======
-                    EventFactory.newLocal(resultReg, expressions.makeITE(testBit, increment, resultReg))
->>>>>>> 77bc93b7
+                    eventFactory.newLocal(resultReg, expressions.makeITE(testBit, increment, resultReg))
             );
         }
 
@@ -1023,13 +1014,8 @@
         final boolean signed = name.startsWith("llvm.smax.") || name.startsWith("llvm.smin.");
         final boolean isMax = name.startsWith("llvm.smax.") || name.startsWith("llvm.umax.");
         final Expression isLess = expressions.makeLT(left, right, signed);
-<<<<<<< HEAD
-        final Expression result = expressions.makeConditional(isLess, isMax ? right : left, isMax ? left : right);
+        final Expression result = expressions.makeITE(isLess, isMax ? right : left, isMax ? left : right);
         return List.of(eventFactory.newLocal(call.getResultRegister(), result));
-=======
-        final Expression result = expressions.makeITE(isLess, isMax ? right : left, isMax ? left : right);
-        return List.of(EventFactory.newLocal(call.getResultRegister(), result));
->>>>>>> 77bc93b7
     }
 
     private List<Event> inlineLLVMSaturatedSub(ValueFunctionCall call) {
@@ -1066,23 +1052,14 @@
             );
 
             return List.of(
-<<<<<<< HEAD
-                    eventFactory.newLocal(resultReg, expressions.makeConditional(leftIsNegative, min, max)),
-                    eventFactory.newLocal(resultReg, expressions.makeConditional(noOverflow, expressions.makeSUB(x, y), resultReg))
-=======
-                    EventFactory.newLocal(resultReg, expressions.makeITE(leftIsNegative, min, max)),
-                    EventFactory.newLocal(resultReg, expressions.makeITE(noOverflow, expressions.makeSUB(x, y), resultReg))
->>>>>>> 77bc93b7
+                    eventFactory.newLocal(resultReg, expressions.makeITE(leftIsNegative, min, max)),
+                    eventFactory.newLocal(resultReg, expressions.makeITE(noOverflow, expressions.makeSUB(x, y), resultReg))
             );
         } else {
             final Expression noUnderflow = expressions.makeGT(x, y, false);
             final Expression zero = expressions.makeZero(type);
             return List.of(
-<<<<<<< HEAD
-                    eventFactory.newLocal(resultReg, expressions.makeConditional(noUnderflow, expressions.makeSUB(x, y), zero))
-=======
-                    EventFactory.newLocal(resultReg, expressions.makeITE(noUnderflow, expressions.makeSUB(x, y), zero))
->>>>>>> 77bc93b7
+                    eventFactory.newLocal(resultReg, expressions.makeITE(noUnderflow, expressions.makeSUB(x, y), zero))
             );
         }
     }
@@ -1119,13 +1096,8 @@
         );
 
         return List.of(
-<<<<<<< HEAD
-                eventFactory.newLocal(resultReg, expressions.makeConditional(leftIsNegative, min, max)),
-                eventFactory.newLocal(resultReg, expressions.makeConditional(noOverflow, expressions.makeADD(x, y), resultReg))
-=======
-                EventFactory.newLocal(resultReg, expressions.makeITE(leftIsNegative, min, max)),
-                EventFactory.newLocal(resultReg, expressions.makeITE(noOverflow, expressions.makeADD(x, y), resultReg))
->>>>>>> 77bc93b7
+                eventFactory.newLocal(resultReg, expressions.makeITE(leftIsNegative, min, max)),
+                eventFactory.newLocal(resultReg, expressions.makeITE(noOverflow, expressions.makeADD(x, y), resultReg))
         );
     }
 
@@ -1206,95 +1178,50 @@
         final List<Event> result = new ArrayList<>();
         switch (call.getCalledFunction().getName()) {
             case "__LKMM_LOAD" -> {
-<<<<<<< HEAD
-                checkArgument(p1 instanceof IConst, "No support for variable memory order.");
-                mo = Tag.Linux.intToMo(((IConst) p1).getValueAsInt());
-                result.add(linux.newLKMMLoad(reg, p0, mo));
-            }
-            case "__LKMM_STORE" -> {
-                checkArgument(p2 instanceof IConst, "No support for variable memory order.");
-                mo = Tag.Linux.intToMo(((IConst) p2).getValueAsInt());
-                result.add(linux.newLKMMStore(p0, p1, mo.equals(Tag.Linux.MO_MB) ? Tag.Linux.MO_ONCE : mo));
-=======
                 checkArgument(p1 instanceof IntLiteral, "No support for variable memory order.");
                 mo = Tag.Linux.intToMo(((IntLiteral) p1).getValueAsInt());
-                result.add(EventFactory.Linux.newLKMMLoad(reg, p0, mo));
+                result.add(linux.newLKMMLoad(reg, p0, mo));
             }
             case "__LKMM_STORE" -> {
                 checkArgument(p2 instanceof IntLiteral, "No support for variable memory order.");
                 mo = Tag.Linux.intToMo(((IntLiteral) p2).getValueAsInt());
-                result.add(EventFactory.Linux.newLKMMStore(p0, p1, mo.equals(Tag.Linux.MO_MB) ? Tag.Linux.MO_ONCE : mo));
->>>>>>> 77bc93b7
+                result.add(linux.newLKMMStore(p0, p1, mo.equals(Tag.Linux.MO_MB) ? Tag.Linux.MO_ONCE : mo));
                 if (mo.equals(Tag.Linux.MO_MB)) {
                     result.add(linux.newMemoryBarrier());
                 }
             }
             case "__LKMM_XCHG" -> {
-<<<<<<< HEAD
-                checkArgument(p2 instanceof IConst, "No support for variable memory order.");
-                mo = Tag.Linux.intToMo(((IConst) p2).getValueAsInt());
-                result.add(linux.newRMWExchange(p0, reg, p1, mo));
-            }
-            case "__LKMM_CMPXCHG" -> {
-                checkArgument(p3 instanceof IConst, "No support for variable memory order.");
-                mo = Tag.Linux.intToMo(((IConst) p3).getValueAsInt());
-                result.add(linux.newRMWCompareExchange(p0, reg, p1, p2, mo));
-            }
-            case "__LKMM_ATOMIC_FETCH_OP" -> {
-                checkArgument(p2 instanceof IConst, "No support for variable memory order.");
-                mo = Tag.Linux.intToMo(((IConst) p2).getValueAsInt());
-                checkArgument(p3 instanceof IConst, "No support for variable operator.");
-                op = IOpBin.intToOp(((IConst) p3).getValueAsInt());
-                result.add(linux.newRMWFetchOp(p0, reg, p1, op, mo));
-            }
-            case "__LKMM_ATOMIC_OP_RETURN" -> {
-                checkArgument(p2 instanceof IConst, "No support for variable memory order.");
-                mo = Tag.Linux.intToMo(((IConst) p2).getValueAsInt());
-                checkArgument(p3 instanceof IConst, "No support for variable operator.");
-                op = IOpBin.intToOp(((IConst) p3).getValueAsInt());
-                result.add(linux.newRMWOpReturn(p0, reg, p1, op, mo));
-            }
-            case "__LKMM_ATOMIC_OP" -> {
-                checkArgument(p2 instanceof IConst, "No support for variable operator.");
-                op = IOpBin.intToOp(((IConst) p2).getValueAsInt());
-                result.add(linux.newRMWOp(p0, p1, op));
-            }
-            case "__LKMM_FENCE" -> {
-                String fence = Tag.Linux.intToMo(((IConst) p0).getValueAsInt());
-                result.add(linux.newLKMMFence(fence));
-=======
                 checkArgument(p2 instanceof IntLiteral, "No support for variable memory order.");
                 mo = Tag.Linux.intToMo(((IntLiteral) p2).getValueAsInt());
-                result.add(EventFactory.Linux.newRMWExchange(p0, reg, p1, mo));
+                result.add(linux.newRMWExchange(p0, reg, p1, mo));
             }
             case "__LKMM_CMPXCHG" -> {
                 checkArgument(p3 instanceof IntLiteral, "No support for variable memory order.");
                 mo = Tag.Linux.intToMo(((IntLiteral) p3).getValueAsInt());
-                result.add(EventFactory.Linux.newRMWCompareExchange(p0, reg, p1, p2, mo));
+                result.add(linux.newRMWCompareExchange(p0, reg, p1, p2, mo));
             }
             case "__LKMM_ATOMIC_FETCH_OP" -> {
                 checkArgument(p2 instanceof IntLiteral, "No support for variable memory order.");
                 mo = Tag.Linux.intToMo(((IntLiteral) p2).getValueAsInt());
                 checkArgument(p3 instanceof IntLiteral, "No support for variable operator.");
                 op = IntBinaryOp.intToOp(((IntLiteral) p3).getValueAsInt());
-                result.add(EventFactory.Linux.newRMWFetchOp(p0, reg, p1, op, mo));
+                result.add(linux.newRMWFetchOp(p0, reg, p1, op, mo));
             }
             case "__LKMM_ATOMIC_OP_RETURN" -> {
                 checkArgument(p2 instanceof IntLiteral, "No support for variable memory order.");
                 mo = Tag.Linux.intToMo(((IntLiteral) p2).getValueAsInt());
                 checkArgument(p3 instanceof IntLiteral, "No support for variable operator.");
                 op = IntBinaryOp.intToOp(((IntLiteral) p3).getValueAsInt());
-                result.add(EventFactory.Linux.newRMWOpReturn(p0, reg, p1, op, mo));
+                result.add(linux.newRMWOpReturn(p0, reg, p1, op, mo));
             }
             case "__LKMM_ATOMIC_OP" -> {
                 checkArgument(p2 instanceof IntLiteral, "No support for variable operator.");
                 op = IntBinaryOp.intToOp(((IntLiteral) p2).getValueAsInt());
-                result.add(EventFactory.Linux.newRMWOp(p0, p1, op));
+                result.add(linux.newRMWOp(p0, p1, op));
             }
             case "__LKMM_FENCE" -> {
                 String fence = Tag.Linux.intToMo(((IntLiteral) p0).getValueAsInt());
-                result.add(EventFactory.Linux.newLKMMFence(fence));
->>>>>>> 77bc93b7
+                result.add(linux.newLKMMFence(fence));
             }
             case "__LKMM_SPIN_LOCK" -> {
                 result.add(linux.newLock(p0));
