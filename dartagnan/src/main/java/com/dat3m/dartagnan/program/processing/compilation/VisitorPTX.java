--- conflicted
+++ resolved
@@ -24,12 +24,7 @@
         Register resultRegister = e.getResultRegister();
         String mo = e.getMo();
         Expression address = e.getAddress();
-<<<<<<< HEAD
-        Expression value = e.getMemValue();
         Register dummy = e.getFunction().newRegister(resultRegister.getType());
-=======
-        Register dummy = e.getThread().newRegister(resultRegister.getType());
->>>>>>> ff5221b2
         Load load = newRMWLoadWithMo(dummy, address, Tag.PTX.loadMO(mo));
         RMWStore store = newRMWStoreWithMo(load, address,
                 expressions.makeBinary(dummy, e.getOperator(), e.getOperand()), Tag.PTX.storeMO(mo));
@@ -45,12 +40,7 @@
     @Override
     public List<Event> visitPtxRedOp(PTXRedOp e) {
         Expression address = e.getAddress();
-<<<<<<< HEAD
-        Register resultRegister = e.getResultRegister();
-        Register dummy = e.getFunction().newRegister(resultRegister.getType());
-=======
-        Register dummy = e.getThread().newRegister(types.getArchType());
->>>>>>> ff5221b2
+        Register dummy = e.getFunction().newRegister(types.getArchType());
         Load load = newRMWLoadWithMo(dummy, address, Tag.PTX.loadMO(e.getMo()));
         RMWStore store = newRMWStoreWithMo(load, address,
                 expressions.makeBinary(dummy, e.getOperator(), e.getOperand()), Tag.PTX.storeMO(e.getMo()));
