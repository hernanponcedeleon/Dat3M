--- conflicted
+++ resolved
@@ -75,12 +75,8 @@
     protected RecursiveFunction<Integer> compileRecursive(Arch target, int nextId, Event predecessor, int depth) {
         LinkedList<Event> events = new LinkedList<>();
         Load load = new Load(reg, address, SC);
-<<<<<<< HEAD
+        load.addFilters(PTHREAD);
         events.add(load);
-=======
-        load.addFilters(PTHREAD);
-		events.add(load);
->>>>>>> 9200f5a9
 
         switch (target) {
             case NONE: case TSO:
