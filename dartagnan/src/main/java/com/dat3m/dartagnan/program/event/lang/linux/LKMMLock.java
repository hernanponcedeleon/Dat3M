package com.dat3m.dartagnan.program.event.lang.linux;

<<<<<<< HEAD
import com.dat3m.dartagnan.expression.IExpr;
import com.dat3m.dartagnan.program.event.MemoryAccess;
import com.dat3m.dartagnan.program.event.common.SingleAccessMemoryEvent;
=======
import com.dat3m.dartagnan.expression.Expression;
import com.dat3m.dartagnan.program.event.core.AbstractMemoryEvent;
>>>>>>> 222d28a5
import com.dat3m.dartagnan.program.event.visitors.EventVisitor;

public class LKMMLock extends SingleAccessMemoryEvent {

<<<<<<< HEAD
    public LKMMLock(IExpr lock) {
        // This event will be compiled to LKMMLockRead + LKMMLockWrite
        // and each of those will be assigned a proper memory ordering
        super(lock, "");
    }
=======
	public LKMMLock(Expression lock) {
		// This event will be compiled to LKMMLockRead + LKMMLockWrite 
		// and each of those will be assigned a proper memory ordering
		super(lock, "");
	}
>>>>>>> 222d28a5

    protected LKMMLock(LKMMLock other) {
        super(other);
    }

<<<<<<< HEAD
    public IExpr getLock() {
        return address;
    }

    @Override
    public String toString() {
        return String.format("spin_lock(*%s)", address);
    }

    @Override
    public MemoryAccess getMemoryAccess() {
        return new MemoryAccess(address, accessType, MemoryAccess.Mode.RMW);
    }
=======
	public Expression getLock() {
		return address;
	}
	
	@Override
	public String toString() {
		return String.format("spin_lock(*%s)", address);
	}
>>>>>>> 222d28a5

    // Unrolling
    // -----------------------------------------------------------------------------------------------------------------

    @Override
    public LKMMLock getCopy() {
        return new LKMMLock(this);
    }

    // Visitor
    // -----------------------------------------------------------------------------------------------------------------

    @Override
    public <T> T accept(EventVisitor<T> visitor) {
        return visitor.visitLKMMLock(this);
    }
}<|MERGE_RESOLUTION|>--- conflicted
+++ resolved
@@ -1,50 +1,21 @@
 package com.dat3m.dartagnan.program.event.lang.linux;
 
-<<<<<<< HEAD
-import com.dat3m.dartagnan.expression.IExpr;
-import com.dat3m.dartagnan.program.event.MemoryAccess;
-import com.dat3m.dartagnan.program.event.common.SingleAccessMemoryEvent;
-=======
 import com.dat3m.dartagnan.expression.Expression;
 import com.dat3m.dartagnan.program.event.core.AbstractMemoryEvent;
->>>>>>> 222d28a5
 import com.dat3m.dartagnan.program.event.visitors.EventVisitor;
 
 public class LKMMLock extends SingleAccessMemoryEvent {
 
-<<<<<<< HEAD
-    public LKMMLock(IExpr lock) {
+    public LKMMLock(Expression lock) {
         // This event will be compiled to LKMMLockRead + LKMMLockWrite
         // and each of those will be assigned a proper memory ordering
         super(lock, "");
     }
-=======
-	public LKMMLock(Expression lock) {
-		// This event will be compiled to LKMMLockRead + LKMMLockWrite 
-		// and each of those will be assigned a proper memory ordering
-		super(lock, "");
-	}
->>>>>>> 222d28a5
 
     protected LKMMLock(LKMMLock other) {
         super(other);
     }
 
-<<<<<<< HEAD
-    public IExpr getLock() {
-        return address;
-    }
-
-    @Override
-    public String toString() {
-        return String.format("spin_lock(*%s)", address);
-    }
-
-    @Override
-    public MemoryAccess getMemoryAccess() {
-        return new MemoryAccess(address, accessType, MemoryAccess.Mode.RMW);
-    }
-=======
 	public Expression getLock() {
 		return address;
 	}
@@ -53,7 +24,11 @@
 	public String toString() {
 		return String.format("spin_lock(*%s)", address);
 	}
->>>>>>> 222d28a5
+
+    @Override
+    public MemoryAccess getMemoryAccess() {
+        return new MemoryAccess(address, accessType, MemoryAccess.Mode.RMW);
+    }
 
     // Unrolling
     // -----------------------------------------------------------------------------------------------------------------
