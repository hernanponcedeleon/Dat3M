--- conflicted
+++ resolved
@@ -11,15 +11,9 @@
 //  We keep this a core event just to get a better toString implementation
 public class LKMMLockRead extends Load {
 
-<<<<<<< HEAD
-	public LKMMLockRead(Register register, IExpr lock) {
+	public LKMMLockRead(Register register, Expression lock) {
 		super(register, lock);
 		addTags(RMW, Linux.LOCK_READ, Linux.MO_ACQUIRE);
-=======
-	public LKMMLockRead(Register register, Expression lock) {
-		super(register, lock, Linux.MO_ACQUIRE);
-		addTags(RMW, Linux.LOCK_READ);
->>>>>>> 222d28a5
 	}
 
 	@Override
