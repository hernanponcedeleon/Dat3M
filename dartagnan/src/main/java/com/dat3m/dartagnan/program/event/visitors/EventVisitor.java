package com.dat3m.dartagnan.program.event.visitors;

import com.dat3m.dartagnan.program.event.arch.StoreExclusive;
import com.dat3m.dartagnan.program.event.arch.lisa.RMW;
import com.dat3m.dartagnan.program.event.arch.ptx.RedOp;
import com.dat3m.dartagnan.program.event.arch.ptx.AtomOp;
import com.dat3m.dartagnan.program.event.arch.tso.Xchg;
import com.dat3m.dartagnan.program.event.core.*;
import com.dat3m.dartagnan.program.event.core.annotations.CodeAnnotation;
import com.dat3m.dartagnan.program.event.core.rmw.RMWStore;
import com.dat3m.dartagnan.program.event.core.rmw.RMWStoreExclusive;
import com.dat3m.dartagnan.program.event.lang.RMWAbstract;
import com.dat3m.dartagnan.program.event.lang.catomic.*;
import com.dat3m.dartagnan.program.event.lang.linux.*;
import com.dat3m.dartagnan.program.event.lang.llvm.*;
import com.dat3m.dartagnan.program.event.lang.pthread.*;
import com.dat3m.dartagnan.program.event.lang.std.Malloc;
import com.dat3m.dartagnan.program.event.lang.svcomp.BeginAtomic;
import com.dat3m.dartagnan.program.event.lang.svcomp.EndAtomic;

public interface EventVisitor<T> {

<<<<<<< HEAD
    // ============================== General events ==============================
    T visitEvent(Event e);
    default T visitMemEvent(MemoryEvent e) { return visitEvent(e); }

    // ============================== Core-level events ==============================
    default T visitAssume(Assume e) { return visitEvent(e); }
    default T visitCondJump(CondJump e) { return visitEvent(e); }
    default T visitExecutionStatus(ExecutionStatus e) { return visitEvent(e); }
    default T visitIfAsJump(IfAsJump e) { return visitCondJump(e); }
    default T visitLabel(Label e) { return visitEvent(e); }
    default T visitLocal(Local e) { return visitEvent(e); }
    default T visitSkip(Skip e) { return visitEvent(e); }

    default T visitFence(Fence e) { return visitEvent(e); }
    default T visitMemCoreEvent(MemoryCoreEvent e) { return visitMemEvent(e); }
    default T visitLoad(Load e) { return visitMemCoreEvent(e); }
    default T visitStore(Store e) { return visitMemCoreEvent(e); }
    default T visitInit(Init e) { return visitStore(e); }
    // RMW core events
    default T visitRMWStore(RMWStore e) { return visitStore(e); }
    default T visitRMWStoreExclusive(RMWStoreExclusive e) { return visitStore(e); }
    // Annotations
    default T visitCodeAnnotation(CodeAnnotation e) { return visitEvent(e); }

    // ============================== Language-level events ==============================

    // ------------------ Pthread Events ------------------
    default T visitCreate(Create e) { return visitMemEvent(e); }
    default T visitEnd(End e) { return visitMemEvent(e); }
    default T visitInitLock(InitLock e) { return visitMemEvent(e); }
    default T visitJoin(Join e) { return visitMemEvent(e); }
    default T visitLock(Lock e) { return visitMemEvent(e); }
    default T visitStart(Start e) { return visitMemEvent(e); }
    default T visitUnlock(Unlock e) { return visitMemEvent(e); }

    // ------------------ AARCH64 Events ------------------
    default T visitStoreExclusive(StoreExclusive e) { return visitMemEvent(e); }

    // ------------------ Linux Events ------------------
    default T visitRMWAbstract(RMWAbstract e) { return visitMemEvent(e); }
    default T visitRMWAddUnless(RMWAddUnless e) { return visitRMWAbstract(e); }
    default T visitRMWCmpXchg(RMWCmpXchg e) { return visitRMWAbstract(e); }
    default T visitRMWFetchOp(RMWFetchOp e) { return visitRMWAbstract(e); }
    default T visitRMWOp(RMWOp e) { return visitRMWAbstract(e); }
    default T visitRMWOpAndTest(RMWOpAndTest e) { return visitRMWAbstract(e); }
    default T visitRMWOpReturn(RMWOpReturn e) { return visitRMWAbstract(e); }
    default T visitRMWXchg(RMWXchg e) { return visitRMWAbstract(e); }
    default T visitLKMMFence(LKMMFence e) { return visitEvent(e); }
    default T visitLKMMLoad(LKMMLoad e) { return visitMemEvent(e); }
    default T visitLKMMStore(LKMMStore e) { return visitMemEvent(e); }

    // Linux Lock Events
    default T visitLKMMLock(LKMMLock e) { return visitMemEvent(e); }
    default T visitLKMMUnlock(LKMMUnlock e) { return visitMemEvent(e); }

    // ------------------ TSO Events ------------------
    default T visitXchg(Xchg e) { return visitMemEvent(e); }

    // ------------------ LISA Events ------------------
    default T visitRMW(RMW e) { return visitMemEvent(e); }

    // ------------------ C-Atomic Events ------------------
    default T visitAtomicAbstract(AtomicAbstract e) { return visitMemEvent(e); }
    default T visitAtomicCmpXchg(AtomicCmpXchg e) { return visitAtomicAbstract(e); }
    default T visitAtomicFetchOp(AtomicFetchOp e) { return visitAtomicAbstract(e); }
    default T visitAtomicLoad(AtomicLoad e) { return visitMemEvent(e); }
    default T visitAtomicStore(AtomicStore e) { return visitMemEvent(e); }
    default T visitAtomicThreadFence(AtomicThreadFence e) { return visitEvent(e); }
    default T visitAtomicXchg(AtomicXchg e) { return visitAtomicAbstract(e); }

    // ------------------ LLVM Events ------------------
    default T visitLlvmAbstract(LlvmAbstractRMW e) { return visitMemEvent(e); }
    default T visitLlvmCmpXchg(LlvmCmpXchg e) { return visitLlvmAbstract(e); }
    default T visitLlvmRMW(LlvmRMW e) { return visitLlvmAbstract(e); }
    default T visitLlvmLoad(LlvmLoad e) { return visitMemEvent(e); }
    default T visitLlvmStore(LlvmStore e) { return visitMemEvent(e); }
    default T visitLlvmXchg(LlvmXchg e) { return visitLlvmAbstract(e); }
    default T visitLlvmFence(LlvmFence e) { return visitEvent(e); }

    // ------------------ SVCOMP Events ------------------
    default T visitBeginAtomic(BeginAtomic e) { return visitEvent(e); }
    default T visitEndAtomic(EndAtomic e) { return visitEvent(e); }

    // ------------------ Std events ------------------
    default T visitMalloc(Malloc e) { return visitEvent(e); }
=======
	T visitEvent(Event e);

	// Basic events
	default T visitAssume(Assume e) { return visitEvent(e); }
	default T visitCondJump(CondJump e) { return visitEvent(e); }
	default T visitExecutionStatus(ExecutionStatus e) { return visitEvent(e); }
	default T visitFence(Fence e) { return visitEvent(e); }
	default T visitIfAsJump(IfAsJump e) { return visitCondJump(e); }
	default T visitInit(Init e) { return visitMemEvent(e); }
	default T visitLabel(Label e) { return visitEvent(e); }
	default T visitLoad(Load e) { return visitMemEvent(e); }
	default T visitLocal(Local e) { return visitEvent(e); }
	default T visitMemEvent(MemEvent e) { return visitEvent(e); }
	default T visitSkip(Skip e) { return visitEvent(e); }
	default T visitStore(Store e) { return visitMemEvent(e); }

	// Annotations
	default T visitCodeAnnotation(CodeAnnotation e) { return visitEvent(e); }

	// Pthread Events
	default T visitCreate(Create e) { return visitStore(e); }
	default T visitEnd(End e) { return visitStore(e); }
	default T visitInitLock(InitLock e) { return visitStore(e); }
	default T visitJoin(Join e) { return visitLoad(e); }
	default T visitLock(Lock e) { return visitMemEvent(e); }
	default T visitStart(Start e) { return visitLoad(e); }
	default T visitUnlock(Unlock e) { return visitMemEvent(e); }

	// RMW Events
	default T visitRMWStore(RMWStore e) { return visitStore(e); }
	default T visitRMWStoreExclusive(RMWStoreExclusive e) { return visitStore(e); }

	// AARCH64 Events
	default T visitStoreExclusive(StoreExclusive e) { return visitStore(e); }

	// Linux Events
	default T visitRMWAbstract(RMWAbstract e) { return visitMemEvent(e); }
	default T visitRMWAddUnless(RMWAddUnless e) { return visitRMWAbstract(e); }
	default T visitRMWCmpXchg(RMWCmpXchg e) { return visitRMWAbstract(e); }
	default T visitRMWFetchOp(RMWFetchOp e) { return visitRMWAbstract(e); }
	default T visitRMWOp(RMWOp e) { return visitRMWAbstract(e); }
	default T visitRMWOpAndTest(RMWOpAndTest e) { return visitRMWAbstract(e); }
	default T visitRMWOpReturn(RMWOpReturn e) { return visitRMWAbstract(e); }
	default T visitRMWXchg(RMWXchg e) { return visitRMWAbstract(e); }
	default T visitLKMMFence(LKMMFence e) { return visitFence(e); }
	default T visitLKMMLoad(LKMMLoad e) { return visitLoad(e); }
	default T visitLKMMStore(LKMMStore e) { return visitStore(e); }

	// Linux Lock Events
	default T visitLKMMLock(LKMMLock e) { return visitEvent(e); }
	default T visitLKMMUnlock(LKMMUnlock e) { return visitStore(e); }
	default T visitLKMMLockRead(LKMMLockRead e) { return visitLoad(e); }
	default T visitLKMMLockWrite(LKMMLockWrite e) { return visitStore(e); }

	// Linux SRCU Events
	default T visitSruSync(SrcuSync e) { return visitMemEvent(e); }

	// TSO Events
	default T visitXchg(Xchg e) { return visitMemEvent(e); }

	// LISA Events
	default T visitRMW(RMW e) { return visitMemEvent(e); }

	// Atomic Events
	default T visitAtomicAbstract(AtomicAbstract e) { return visitMemEvent(e); }
	default T visitAtomicCmpXchg(AtomicCmpXchg e) { return visitAtomicAbstract(e); }
	default T visitAtomicFetchOp(AtomicFetchOp e) { return visitAtomicAbstract(e); }
	default T visitAtomicLoad(AtomicLoad e) { return visitMemEvent(e); }
	default T visitAtomicStore(AtomicStore e) { return visitMemEvent(e); }
	default T visitAtomicThreadFence(AtomicThreadFence e) { return visitFence(e); }
	default T visitAtomicXchg(AtomicXchg e) { return visitAtomicAbstract(e); }

	// LLVM Events
	default T visitLlvmAbstract(LlvmAbstractRMW e) { return visitMemEvent(e); }
	default T visitLlvmCmpXchg(LlvmCmpXchg e) { return visitLlvmAbstract(e); }
	default T visitLlvmRMW(LlvmRMW e) { return visitLlvmAbstract(e); }
	default T visitLlvmLoad(LlvmLoad e) { return visitMemEvent(e); }
	default T visitLlvmStore(LlvmStore e) { return visitMemEvent(e); }
	default T visitLlvmXchg(LlvmXchg e) { return visitLlvmAbstract(e); }
	default T visitLlvmFence(LlvmFence e) { return visitFence(e); }

	// SVCOMP Events
	default T visitBeginAtomic(BeginAtomic e) { return visitEvent(e); }
	default T visitEndAtomic(EndAtomic e) { return visitEvent(e); }

	// Std events
	default T visitMalloc(Malloc e) { return visitEvent(e); }

	// PTX Events
	default T visitPtxRedOp(RedOp e) { return visitRMWAbstract(e); }
	default T visitPtxAtomOp(AtomOp e) { return visitRMWAbstract(e); }
>>>>>>> 4da0d4fe
}<|MERGE_RESOLUTION|>--- conflicted
+++ resolved
@@ -20,7 +20,6 @@
 
 public interface EventVisitor<T> {
 
-<<<<<<< HEAD
     // ============================== General events ==============================
     T visitEvent(Event e);
     default T visitMemEvent(MemoryEvent e) { return visitEvent(e); }
@@ -104,99 +103,10 @@
     default T visitBeginAtomic(BeginAtomic e) { return visitEvent(e); }
     default T visitEndAtomic(EndAtomic e) { return visitEvent(e); }
 
-    // ------------------ Std events ------------------
-    default T visitMalloc(Malloc e) { return visitEvent(e); }
-=======
-	T visitEvent(Event e);
-
-	// Basic events
-	default T visitAssume(Assume e) { return visitEvent(e); }
-	default T visitCondJump(CondJump e) { return visitEvent(e); }
-	default T visitExecutionStatus(ExecutionStatus e) { return visitEvent(e); }
-	default T visitFence(Fence e) { return visitEvent(e); }
-	default T visitIfAsJump(IfAsJump e) { return visitCondJump(e); }
-	default T visitInit(Init e) { return visitMemEvent(e); }
-	default T visitLabel(Label e) { return visitEvent(e); }
-	default T visitLoad(Load e) { return visitMemEvent(e); }
-	default T visitLocal(Local e) { return visitEvent(e); }
-	default T visitMemEvent(MemEvent e) { return visitEvent(e); }
-	default T visitSkip(Skip e) { return visitEvent(e); }
-	default T visitStore(Store e) { return visitMemEvent(e); }
-
-	// Annotations
-	default T visitCodeAnnotation(CodeAnnotation e) { return visitEvent(e); }
-
-	// Pthread Events
-	default T visitCreate(Create e) { return visitStore(e); }
-	default T visitEnd(End e) { return visitStore(e); }
-	default T visitInitLock(InitLock e) { return visitStore(e); }
-	default T visitJoin(Join e) { return visitLoad(e); }
-	default T visitLock(Lock e) { return visitMemEvent(e); }
-	default T visitStart(Start e) { return visitLoad(e); }
-	default T visitUnlock(Unlock e) { return visitMemEvent(e); }
-
-	// RMW Events
-	default T visitRMWStore(RMWStore e) { return visitStore(e); }
-	default T visitRMWStoreExclusive(RMWStoreExclusive e) { return visitStore(e); }
-
-	// AARCH64 Events
-	default T visitStoreExclusive(StoreExclusive e) { return visitStore(e); }
-
-	// Linux Events
-	default T visitRMWAbstract(RMWAbstract e) { return visitMemEvent(e); }
-	default T visitRMWAddUnless(RMWAddUnless e) { return visitRMWAbstract(e); }
-	default T visitRMWCmpXchg(RMWCmpXchg e) { return visitRMWAbstract(e); }
-	default T visitRMWFetchOp(RMWFetchOp e) { return visitRMWAbstract(e); }
-	default T visitRMWOp(RMWOp e) { return visitRMWAbstract(e); }
-	default T visitRMWOpAndTest(RMWOpAndTest e) { return visitRMWAbstract(e); }
-	default T visitRMWOpReturn(RMWOpReturn e) { return visitRMWAbstract(e); }
-	default T visitRMWXchg(RMWXchg e) { return visitRMWAbstract(e); }
-	default T visitLKMMFence(LKMMFence e) { return visitFence(e); }
-	default T visitLKMMLoad(LKMMLoad e) { return visitLoad(e); }
-	default T visitLKMMStore(LKMMStore e) { return visitStore(e); }
-
-	// Linux Lock Events
-	default T visitLKMMLock(LKMMLock e) { return visitEvent(e); }
-	default T visitLKMMUnlock(LKMMUnlock e) { return visitStore(e); }
-	default T visitLKMMLockRead(LKMMLockRead e) { return visitLoad(e); }
-	default T visitLKMMLockWrite(LKMMLockWrite e) { return visitStore(e); }
-
-	// Linux SRCU Events
-	default T visitSruSync(SrcuSync e) { return visitMemEvent(e); }
-
-	// TSO Events
-	default T visitXchg(Xchg e) { return visitMemEvent(e); }
-
-	// LISA Events
-	default T visitRMW(RMW e) { return visitMemEvent(e); }
-
-	// Atomic Events
-	default T visitAtomicAbstract(AtomicAbstract e) { return visitMemEvent(e); }
-	default T visitAtomicCmpXchg(AtomicCmpXchg e) { return visitAtomicAbstract(e); }
-	default T visitAtomicFetchOp(AtomicFetchOp e) { return visitAtomicAbstract(e); }
-	default T visitAtomicLoad(AtomicLoad e) { return visitMemEvent(e); }
-	default T visitAtomicStore(AtomicStore e) { return visitMemEvent(e); }
-	default T visitAtomicThreadFence(AtomicThreadFence e) { return visitFence(e); }
-	default T visitAtomicXchg(AtomicXchg e) { return visitAtomicAbstract(e); }
-
-	// LLVM Events
-	default T visitLlvmAbstract(LlvmAbstractRMW e) { return visitMemEvent(e); }
-	default T visitLlvmCmpXchg(LlvmCmpXchg e) { return visitLlvmAbstract(e); }
-	default T visitLlvmRMW(LlvmRMW e) { return visitLlvmAbstract(e); }
-	default T visitLlvmLoad(LlvmLoad e) { return visitMemEvent(e); }
-	default T visitLlvmStore(LlvmStore e) { return visitMemEvent(e); }
-	default T visitLlvmXchg(LlvmXchg e) { return visitLlvmAbstract(e); }
-	default T visitLlvmFence(LlvmFence e) { return visitFence(e); }
-
-	// SVCOMP Events
-	default T visitBeginAtomic(BeginAtomic e) { return visitEvent(e); }
-	default T visitEndAtomic(EndAtomic e) { return visitEvent(e); }
-
-	// Std events
+	// ------------------ Std events ------------------
 	default T visitMalloc(Malloc e) { return visitEvent(e); }
 
-	// PTX Events
+	// ------------------ PTX Events ------------------
 	default T visitPtxRedOp(RedOp e) { return visitRMWAbstract(e); }
 	default T visitPtxAtomOp(AtomOp e) { return visitRMWAbstract(e); }
->>>>>>> 4da0d4fe
 }