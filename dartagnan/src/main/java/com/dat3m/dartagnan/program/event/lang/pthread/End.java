--- conflicted
+++ resolved
@@ -8,11 +8,7 @@
 
 public class End extends Store {
 
-<<<<<<< HEAD
-    public End(Address address){
-=======
     public End(MemoryObject address){
->>>>>>> 423023b4
     	super(address, IValue.ZERO, MO_SC);
     }
 
