--- conflicted
+++ resolved
@@ -47,17 +47,10 @@
 	@Override
 	public List<Event> visitJoin(Join e) {
         Register resultRegister = e.getResultRegister();
-<<<<<<< HEAD
-	Local load = newLocal(resultRegister, e.getExpr());
-        load.addFilters(C11.PTHREAD);
-=======
-		Load load = newLoad(resultRegister, e.getAddress(), Tag.C11.MO_ACQUIRE);
-        load.addFilters(C11.PTHREAD, C11.ATOMIC);
->>>>>>> 3f285e61
-        
-        return eventSequence(
-        		load,
-        		newJumpUnless(new Atom(resultRegister, EQ, IValue.ZERO), (Label) e.getThread().getExit())
+        
+        return eventSequence(
+                newLocal(resultRegister, e.getExpr()),
+        	newJumpUnless(new Atom(resultRegister, EQ, IValue.ZERO), (Label) e.getThread().getExit())
         );
 	}
 
