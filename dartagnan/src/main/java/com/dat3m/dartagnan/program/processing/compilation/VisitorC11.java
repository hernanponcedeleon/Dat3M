package com.dat3m.dartagnan.program.processing.compilation;

import com.dat3m.dartagnan.expression.Expression;
<<<<<<< HEAD
import com.dat3m.dartagnan.expression.op.IOpBin;
import com.dat3m.dartagnan.expression.type.Type;
=======
import com.dat3m.dartagnan.expression.type.IntegerType;
>>>>>>> ff5221b2
import com.dat3m.dartagnan.program.Register;
import com.dat3m.dartagnan.program.event.Tag;
import com.dat3m.dartagnan.program.event.Tag.C11;
import com.dat3m.dartagnan.program.event.core.*;
import com.dat3m.dartagnan.program.event.core.rmw.RMWStore;
import com.dat3m.dartagnan.program.event.lang.catomic.*;
import com.dat3m.dartagnan.program.event.lang.llvm.*;
import com.dat3m.dartagnan.program.event.lang.pthread.Create;
import com.dat3m.dartagnan.program.event.lang.pthread.End;
import com.dat3m.dartagnan.program.event.lang.pthread.Join;
import com.dat3m.dartagnan.program.event.lang.pthread.Start;
import com.dat3m.dartagnan.program.event.metadata.MemoryOrder;

import java.util.List;

import static com.dat3m.dartagnan.program.event.EventFactory.*;

public class VisitorC11 extends VisitorBase {

    protected VisitorC11(boolean forceStart) {
        super(forceStart);
    }

    @Override
    public List<Event> visitCreate(Create e) {
        Store store = newStoreWithMo(e.getAddress(), e.getMemValue(), Tag.C11.MO_RELEASE);
        store.addTags(C11.PTHREAD);

        return tagList(eventSequence(
                store
        ));
    }

    @Override
    public List<Event> visitEnd(End e) {
        //TODO boolean
        return tagList(eventSequence(
                newStoreWithMo(e.getAddress(), expressions.makeZero(types.getArchType()), Tag.C11.MO_RELEASE)
        ));
    }

    @Override
    public List<Event> visitJoin(Join e) {
        Register resultRegister = e.getResultRegister();
        Expression zero = expressions.makeZero(resultRegister.getType());
        Load load = newLoadWithMo(resultRegister, e.getAddress(), Tag.C11.MO_ACQUIRE);
        load.addTags(C11.PTHREAD);

        return tagList(eventSequence(
                load,
                newJumpUnless(expressions.makeEQ(resultRegister, zero), (Label) e.getThread().getExit())
        ));
    }

    @Override
    public List<Event> visitStart(Start e) {
        Register resultRegister = e.getResultRegister();
        Expression one = expressions.makeOne(resultRegister.getType());
        Load load = newLoadWithMo(resultRegister, e.getAddress(), Tag.C11.MO_ACQUIRE);
        load.addTags(Tag.STARTLOAD);

        return tagList(eventSequence(
                load,
                super.visitStart(e),
                newJumpUnless(expressions.makeEQ(resultRegister, one), (Label) e.getThread().getExit())
        ));
    }

    //TODO: Is it really mandatory to copy the load here?
    @Override
    public List<Event> visitLoad(Load e) {
        return tagList(eventSequence(e.getCopy()));
    }

    //TODO: Is it really mandatory to copy the store here?
    @Override
    public List<Event> visitStore(Store e) {
        return tagList(eventSequence(e.getCopy()));
    }

    // =============================================================================================
    // =========================================== C11 =============================================
    // =============================================================================================

    @Override
    public List<Event> visitAtomicCmpXchg(AtomicCmpXchg e) {
        Register resultRegister = e.getResultRegister();
        Expression address = e.getAddress();
        String mo = e.getMo();
<<<<<<< HEAD
        Expression expectedAddr = e.getExpectedAddr();
        Type type = resultRegister.getType();
=======
        Expression expectedAddr = e.getAddressOfExpected();
        IntegerType type = resultRegister.getType();
>>>>>>> ff5221b2

        Register regExpected = e.getThread().newRegister(type);
        Register regValue = e.getThread().newRegister(type);
        Load loadExpected = newLoad(regExpected, expectedAddr);
        Store storeExpected = newStore(expectedAddr, regValue);
        Label casFail = newLabel("CAS_fail");
        Label casEnd = newLabel("CAS_end");
        Local casCmpResult = newLocal(resultRegister, expressions.makeEQ(regValue, regExpected));
        CondJump branchOnCasCmpResult = newJump(expressions.makeNEQ(resultRegister, expressions.makeOne(type)), casFail);
        CondJump gotoCasEnd = newGoto(casEnd);
        Load loadValue = newRMWLoadWithMo(regValue, address, mo);
        Store storeValue = newRMWStoreWithMo(loadValue, address, e.getStoreValue(), mo);

        return tagList(eventSequence(
                loadExpected,
                loadValue,
                casCmpResult,
                branchOnCasCmpResult,
                storeValue,
                gotoCasEnd,
                casFail,
                storeExpected,
                casEnd
        ));
    }

    @Override
    public List<Event> visitAtomicFetchOp(AtomicFetchOp e) {
        Register resultRegister = e.getResultRegister();
        Expression address = e.getAddress();
        String mo = e.getMo();

        Register dummyReg = e.getThread().newRegister(resultRegister.getType());
        Load load = newRMWLoadWithMo(resultRegister, address, mo);
        Local localOp = newLocal(dummyReg, expressions.makeBinary(resultRegister, e.getOperator(), e.getOperand()));
        RMWStore store = newRMWStoreWithMo(load, address, dummyReg, mo);

        return tagList(eventSequence(
                load,
                localOp,
                store
        ));
    }

    @Override
    public List<Event> visitAtomicLoad(AtomicLoad e) {
        return tagList(eventSequence(
                newLoadWithMo(e.getResultRegister(), e.getAddress(), e.getMo())
        ));
    }

    @Override
    public List<Event> visitAtomicStore(AtomicStore e) {
        return tagList(eventSequence(
                newStoreWithMo(e.getAddress(), e.getMemValue(), e.getMo())
        ));
    }

    @Override
    public List<Event> visitAtomicThreadFence(AtomicThreadFence e) {
        return tagList(eventSequence(
                newFence(e.getMo())
        ));
    }

    @Override
    public List<Event> visitAtomicXchg(AtomicXchg e) {
        Expression address = e.getAddress();
        String mo = e.getMo();

        Load load = newRMWLoadWithMo(e.getResultRegister(), address, mo);
        RMWStore store = newRMWStoreWithMo(load, address, e.getValue(), mo);

        return tagList(eventSequence(
                load,
                store
        ));
    }

    // =============================================================================================
    // =========================================== LLVM ============================================
    // =============================================================================================

    @Override
    public List<Event> visitLlvmLoad(LlvmLoad e) {
        return tagList(eventSequence(
                newLoadWithMo(e.getResultRegister(), e.getAddress(), e.getMo())
        ));
    }

    @Override
    public List<Event> visitLlvmStore(LlvmStore e) {
        return tagList(eventSequence(
                newStoreWithMo(e.getAddress(), e.getMemValue(), e.getMo())
        ));
    }

    @Override
    public List<Event> visitLlvmXchg(LlvmXchg e) {
        Register resultRegister = e.getResultRegister();
        Expression address = e.getAddress();
        String mo = e.getMo();

        Load load = newRMWLoadExclusiveWithMo(resultRegister, address, mo);
        Store store = newRMWStoreExclusiveWithMo(address, e.getValue(), true, mo);

        return tagList(eventSequence(
                load,
                store
        ));
    }

    @Override
    public List<Event> visitLlvmRMW(LlvmRMW e) {
        Register resultRegister = e.getResultRegister();
        Expression address = e.getAddress();
        String mo = e.getMo();

        Register dummyReg = e.getThread().newRegister(resultRegister.getType());
        Local localOp = newLocal(dummyReg, expressions.makeBinary(resultRegister, e.getOperator(), e.getOperand()));

        Load load = newRMWLoadExclusiveWithMo(resultRegister, address, mo);
        Store store = newRMWStoreExclusiveWithMo(address, dummyReg, true, mo);

        return tagList(eventSequence(
                load,
                localOp,
                store
        ));
    }

    @Override
    public List<Event> visitLlvmCmpXchg(LlvmCmpXchg e) {
        Register oldValueRegister = e.getStructRegister(0);
        Register resultRegister = e.getStructRegister(1);

        Expression address = e.getAddress();
        String mo = e.getMo();
        Expression expectedValue = e.getExpectedValue();

        Local casCmpResult = newLocal(resultRegister, expressions.makeEQ(oldValueRegister, expectedValue));
        Label casEnd = newLabel("CAS_end");
        Expression one = expressions.makeOne(resultRegister.getType());
        CondJump branchOnCasCmpResult = newJump(expressions.makeNEQ(resultRegister, one), casEnd);

        Load load = newRMWLoadExclusiveWithMo(oldValueRegister, address, mo);
        Store store = newRMWStoreExclusiveWithMo(address, e.getStoreValue(), true, mo);

        return tagList(eventSequence(
                load,
                casCmpResult,
                branchOnCasCmpResult,
                store,
                casEnd
        ));
    }

    @Override
    public List<Event> visitLlvmFence(LlvmFence e) {
        return tagList(eventSequence(
                newFence(e.getMo())
        ));
    }

    private List<Event> tagList(List<Event> in) {
        in.forEach(this::tagEvent);
        return in;
    }

    private void tagEvent(Event e) {
        if (e instanceof MemoryEvent) {
            final MemoryOrder mo = e.getMetadata(MemoryOrder.class);
            final boolean canRace = mo == null || mo.value().equals(C11.NONATOMIC);
            e.addTags(canRace ? C11.NONATOMIC : C11.ATOMIC);
        }
    }

}<|MERGE_RESOLUTION|>--- conflicted
+++ resolved
@@ -1,12 +1,7 @@
 package com.dat3m.dartagnan.program.processing.compilation;
 
 import com.dat3m.dartagnan.expression.Expression;
-<<<<<<< HEAD
-import com.dat3m.dartagnan.expression.op.IOpBin;
 import com.dat3m.dartagnan.expression.type.Type;
-=======
-import com.dat3m.dartagnan.expression.type.IntegerType;
->>>>>>> ff5221b2
 import com.dat3m.dartagnan.program.Register;
 import com.dat3m.dartagnan.program.event.Tag;
 import com.dat3m.dartagnan.program.event.Tag.C11;
@@ -96,13 +91,8 @@
         Register resultRegister = e.getResultRegister();
         Expression address = e.getAddress();
         String mo = e.getMo();
-<<<<<<< HEAD
-        Expression expectedAddr = e.getExpectedAddr();
+        Expression expectedAddr = e.getAddressOfExpected();
         Type type = resultRegister.getType();
-=======
-        Expression expectedAddr = e.getAddressOfExpected();
-        IntegerType type = resultRegister.getType();
->>>>>>> ff5221b2
 
         Register regExpected = e.getThread().newRegister(type);
         Register regValue = e.getThread().newRegister(type);
