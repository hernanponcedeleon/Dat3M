package com.dat3m.dartagnan.program.processing.compilation;

import com.dat3m.dartagnan.expression.op.IOpBin;
import com.dat3m.dartagnan.program.Register;
import com.dat3m.dartagnan.program.event.Tag;
import com.dat3m.dartagnan.program.event.Tag.C11;
import com.dat3m.dartagnan.program.event.core.*;
import com.dat3m.dartagnan.program.event.core.rmw.RMWStore;
import com.dat3m.dartagnan.program.event.lang.catomic.*;
import com.dat3m.dartagnan.program.event.lang.llvm.*;
<<<<<<< HEAD
import com.dat3m.dartagnan.program.event.lang.pthread.*;
import com.dat3m.dartagnan.program.expression.Expression;
import com.dat3m.dartagnan.program.expression.type.Type;
=======
import com.dat3m.dartagnan.program.event.lang.pthread.Create;
import com.dat3m.dartagnan.program.event.lang.pthread.End;
import com.dat3m.dartagnan.program.event.lang.pthread.Join;
import com.dat3m.dartagnan.program.event.lang.pthread.Start;
>>>>>>> a4bdcd78

import java.util.List;

import static com.dat3m.dartagnan.expression.op.COpBin.EQ;
import static com.dat3m.dartagnan.expression.op.COpBin.NEQ;
import static com.dat3m.dartagnan.program.event.EventFactory.*;

public class VisitorC11 extends VisitorBase {

<<<<<<< HEAD
    protected VisitorC11(boolean forceStart) {
        super(forceStart);
    }
=======
        protected VisitorC11(boolean forceStart) {
                super(forceStart);
        }

        @Override
        public List<Event> visitCreate(Create e) {
                Store store = newStore(e.getAddress(), e.getMemValue(), Tag.C11.MO_RELEASE);
                store.addTags(C11.PTHREAD);
>>>>>>> a4bdcd78

    @Override
    public List<Event> visitCreate(Create e) {
        Store store = newStore(e.getAddress(), e.getMemValue(), Tag.C11.MO_RELEASE);
        store.addFilters(C11.PTHREAD);

        return tagList(eventSequence(
                store));
    }

<<<<<<< HEAD
    @Override
    public List<Event> visitEnd(End e) {
        //TODO boolean
        return tagList(eventSequence(
                newStore(e.getAddress(), expressions.makeZero(archType), Tag.C11.MO_RELEASE)));
    }
=======
        @Override
        public List<Event> visitJoin(Join e) {
                Register resultRegister = e.getResultRegister();
                Load load = newLoad(resultRegister, e.getAddress(), Tag.C11.MO_ACQUIRE);
                load.addTags(C11.PTHREAD);
>>>>>>> a4bdcd78

    @Override
    public List<Event> visitJoin(Join e) {
        Register resultRegister = e.getResultRegister();
        Expression zero = expressions.makeZero(resultRegister.getType());
        Load load = newLoad(resultRegister, e.getAddress(), Tag.C11.MO_ACQUIRE);
        load.addFilters(C11.PTHREAD);

<<<<<<< HEAD
        return tagList(eventSequence(
                load,
                newJump(expressions.makeBinary(resultRegister, NEQ, zero), (Label) e.getThread().getExit())));
    }
=======
        @Override
        public List<Event> visitStart(Start e) {
                Register resultRegister = e.getResultRegister();
                Load load = newLoad(resultRegister, e.getAddress(), Tag.C11.MO_ACQUIRE);
                load.addTags(Tag.STARTLOAD);
>>>>>>> a4bdcd78

    @Override
    public List<Event> visitStart(Start e) {
        Register resultRegister = e.getResultRegister();
        Expression one = expressions.makeOne(resultRegister.getType());
        Load load = newLoad(resultRegister, e.getAddress(), Tag.C11.MO_ACQUIRE);
        load.addFilters(Tag.STARTLOAD);

        return tagList(eventSequence(
                load,
                super.visitStart(e),
                newJump(expressions.makeBinary(resultRegister, NEQ, one), (Label) e.getThread().getExit())));
    }

    @Override
    public List<Event> visitLoad(Load e) {
        return tagList(eventSequence(
                newLoad(e.getResultRegister(), e.getAddress(), e.getMo())));
    }

    @Override
    public List<Event> visitStore(Store e) {
        return tagList(eventSequence(
                newStore(e.getAddress(), e.getMemValue(), e.getMo())));
    }

    // =============================================================================================
    // =========================================== C11 =============================================
    // =============================================================================================

    @Override
    public List<Event> visitAtomicCmpXchg(AtomicCmpXchg e) {
        Register resultRegister = e.getResultRegister();
        Expression address = e.getAddress();
        String mo = e.getMo();
        Expression expectedAddr = e.getExpectedAddr();
        Type type = resultRegister.getType();

        Register regExpected = e.getThread().newRegister(type);
        Register regValue = e.getThread().newRegister(type);
        Load loadExpected = newLoad(regExpected, expectedAddr, "");
        Store storeExpected = newStore(expectedAddr, regValue, "");
        Label casFail = newLabel("CAS_fail");
        Label casEnd = newLabel("CAS_end");
        Local casCmpResult = newLocal(resultRegister, expressions.makeBinary(regValue, EQ, regExpected));
        CondJump branchOnCasCmpResult = newJump(expressions.makeBinary(resultRegister, NEQ, expressions.makeOne(type)), casFail);
        CondJump gotoCasEnd = newGoto(casEnd);
        Load loadValue = newRMWLoad(regValue, address, mo);
        Store storeValue = newRMWStore(loadValue, address, e.getMemValue(), mo);

        return tagList(eventSequence(
                // Indentation shows the branching structure
                loadExpected,
                loadValue,
                casCmpResult,
                branchOnCasCmpResult,
                storeValue,
                gotoCasEnd,
                casFail,
                storeExpected,
                casEnd
        ));
    }

    @Override
    public List<Event> visitAtomicFetchOp(AtomicFetchOp e) {
        Register resultRegister = e.getResultRegister();
        IOpBin op = e.getOp();
        Expression address = e.getAddress();
        String mo = e.getMo();
        Register dummyReg = e.getThread().newRegister(resultRegister.getType());
        Load load = newRMWLoad(resultRegister, address, mo);
        RMWStore store = newRMWStore(load, address, dummyReg, mo);

        return tagList(eventSequence(
                load,
                newLocal(dummyReg, expressions.makeBinary(resultRegister, op, e.getMemValue())),
                store
        ));
    }

    @Override
    public List<Event> visitAtomicLoad(AtomicLoad e) {
        return tagList(eventSequence(
                newLoad(e.getResultRegister(), e.getAddress(), e.getMo())
        ));
    }

    @Override
    public List<Event> visitAtomicStore(AtomicStore e) {
        return tagList(eventSequence(
                newStore(e.getAddress(), e.getMemValue(), e.getMo())
        ));
    }

    @Override
    public List<Event> visitAtomicThreadFence(AtomicThreadFence e) {
        return tagList(eventSequence(
                newFence(e.getMo())));
    }

    @Override
    public List<Event> visitAtomicXchg(AtomicXchg e) {
        Expression address = e.getAddress();
        String mo = e.getMo();

        Load load = newRMWLoad(e.getResultRegister(), address, mo);
        RMWStore store = newRMWStore(load, address, e.getMemValue(), mo);

        return tagList(eventSequence(
                load,
                store
        ));
    }

    // =============================================================================================
    // =========================================== LLVM ============================================
    // =============================================================================================

    @Override
    public List<Event> visitLlvmLoad(LlvmLoad e) {
        return tagList(eventSequence(
                newLoad(e.getResultRegister(), e.getAddress(), e.getMo())));
    }

    @Override
    public List<Event> visitLlvmStore(LlvmStore e) {
        return tagList(eventSequence(
                newStore(e.getAddress(), e.getMemValue(), e.getMo())));
    }

    @Override
    public List<Event> visitLlvmXchg(LlvmXchg e) {
        Register resultRegister = e.getResultRegister();
        Expression value = e.getMemValue();
        Expression address = e.getAddress();
        String mo = e.getMo();

        Load load = newRMWLoadExclusive(resultRegister, address, mo);
        Store store = newRMWStoreExclusive(address, value, mo, true);

        return tagList(eventSequence(
                load,
                store));
    }

    @Override
    public List<Event> visitLlvmRMW(LlvmRMW e) {
        Register resultRegister = e.getResultRegister();
        IOpBin op = e.getOp();
        Expression value = e.getMemValue();
        Expression address = e.getAddress();
        String mo = e.getMo();

        Register dummyReg = e.getThread().newRegister(resultRegister.getType());
        Local localOp = newLocal(dummyReg, expressions.makeBinary(resultRegister, op, value));

        Load load = newRMWLoadExclusive(resultRegister, address, mo);
        Store store = newRMWStoreExclusive(address, dummyReg, mo, true);

        return tagList(eventSequence(
                load,
                localOp,
                store));
    }

    @Override
    public List<Event> visitLlvmCmpXchg(LlvmCmpXchg e) {
        Register oldValueRegister = e.getStructRegister(0);
        Register resultRegister = e.getStructRegister(1);

        Expression value = e.getMemValue();
        Expression address = e.getAddress();
        String mo = e.getMo();
        Expression expectedValue = e.getExpectedValue();

        Local casCmpResult = newLocal(resultRegister, expressions.makeBinary(oldValueRegister, EQ, expectedValue));
        Label casEnd = newLabel("CAS_end");
        CondJump branchOnCasCmpResult = newJump(expressions.makeBinary(resultRegister, NEQ, one), casEnd);

        Load load = newRMWLoadExclusive(oldValueRegister, address, mo);
        Store store = newRMWStoreExclusive(address, value, mo, true);

        return tagList(eventSequence(
                // Indentation shows the branching structure
                load,
                casCmpResult,
                branchOnCasCmpResult,
                store,
                casEnd));
    }

    @Override
    public List<Event> visitLlvmFence(LlvmFence e) {
        return tagList(eventSequence(
                newFence(e.getMo())));
    }

    private List<Event> tagList(List<Event> in) {
        in.forEach(this::tagEvent);
        return in;
    }

    private void tagEvent(Event e) {
<<<<<<< HEAD
        if (e instanceof MemEvent) {
            e.addFilters(((MemEvent) e).canRace() ? C11.NONATOMIC : C11.ATOMIC);
=======
        if(e instanceof MemEvent) {
                e.addTags(((MemEvent)e).canRace() ? C11.NONATOMIC : C11.ATOMIC);
>>>>>>> a4bdcd78
        }
    }

}<|MERGE_RESOLUTION|>--- conflicted
+++ resolved
@@ -8,16 +8,9 @@
 import com.dat3m.dartagnan.program.event.core.rmw.RMWStore;
 import com.dat3m.dartagnan.program.event.lang.catomic.*;
 import com.dat3m.dartagnan.program.event.lang.llvm.*;
-<<<<<<< HEAD
 import com.dat3m.dartagnan.program.event.lang.pthread.*;
 import com.dat3m.dartagnan.program.expression.Expression;
 import com.dat3m.dartagnan.program.expression.type.Type;
-=======
-import com.dat3m.dartagnan.program.event.lang.pthread.Create;
-import com.dat3m.dartagnan.program.event.lang.pthread.End;
-import com.dat3m.dartagnan.program.event.lang.pthread.Join;
-import com.dat3m.dartagnan.program.event.lang.pthread.Start;
->>>>>>> a4bdcd78
 
 import java.util.List;
 
@@ -27,71 +20,44 @@
 
 public class VisitorC11 extends VisitorBase {
 
-<<<<<<< HEAD
     protected VisitorC11(boolean forceStart) {
         super(forceStart);
     }
-=======
-        protected VisitorC11(boolean forceStart) {
-                super(forceStart);
-        }
-
-        @Override
-        public List<Event> visitCreate(Create e) {
-                Store store = newStore(e.getAddress(), e.getMemValue(), Tag.C11.MO_RELEASE);
-                store.addTags(C11.PTHREAD);
->>>>>>> a4bdcd78
 
     @Override
     public List<Event> visitCreate(Create e) {
         Store store = newStore(e.getAddress(), e.getMemValue(), Tag.C11.MO_RELEASE);
-        store.addFilters(C11.PTHREAD);
+        store.addTags(C11.PTHREAD);
 
         return tagList(eventSequence(
                 store));
     }
 
-<<<<<<< HEAD
     @Override
     public List<Event> visitEnd(End e) {
         //TODO boolean
         return tagList(eventSequence(
                 newStore(e.getAddress(), expressions.makeZero(archType), Tag.C11.MO_RELEASE)));
     }
-=======
-        @Override
-        public List<Event> visitJoin(Join e) {
-                Register resultRegister = e.getResultRegister();
-                Load load = newLoad(resultRegister, e.getAddress(), Tag.C11.MO_ACQUIRE);
-                load.addTags(C11.PTHREAD);
->>>>>>> a4bdcd78
 
     @Override
     public List<Event> visitJoin(Join e) {
         Register resultRegister = e.getResultRegister();
         Expression zero = expressions.makeZero(resultRegister.getType());
         Load load = newLoad(resultRegister, e.getAddress(), Tag.C11.MO_ACQUIRE);
-        load.addFilters(C11.PTHREAD);
-
-<<<<<<< HEAD
+        load.addTags(C11.PTHREAD);
+
         return tagList(eventSequence(
                 load,
                 newJump(expressions.makeBinary(resultRegister, NEQ, zero), (Label) e.getThread().getExit())));
     }
-=======
-        @Override
-        public List<Event> visitStart(Start e) {
-                Register resultRegister = e.getResultRegister();
-                Load load = newLoad(resultRegister, e.getAddress(), Tag.C11.MO_ACQUIRE);
-                load.addTags(Tag.STARTLOAD);
->>>>>>> a4bdcd78
 
     @Override
     public List<Event> visitStart(Start e) {
         Register resultRegister = e.getResultRegister();
         Expression one = expressions.makeOne(resultRegister.getType());
         Load load = newLoad(resultRegister, e.getAddress(), Tag.C11.MO_ACQUIRE);
-        load.addFilters(Tag.STARTLOAD);
+        load.addTags(Tag.STARTLOAD);
 
         return tagList(eventSequence(
                 load,
@@ -289,13 +255,8 @@
     }
 
     private void tagEvent(Event e) {
-<<<<<<< HEAD
         if (e instanceof MemEvent) {
-            e.addFilters(((MemEvent) e).canRace() ? C11.NONATOMIC : C11.ATOMIC);
-=======
-        if(e instanceof MemEvent) {
-                e.addTags(((MemEvent)e).canRace() ? C11.NONATOMIC : C11.ATOMIC);
->>>>>>> a4bdcd78
+            e.addTags(((MemEvent) e).canRace() ? C11.NONATOMIC : C11.ATOMIC);
         }
     }
 
