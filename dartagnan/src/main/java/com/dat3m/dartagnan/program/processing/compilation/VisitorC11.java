--- conflicted
+++ resolved
@@ -22,39 +22,15 @@
 
 public class VisitorC11 extends VisitorBase {
 
-<<<<<<< HEAD
-        protected VisitorC11(boolean forceStart) {
-                super(forceStart);
-        }
-
-        @Override
-        public List<Event> visitCreate(Create e) {
-                Store store = newStoreWithMo(e.getAddress(), e.getMemValue(), Tag.C11.MO_RELEASE);
-                store.addTags(C11.PTHREAD);
-=======
     protected VisitorC11(boolean forceStart) {
         super(forceStart);
     }
->>>>>>> 222d28a5
 
     @Override
     public List<Event> visitCreate(Create e) {
-        Store store = newStore(e.getAddress(), e.getMemValue(), Tag.C11.MO_RELEASE);
+        Store store = newStoreWithMo(e.getAddress(), e.getMemValue(), Tag.C11.MO_RELEASE);
         store.addTags(C11.PTHREAD);
 
-<<<<<<< HEAD
-        @Override
-        public List<Event> visitEnd(End e) {
-                return tagList(eventSequence(
-                        newStoreWithMo(e.getAddress(), IValue.ZERO, Tag.C11.MO_RELEASE)));
-        }
-
-        @Override
-        public List<Event> visitJoin(Join e) {
-                Register resultRegister = e.getResultRegister();
-                Load load = newLoadWithMo(resultRegister, e.getAddress(), Tag.C11.MO_ACQUIRE);
-                load.addTags(C11.PTHREAD);
-=======
         return tagList(eventSequence(
                 store));
     }
@@ -63,48 +39,28 @@
     public List<Event> visitEnd(End e) {
         //TODO boolean
         return tagList(eventSequence(
-                newStore(e.getAddress(), expressions.makeZero(types.getArchType()), Tag.C11.MO_RELEASE)));
-    }
->>>>>>> 222d28a5
+                newStoreWithMo(e.getAddress(), expressions.makeZero(types.getArchType()), Tag.C11.MO_RELEASE)));
+    }
 
     @Override
     public List<Event> visitJoin(Join e) {
         Register resultRegister = e.getResultRegister();
         Expression zero = expressions.makeZero(resultRegister.getType());
-        Load load = newLoad(resultRegister, e.getAddress(), Tag.C11.MO_ACQUIRE);
+        Load load = newLoadWithMo(resultRegister, e.getAddress(), Tag.C11.MO_ACQUIRE);
         load.addTags(C11.PTHREAD);
 
-<<<<<<< HEAD
-        @Override
-        public List<Event> visitStart(Start e) {
-                Register resultRegister = e.getResultRegister();
-                Load load = newLoadWithMo(resultRegister, e.getAddress(), Tag.C11.MO_ACQUIRE);
-                load.addTags(Tag.STARTLOAD);
-=======
         return tagList(eventSequence(
                 load,
                 newJumpUnless(expressions.makeEQ(resultRegister, zero), (Label) e.getThread().getExit())));
     }
->>>>>>> 222d28a5
 
     @Override
     public List<Event> visitStart(Start e) {
         Register resultRegister = e.getResultRegister();
         Expression one = expressions.makeOne(resultRegister.getType());
-        Load load = newLoad(resultRegister, e.getAddress(), Tag.C11.MO_ACQUIRE);
+        Load load = newLoadWithMo(resultRegister, e.getAddress(), Tag.C11.MO_ACQUIRE);
         load.addTags(Tag.STARTLOAD);
 
-<<<<<<< HEAD
-        @Override
-        public List<Event> visitLoad(Load e) {
-                return tagList(eventSequence(e.getCopy()));
-        }
-
-        @Override
-        public List<Event> visitStore(Store e) {
-                return tagList(eventSequence(e.getCopy()));
-        }
-=======
         return tagList(eventSequence(
                 load,
                 super.visitStart(e),
@@ -114,26 +70,19 @@
     @Override
     public List<Event> visitLoad(Load e) {
         return tagList(eventSequence(
-                newLoad(e.getResultRegister(), e.getAddress(), e.getMo())));
-    }
->>>>>>> 222d28a5
+                newLoadWithMo(e.getResultRegister(), e.getAddress(), e.getMo())));
+    }
 
     @Override
     public List<Event> visitStore(Store e) {
         return tagList(eventSequence(
-                newStore(e.getAddress(), e.getMemValue(), e.getMo())));
+                newStoreWithMo(e.getAddress(), e.getMemValue(), e.getMo())));
     }
 
     // =============================================================================================
     // =========================================== C11 =============================================
     // =============================================================================================
 
-<<<<<<< HEAD
-		Register regExpected = e.getThread().newRegister(precision);
-        Register regValue = e.getThread().newRegister(precision);
-        Load loadExpected = newLoadWithMo(regExpected, expectedAddr, "");
-        Store storeExpected = newStoreWithMo(expectedAddr, regValue, "");
-=======
     @Override
     public List<Event> visitAtomicCmpXchg(AtomicCmpXchg e) {
         Register resultRegister = e.getResultRegister();
@@ -144,9 +93,8 @@
 
         Register regExpected = e.getThread().newRegister(type);
         Register regValue = e.getThread().newRegister(type);
-        Load loadExpected = newLoad(regExpected, expectedAddr, "");
-        Store storeExpected = newStore(expectedAddr, regValue, "");
->>>>>>> 222d28a5
+        Load loadExpected = newLoad(regExpected, expectedAddr);
+        Store storeExpected = newStore(expectedAddr, regValue);
         Label casFail = newLabel("CAS_fail");
         Label casEnd = newLabel("CAS_end");
         Local casCmpResult = newLocal(resultRegister, expressions.makeEQ(regValue, regExpected));
@@ -167,67 +115,36 @@
                     storeExpected,
                 casEnd
         ));
-<<<<<<< HEAD
-	}
-
-	@Override
-	public List<Event> visitAtomicFetchOp(AtomicFetchOp e) {
-		Register resultRegister = e.getResultRegister();
-		IOpBin op = e.getOp();
-		IExpr address = e.getAddress();
-		String mo = e.getMo();
-		
-        Register dummyReg = e.getThread().newRegister(resultRegister.getPrecision());
+    }
+
+    @Override
+    public List<Event> visitAtomicFetchOp(AtomicFetchOp e) {
+        Register resultRegister = e.getResultRegister();
+        IOpBin op = e.getOp();
+        Expression address = e.getAddress();
+        String mo = e.getMo();
+        Register dummyReg = e.getThread().newRegister(resultRegister.getType());
         Load load = newRMWLoadWithMo(resultRegister, address, mo);
         RMWStore store = newRMWStoreWithMo(load, address, dummyReg, mo);
-        
-		return tagList(eventSequence(
-=======
-    }
-
-    @Override
-    public List<Event> visitAtomicFetchOp(AtomicFetchOp e) {
-        Register resultRegister = e.getResultRegister();
-        IOpBin op = e.getOp();
-        Expression address = e.getAddress();
-        String mo = e.getMo();
-        Register dummyReg = e.getThread().newRegister(resultRegister.getType());
-        Load load = newRMWLoad(resultRegister, address, mo);
-        RMWStore store = newRMWStore(load, address, dummyReg, mo);
-
-        return tagList(eventSequence(
->>>>>>> 222d28a5
+
+        return tagList(eventSequence(
                 load,
                 newLocal(dummyReg, expressions.makeBinary(resultRegister, op, e.getMemValue())),
                 store
         ));
     }
 
-<<<<<<< HEAD
-	@Override
-	public List<Event> visitAtomicLoad(AtomicLoad e) {
-		return tagList(eventSequence(
-        		newLoadWithMo(e.getResultRegister(), e.getAddress(), e.getMo())
-=======
     @Override
     public List<Event> visitAtomicLoad(AtomicLoad e) {
         return tagList(eventSequence(
-                newLoad(e.getResultRegister(), e.getAddress(), e.getMo())
->>>>>>> 222d28a5
-        ));
-    }
-
-<<<<<<< HEAD
-	@Override
-	public List<Event> visitAtomicStore(AtomicStore e) {
-		return tagList(eventSequence(
-        		newStoreWithMo(e.getAddress(), e.getMemValue(), e.getMo())
-=======
+                newLoadWithMo(e.getResultRegister(), e.getAddress(), e.getMo())
+        ));
+    }
+
     @Override
     public List<Event> visitAtomicStore(AtomicStore e) {
         return tagList(eventSequence(
-                newStore(e.getAddress(), e.getMemValue(), e.getMo())
->>>>>>> 222d28a5
+                newStoreWithMo(e.getAddress(), e.getMemValue(), e.getMo())
         ));
     }
 
@@ -242,17 +159,10 @@
         Expression address = e.getAddress();
         String mo = e.getMo();
 
-<<<<<<< HEAD
         Load load = newRMWLoadWithMo(e.getResultRegister(), address, mo);
         RMWStore store = newRMWStoreWithMo(load, address, e.getMemValue(), mo);
-        
-		return tagList(eventSequence(
-=======
-        Load load = newRMWLoad(e.getResultRegister(), address, mo);
-        RMWStore store = newRMWStore(load, address, e.getMemValue(), mo);
-
-        return tagList(eventSequence(
->>>>>>> 222d28a5
+
+        return tagList(eventSequence(
                 load,
                 store
         ));
@@ -264,24 +174,14 @@
 
     @Override
     public List<Event> visitLlvmLoad(LlvmLoad e) {
-<<<<<<< HEAD
-            return tagList(eventSequence(
+        return tagList(eventSequence(
                 newLoadWithMo(e.getResultRegister(), e.getAddress(), e.getMo())));
-=======
-        return tagList(eventSequence(
-                newLoad(e.getResultRegister(), e.getAddress(), e.getMo())));
->>>>>>> 222d28a5
     }
 
     @Override
     public List<Event> visitLlvmStore(LlvmStore e) {
-<<<<<<< HEAD
-           return tagList(eventSequence(
+        return tagList(eventSequence(
                 newStoreWithMo(e.getAddress(), e.getMemValue(), e.getMo())));
-=======
-        return tagList(eventSequence(
-                newStore(e.getAddress(), e.getMemValue(), e.getMo())));
->>>>>>> 222d28a5
     }
 
     @Override
@@ -291,13 +191,8 @@
         Expression address = e.getAddress();
         String mo = e.getMo();
 
-<<<<<<< HEAD
-            Load load = newRMWLoadExclusiveWithMo(resultRegister, address, mo);
-            Store store = newRMWStoreExclusiveWithMo(address, value, true, mo);
-=======
-        Load load = newRMWLoadExclusive(resultRegister, address, mo);
-        Store store = newRMWStoreExclusive(address, value, mo, true);
->>>>>>> 222d28a5
+        Load load = newRMWLoadExclusiveWithMo(resultRegister, address, mo);
+        Store store = newRMWStoreExclusiveWithMo(address, value, true, mo);
 
         return tagList(eventSequence(
                 load,
@@ -306,24 +201,6 @@
 
     @Override
     public List<Event> visitLlvmRMW(LlvmRMW e) {
-<<<<<<< HEAD
-            Register resultRegister = e.getResultRegister();
-            IOpBin op = e.getOp();
-            IExpr value = (IExpr) e.getMemValue();
-            IExpr address = e.getAddress();
-            String mo = e.getMo();
-
-            Register dummyReg = e.getThread().newRegister(resultRegister.getPrecision());
-            Local localOp = newLocal(dummyReg, new IExprBin(resultRegister, op, value));
-
-            Load load = newRMWLoadExclusiveWithMo(resultRegister, address, mo);
-            Store store = newRMWStoreExclusiveWithMo(address, dummyReg, true, mo);
-
-            return tagList(eventSequence(
-                            load,
-                            localOp,
-                            store));
-=======
         Register resultRegister = e.getResultRegister();
         IOpBin op = e.getOp();
         Expression value = e.getMemValue();
@@ -333,42 +210,17 @@
         Register dummyReg = e.getThread().newRegister(resultRegister.getType());
         Local localOp = newLocal(dummyReg, expressions.makeBinary(resultRegister, op, value));
 
-        Load load = newRMWLoadExclusive(resultRegister, address, mo);
-        Store store = newRMWStoreExclusive(address, dummyReg, mo, true);
+        Load load = newRMWLoadExclusiveWithMo(resultRegister, address, mo);
+        Store store = newRMWStoreExclusiveWithMo(address, dummyReg, true, mo);
 
         return tagList(eventSequence(
                 load,
                 localOp,
                 store));
->>>>>>> 222d28a5
     }
 
     @Override
     public List<Event> visitLlvmCmpXchg(LlvmCmpXchg e) {
-<<<<<<< HEAD
-            Register oldValueRegister = e.getStructRegister(0);
-            Register resultRegister = e.getStructRegister(1);
-
-            ExprInterface value = e.getMemValue();
-            IExpr address = e.getAddress();
-            String mo = e.getMo();
-            ExprInterface expectedValue = e.getExpectedValue();
-
-            Local casCmpResult = newLocal(resultRegister, new Atom(oldValueRegister, EQ, expectedValue));
-            Label casEnd = newLabel("CAS_end");
-            CondJump branchOnCasCmpResult = newJump(new Atom(resultRegister, NEQ, IValue.ONE), casEnd);
-
-            Load load = newRMWLoadExclusiveWithMo(oldValueRegister, address, mo);
-            Store store = newRMWStoreExclusiveWithMo(address, value, true, mo);
-
-            return tagList(eventSequence(
-                            // Indentation shows the branching structure
-                            load,
-                            casCmpResult,
-                            branchOnCasCmpResult,
-                                store,
-                            casEnd));
-=======
         Register oldValueRegister = e.getStructRegister(0);
         Register resultRegister = e.getStructRegister(1);
 
@@ -383,7 +235,7 @@
         CondJump branchOnCasCmpResult = newJump(expressions.makeNEQ(resultRegister, one), casEnd);
 
         Load load = newRMWLoadExclusive(oldValueRegister, address, mo);
-        Store store = newRMWStoreExclusive(address, value, mo, true);
+        Store store = newRMWStoreExclusive(address, value, true, mo);
 
         return tagList(eventSequence(
                 // Indentation shows the branching structure
@@ -392,17 +244,12 @@
                 branchOnCasCmpResult,
                     store,
                 casEnd));
->>>>>>> 222d28a5
     }
 
     @Override
     public List<Event> visitLlvmFence(LlvmFence e) {
-<<<<<<< HEAD
-            return tagList(eventSequence(newFence(e.getMo())));
-=======
         return tagList(eventSequence(
                 newFence(e.getMo())));
->>>>>>> 222d28a5
     }
 
     private List<Event> tagList(List<Event> in) {
@@ -411,14 +258,9 @@
     }
 
     private void tagEvent(Event e) {
-<<<<<<< HEAD
         if(e instanceof MemoryEvent) {
             final MemoryOrder mo = e.getMetadata(MemoryOrder.class);
             final boolean canRace = mo == null || mo.value().equals(C11.NONATOMIC);
-=======
-        if (e instanceof MemoryEvent memEvent) {
-            final boolean canRace = (memEvent.getMo().isEmpty() || memEvent.getMo().equals(C11.NONATOMIC));
->>>>>>> 222d28a5
             e.addTags(canRace ? C11.NONATOMIC : C11.ATOMIC);
         }
     }
