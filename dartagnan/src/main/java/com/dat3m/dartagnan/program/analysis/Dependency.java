package com.dat3m.dartagnan.program.analysis;

import com.dat3m.dartagnan.program.Program;
import com.dat3m.dartagnan.program.Register;
import com.dat3m.dartagnan.program.Thread;
import com.dat3m.dartagnan.program.event.core.CondJump;
import com.dat3m.dartagnan.program.event.core.Event;
import com.dat3m.dartagnan.program.event.core.utils.RegReader;
import com.dat3m.dartagnan.program.event.core.utils.RegWriter;
import com.dat3m.dartagnan.verification.Context;
import org.apache.logging.log4j.LogManager;
import org.apache.logging.log4j.Logger;
import org.sosy_lab.common.configuration.Configuration;
import org.sosy_lab.common.configuration.InvalidConfigurationException;

import java.util.*;
import java.util.stream.Collectors;

import static com.google.common.base.Preconditions.checkArgument;
import static com.google.common.base.Preconditions.checkNotNull;
import static com.google.common.base.Verify.verify;
import static java.util.stream.Collectors.toList;
import static java.util.stream.IntStream.range;

/**
 * Computes direct providers for register values, based on when a register is used.
 * Instances of this class store the results of the analysis,
 * which was performed on the instance's creation.
 */
public final class Dependency {

    private static final Logger logger = LogManager.getLogger(Dependency.class);

    private final HashMap<Event, Map<Register, State>> map = new HashMap<>();
    private final Map<Register, State> finalWriters = new HashMap<>();

    private Dependency() {
    }

    /**
     * Performs a dependency analysis on a program.
     *
     * @param program         Instruction lists to be analyzed.
     * @param analysisContext Collection of other analyses previously performed on {@code program}.
     *                        Should include {@link ExecutionAnalysis}.
     * @param config          Mapping from keywords to values,
     *                        further specifying the behavior of this analysis.
     *                        See this class's list of options for details.
     * @throws InvalidConfigurationException Some option was provided with an unsupported type.
     */
    public static Dependency fromConfig(Program program, Context analysisContext, Configuration config) throws InvalidConfigurationException {
        logger.info("Analyze dependencies");
        ExecutionAnalysis exec = analysisContext.requires(ExecutionAnalysis.class);
        Dependency result = new Dependency();
        for (Thread t : program.getThreads()) {
            result.process(t, exec);
        }
        return result;
    }

    /**
     * Queries the collection of providers for a variable, given a certain state of the program.
     *
     * @param reader   Event containing some computation over values of the register space.
     * @param register Thread-local program variable used by {@code reader}.
     * @return Local result of this analysis.
     */
    public State of(Event reader, Register register) {
        return map.getOrDefault(reader, Map.of()).getOrDefault(register, new State(false, List.of(), List.of()));
    }

    /**
     * @return Complete set of registers of the analyzed program,
     * mapped to program-ordered list of writers.
     */
    public Map<Register, State> finalWriters() {
        return finalWriters;
    }

    /**
     * Complete set of possible relationships between register writers and register readers,
     * where a reader may receive the value that the writer produced.
     *
     * @return Grouped by reader, then result register.
     * Writers are program-ordered.
     */
    public Collection<Map.Entry<Event, Map<Register, State>>> getAll() {
        return map.entrySet();
    }

    private void process(Thread thread, ExecutionAnalysis exec) {
        Map<Event, Set<Writer>> jumps = new HashMap<>();
        Set<Writer> state = new HashSet<>();
        for (Register register : thread.getRegisters()) {
            state.add(new Writer(register, null));
        }
        for (Event event : thread.getEvents()) {
            //merge with incoming jumps
            Set<Writer> j = jumps.remove(event);
            if (j != null) {
                state.addAll(j);
            }
            //collecting all register dependencies
            Set<Register> registers = new HashSet<>();
            if (event instanceof RegReader regReader) {
                regReader.getRegisterReads().forEach( read -> registers.add(read.register()));
            }

            if (!registers.isEmpty()) {
                Map<Register, State> result = new HashMap<>();
                for (Register register : registers) {
                    if (register.getFunctionId() == Register.NO_FUNCTION) {
                        continue;
                    }
                    State writers;
                    if (register.getFunctionId() != event.getThread().getId()) {
                        writers = finalWriters.get(register);
                        checkArgument(writers != null,
                                "Helper thread %s should be listed after their creator thread %s.",
                                thread.getId(),
                                register.getFunctionId());
                        if (writers.may.size() != 1) {
                            logger.warn("Writers {} for inter-thread register {} read by event {} of thread {}",
                                    writers.may,
                                    register,
                                    event,
                                    thread.getId());
                        }
                    } else {
                        writers = process(event, state, register, exec);
                        if (!writers.initialized) {
                            logger.warn("Uninitialized register {} read by event {} of thread {}",
                                    register,
                                    event,
                                    thread.getId());
                        }
                    }
                    result.put(register, writers);
                }
                map.put(event, result);
            }
            //update state, if changed by event
            if (event instanceof RegWriter rw) {
                Register register = rw.getResultRegister();
                if (event.cfImpliesExec()) {
                    state.removeIf(e -> e.register.equals(register));
                }
                state.add(new Writer(register, event));
            }
            //copy state, if branching
            if (event instanceof CondJump jump) {
                jumps.computeIfAbsent(jump.getLabel(), k -> new HashSet<>()).addAll(state);
                if (jump.isGoto()) {
                    state.clear();
                }
            }
        }
        if (!jumps.isEmpty()) {
            logger.warn("Thread {} contains jumps to removed labels {}",
                    thread.getId(),
                    jumps.keySet());
            for (Set<Writer> j : jumps.values()) {
                state.addAll(j);
            }
        }
        for (Register register : thread.getRegisters()) {
            finalWriters.put(register, process(null, state, register, exec));
        }
    }

    private static State process(Event reader, Set<Writer> state, Register register, ExecutionAnalysis exec) {
        List<Event> candidates = state.stream()
                .filter(e -> e.register.equals(register))
                .map(e -> e.event)
                .filter(e -> reader == null || !exec.areMutuallyExclusive(reader, e))
                .collect(toList());
        //NOTE if candidates is empty, the reader is unreachable
        List<Event> mays = candidates.stream()
                .filter(Objects::nonNull)
                .sorted(Comparator.comparingInt(Event::getGlobalId))
                .collect(Collectors.toCollection(ArrayList::new));
        int end = mays.size();
        List<Event> musts = range(0, end)
                .filter(i -> mays.subList(i + 1, end).stream().allMatch(j -> exec.areMutuallyExclusive(mays.get(i), j)))
                .mapToObj(mays::get)
                .collect(toList());
        return new State(!candidates.contains(null), mays, musts);
    }

    private static final class Writer {
        final Register register;
        final Event event;

        Writer(Register r, Event e) {
            register = checkNotNull(r);
            event = e;
        }

        @Override
        public boolean equals(Object o) {
<<<<<<< HEAD
            return this == o || o instanceof Writer w
                    && (event == null
                    ? w.event == null && register.equals(w.register)
                    : event.equals(w.event));
=======
            return this == o || o instanceof Writer writer
                    && (event == null
                    ? writer.event == null && register.equals(writer.register)
                    : event.equals(((Writer) o).event));
>>>>>>> ff5221b2
        }

        @Override
        public int hashCode() {
            return (event == null ? register : event).hashCode();
        }
    }

    /**
     * Indirectly associated with an instance of {@link Register}, as well as an optional event of the respective thread.
     * When no such event exists, the instance describes the final register values.
     */
    public static final class State {

        /**
         * The analysis was able to determine that in all executions, there is a provider for the register.
         */
        public final boolean initialized;

        /**
         * Complete, but unsound, program-ordered list of direct providers for the register:
         * If there is a program execution where an event of the program was the latest writer, that event is contained in this list.
         */
        public final List<Event> may;

        /**
         * Sound, but incomplete, program-ordered list of direct providers with no overwriting event in between:
         * Each event in this list will be the latest writer in any execution that contains that event.
         */
        public final List<Event> must;

        private State(boolean initialized, List<Event> may, List<Event> must) {
            verify(new HashSet<>(may).containsAll(must), "Each must-writer must also be a may-writer.");
            verify(may.isEmpty() || must.contains(may.get(may.size() - 1)), "The last may-writer must also be a must-writer.");
            this.initialized = initialized;
            this.may = may;
            this.must = must;
        }
    }
}<|MERGE_RESOLUTION|>--- conflicted
+++ resolved
@@ -198,17 +198,10 @@
 
         @Override
         public boolean equals(Object o) {
-<<<<<<< HEAD
-            return this == o || o instanceof Writer w
-                    && (event == null
-                    ? w.event == null && register.equals(w.register)
-                    : event.equals(w.event));
-=======
             return this == o || o instanceof Writer writer
                     && (event == null
                     ? writer.event == null && register.equals(writer.register)
-                    : event.equals(((Writer) o).event));
->>>>>>> ff5221b2
+                    : event.equals(writer.event));
         }
 
         @Override
