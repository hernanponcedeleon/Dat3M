package com.dat3m.dartagnan.program.analysis;

import com.dat3m.dartagnan.program.Program;
import com.dat3m.dartagnan.program.Register;
import com.dat3m.dartagnan.program.Thread;
import com.dat3m.dartagnan.program.event.core.CondJump;
import com.dat3m.dartagnan.program.event.core.Event;
import com.dat3m.dartagnan.program.event.core.utils.RegReader;
import com.dat3m.dartagnan.program.event.core.utils.RegWriter;
import com.dat3m.dartagnan.verification.Context;
import org.apache.logging.log4j.LogManager;
import org.apache.logging.log4j.Logger;
import org.sosy_lab.common.configuration.Configuration;
import org.sosy_lab.common.configuration.InvalidConfigurationException;

import java.util.*;
import java.util.stream.Collectors;

import static com.google.common.base.Preconditions.checkArgument;
import static com.google.common.base.Preconditions.checkNotNull;
import static com.google.common.base.Verify.verify;
import static java.util.stream.Collectors.toList;
import static java.util.stream.IntStream.range;

/**
 * Computes direct providers for register values, based on when a register is used.
 * Instances of this class store the results of the analysis,
 * which was performed on the instance's creation.
 */
public final class Dependency {

    private static final Logger logger = LogManager.getLogger(Dependency.class);

    private final HashMap<Event, Map<Register, State>> map = new HashMap<>();
    private final Map<Register, State> finalWriters = new HashMap<>();

    private Dependency() {
    }

    /**
     * Performs a dependency analysis on a program.
     *
     * @param program         Instruction lists to be analyzed.
     * @param analysisContext Collection of other analyses previously performed on {@code program}.
     *                        Should include {@link ExecutionAnalysis}.
     * @param config          Mapping from keywords to values,
     *                        further specifying the behavior of this analysis.
     *                        See this class's list of options for details.
     * @throws InvalidConfigurationException Some option was provided with an unsupported type.
     */
    public static Dependency fromConfig(Program program, Context analysisContext, Configuration config) throws InvalidConfigurationException {
        logger.info("Analyze dependencies");
        ExecutionAnalysis exec = analysisContext.requires(ExecutionAnalysis.class);
        Dependency result = new Dependency();
        for (Thread t : program.getThreads()) {
            result.process(t, exec);
        }
        return result;
    }

    /**
     * Queries the collection of providers for a variable, given a certain state of the program.
     *
     * @param reader   Event containing some computation over values of the register space.
     * @param register Thread-local program variable used by {@code reader}.
     * @return Local result of this analysis.
     */
    public State of(Event reader, Register register) {
        return map.getOrDefault(reader, Map.of()).getOrDefault(register, new State(false, List.of(), List.of()));
    }

    /**
     * @return Complete set of registers of the analyzed program,
     * mapped to program-ordered list of writers.
     */
    public Map<Register, State> finalWriters() {
        return finalWriters;
    }

    /**
     * Complete set of possible relationships between register writers and register readers,
     * where a reader may receive the value that the writer produced.
     *
     * @return Grouped by reader, then result register.
     * Writers are program-ordered.
     */
    public Collection<Map.Entry<Event, Map<Register, State>>> getAll() {
        return map.entrySet();
    }

    private void process(Thread thread, ExecutionAnalysis exec) {
        Map<Event, Set<Writer>> jumps = new HashMap<>();
        Set<Writer> state = new HashSet<>();
        for (Register register : thread.getRegisters()) {
            state.add(new Writer(register, null));
        }
        for (Event event : thread.getEvents()) {
            //merge with incoming jumps
            Set<Writer> j = jumps.remove(event);
            if (j != null) {
                state.addAll(j);
            }
            //collecting all register dependencies
            Set<Register> registers = new HashSet<>();
            if (event instanceof RegReader regReader) {
                regReader.getRegisterReads().forEach( read -> registers.add(read.register()));
            }

            if (!registers.isEmpty()) {
                Map<Register, State> result = new HashMap<>();
                for (Register register : registers) {
                    State writers;
                    if (register.getFunction() != event.getThread()) {
                        writers = finalWriters.get(register);
                        checkArgument(writers != null,
                                "Helper thread %s should be listed after their creator thread %s.",
<<<<<<< HEAD
                                thread.getId(),
=======
                                thread,
>>>>>>> 1b1dc70f
                                register.getFunction());
                        if (writers.may.size() != 1) {
                            logger.warn("Writers {} for inter-thread register {} read by event {} of thread {}",
                                    writers.may,
                                    register,
                                    event,
                                    thread.getId());
                        }
                    } else {
                        writers = process(event, state, register, exec);
                        if (!writers.initialized) {
                            logger.warn("Uninitialized register {} read by event {} of thread {}",
                                    register,
                                    event,
                                    thread.getId());
                        }
                    }
                    result.put(register, writers);
                }
                map.put(event, result);
            }
            //update state, if changed by event
            if (event instanceof RegWriter rw) {
                Register register = rw.getResultRegister();
                if (event.cfImpliesExec()) {
                    state.removeIf(e -> e.register.equals(register));
                }
                state.add(new Writer(register, event));
            }
            //copy state, if branching
            if (event instanceof CondJump jump) {
                jumps.computeIfAbsent(jump.getLabel(), k -> new HashSet<>()).addAll(state);
                if (jump.isGoto()) {
                    state.clear();
                }
            }
        }
        if (!jumps.isEmpty()) {
            logger.warn("Thread {} contains jumps to removed labels {}",
                    thread.getId(),
                    jumps.keySet());
            for (Set<Writer> j : jumps.values()) {
                state.addAll(j);
            }
        }
        for (Register register : thread.getRegisters()) {
            finalWriters.put(register, process(null, state, register, exec));
        }
    }

    private static State process(Event reader, Set<Writer> state, Register register, ExecutionAnalysis exec) {
        List<Event> candidates = state.stream()
                .filter(e -> e.register.equals(register))
                .map(e -> e.event)
                .filter(e -> reader == null || !exec.areMutuallyExclusive(reader, e))
                .collect(toList());
        //NOTE if candidates is empty, the reader is unreachable
        List<Event> mays = candidates.stream()
                .filter(Objects::nonNull)
                .sorted(Comparator.comparingInt(Event::getGlobalId))
                .collect(Collectors.toCollection(ArrayList::new));
        int end = mays.size();
        List<Event> musts = range(0, end)
                .filter(i -> mays.subList(i + 1, end).stream().allMatch(j -> exec.areMutuallyExclusive(mays.get(i), j)))
                .mapToObj(mays::get)
                .collect(toList());
        return new State(!candidates.contains(null), mays, musts);
    }

    private static final class Writer {
        final Register register;
        final Event event;

        Writer(Register r, Event e) {
            register = checkNotNull(r);
            event = e;
        }

        @Override
        public boolean equals(Object o) {
            return this == o || o instanceof Writer writer
                    && (event == null
                    ? writer.event == null && register.equals(writer.register)
                    : event.equals(writer.event));
        }

        @Override
        public int hashCode() {
            return (event == null ? register : event).hashCode();
        }
    }

    /**
     * Indirectly associated with an instance of {@link Register}, as well as an optional event of the respective thread.
     * When no such event exists, the instance describes the final register values.
     */
    public static final class State {

        /**
         * The analysis was able to determine that in all executions, there is a provider for the register.
         */
        public final boolean initialized;

        /**
         * Complete, but unsound, program-ordered list of direct providers for the register:
         * If there is a program execution where an event of the program was the latest writer, that event is contained in this list.
         */
        public final List<Event> may;

        /**
         * Sound, but incomplete, program-ordered list of direct providers with no overwriting event in between:
         * Each event in this list will be the latest writer in any execution that contains that event.
         */
        public final List<Event> must;

        private State(boolean initialized, List<Event> may, List<Event> must) {
            verify(new HashSet<>(may).containsAll(must), "Each must-writer must also be a may-writer.");
            verify(may.isEmpty() || must.contains(may.get(may.size() - 1)), "The last may-writer must also be a must-writer.");
            this.initialized = initialized;
            this.may = may;
            this.must = must;
        }
    }
}<|MERGE_RESOLUTION|>--- conflicted
+++ resolved
@@ -114,11 +114,7 @@
                         writers = finalWriters.get(register);
                         checkArgument(writers != null,
                                 "Helper thread %s should be listed after their creator thread %s.",
-<<<<<<< HEAD
-                                thread.getId(),
-=======
                                 thread,
->>>>>>> 1b1dc70f
                                 register.getFunction());
                         if (writers.may.size() != 1) {
                             logger.warn("Writers {} for inter-thread register {} read by event {} of thread {}",
