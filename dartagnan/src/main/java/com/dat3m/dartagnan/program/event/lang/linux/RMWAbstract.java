package com.dat3m.dartagnan.program.event.lang.linux;

import com.dat3m.dartagnan.expression.Expression;
import com.dat3m.dartagnan.program.Register;
import com.dat3m.dartagnan.program.event.MemoryAccess;
import com.dat3m.dartagnan.program.event.common.SingleAccessMemoryEvent;
import com.dat3m.dartagnan.program.event.core.utils.RegWriter;
import com.dat3m.dartagnan.program.event.visitors.EventVisitor;

import java.util.Set;

import static com.dat3m.dartagnan.program.event.Tag.*;

public abstract class RMWAbstract extends SingleAccessMemoryEvent implements RegWriter {

    protected final Register resultRegister;
    protected Expression value;

    RMWAbstract(Expression address, Register register, Expression value, String mo) {
        super(address, mo);
        this.resultRegister = register;
        this.value = value;
        addTags(READ, WRITE, RMW);
    }

    RMWAbstract(RMWAbstract other) {
        super(other);
        this.resultRegister = other.resultRegister;
        this.value = other.value;
    }

    @Override
    public Register getResultRegister() {
        return resultRegister;
    }

    @Override
    public Set<Register.Read> getRegisterReads() {
        return Register.collectRegisterReads(value, Register.UsageType.DATA, super.getRegisterReads());
    }

<<<<<<< HEAD
    public ExprInterface getMemValue() {
        return value;
    }

    public void setMemValue(ExprInterface value) {
=======
    @Override
    public Expression getMemValue(){
        return value;
    }

    @Override
    public void setMemValue(Expression value){
>>>>>>> 222d28a5
        this.value = value;
    }

    @Override
    public MemoryAccess getMemoryAccess() {
        return new MemoryAccess(address, accessType, MemoryAccess.Mode.RMW);
    }



    // Visitor
    // -----------------------------------------------------------------------------------------------------------------

    @Override
    public <T> T accept(EventVisitor<T> visitor) {
        return visitor.visitRMWAbstract(this);
    }
}<|MERGE_RESOLUTION|>--- conflicted
+++ resolved
@@ -39,21 +39,11 @@
         return Register.collectRegisterReads(value, Register.UsageType.DATA, super.getRegisterReads());
     }
 
-<<<<<<< HEAD
-    public ExprInterface getMemValue() {
-        return value;
-    }
-
-    public void setMemValue(ExprInterface value) {
-=======
-    @Override
     public Expression getMemValue(){
         return value;
     }
 
-    @Override
     public void setMemValue(Expression value){
->>>>>>> 222d28a5
         this.value = value;
     }
 
