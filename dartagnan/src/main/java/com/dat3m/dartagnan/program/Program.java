--- conflicted
+++ resolved
@@ -136,9 +136,4 @@
         isCompiled = true;
         return true;
     }
-<<<<<<< HEAD
-=======
-
-    public enum SourceLanguage {LITMUS, BOOGIE;}
->>>>>>> 5520db44
 }