--- conflicted
+++ resolved
@@ -9,7 +9,6 @@
 import com.dat3m.dartagnan.wmm.filter.FilterBasic;
 import com.dat3m.dartagnan.wmm.utils.Arch;
 import com.google.common.collect.ImmutableSet;
-<<<<<<< HEAD
 import com.microsoft.z3.BoolExpr;
 import com.microsoft.z3.Context;
 import com.dat3m.dartagnan.asserts.AbstractAssert;
@@ -21,8 +20,13 @@
 import com.dat3m.dartagnan.program.event.utils.RegWriter;
 import com.dat3m.dartagnan.program.memory.Location;
 import com.dat3m.dartagnan.program.memory.Memory;
-=======
->>>>>>> 27d66849
+import com.dat3m.dartagnan.program.utils.EType;
+import com.dat3m.dartagnan.program.utils.ThreadCache;
+import com.dat3m.dartagnan.utils.equivalence.BranchEquivalence;
+import com.dat3m.dartagnan.verification.VerificationTask;
+import com.dat3m.dartagnan.wmm.filter.FilterBasic;
+import com.dat3m.dartagnan.wmm.utils.Arch;
+import com.google.common.collect.ImmutableSet;
 import org.apache.logging.log4j.LogManager;
 import org.apache.logging.log4j.Logger;
 import org.sosy_lab.java_smt.api.BooleanFormula;
@@ -231,7 +235,7 @@
     public BooleanFormula encodeFinalRegisterValues(SolverContext ctx){
         FormulaManager fmgr = ctx.getFormulaManager();
 		BooleanFormulaManager bmgr = fmgr.getBooleanFormulaManager();
-        
+
         if (this.task == null) {
             throw new RuntimeException("The program needs to get initialised first.");
         }
@@ -274,7 +278,7 @@
                         lastModReg = bmgr.and(lastModReg, bmgr.not(w2.exec()));
                     }
                 }
-                
+
                 BooleanFormula same =  generalEqual(reg.getLastValueExpr(ctx), ((RegWriter)w1).getResultRegisterExpr(), ctx);
                 enc = bmgr.and(enc, bmgr.implication(lastModReg, same));
             }
