package com.dat3m.dartagnan.program.event.lang.svcomp;

import com.dat3m.dartagnan.program.Program;
import com.dat3m.dartagnan.program.analysis.BranchEquivalence;
import com.dat3m.dartagnan.program.event.EventUser;
import com.dat3m.dartagnan.program.event.core.AbstractEvent;
import com.dat3m.dartagnan.program.event.core.Event;
import com.dat3m.dartagnan.program.event.visitors.EventVisitor;
import com.dat3m.dartagnan.verification.Context;
import com.google.common.base.Preconditions;
import com.google.common.collect.ImmutableList;
import org.apache.logging.log4j.LogManager;
import org.apache.logging.log4j.Logger;

import java.util.*;
import java.util.stream.Collectors;

import static com.dat3m.dartagnan.program.event.Tag.RMW;
import static com.dat3m.dartagnan.program.event.Tag.SVCOMP.SVCOMPATOMIC;

public class EndAtomic extends AbstractEvent implements EventUser {

    private static final Logger logger = LogManager.getLogger(EndAtomic.class);

    protected BeginAtomic begin;
    protected transient List<Event> enclosedEvents;

    public EndAtomic(BeginAtomic begin) {
        this.begin = begin;
        addTags(RMW, SVCOMPATOMIC);
        this.begin.registerUser(this);
    }

    protected EndAtomic(EndAtomic other) {
        super(other);
        this.begin = other.begin;
<<<<<<< HEAD
        this.begin.registerUser(this);
=======
>>>>>>> 8fe4c676
    }

    public BeginAtomic getBegin() {
        return begin;
    }

    public List<Event> getBlock() {
        Preconditions.checkState(getThread().getProgram().isCompiled(), "The program needs to get compiled first");
        return enclosedEvents;
    }

    @Override
    public void runLocalAnalysis(Program program, Context context) {
        //===== Temporary fix to rematch atomic blocks correctly =====
        BranchEquivalence eq = context.requires(BranchEquivalence.class);
        List<Event> begins = this.thread.getEvents()
                .stream().filter(x -> x instanceof BeginAtomic && eq.isReachableFrom(x, this))
                .collect(Collectors.toList());
        this.begin = (BeginAtomic) begins.get(begins.size() - 1);
        // =======================================================

        findEnclosedEvents(eq);
    }

    private void findEnclosedEvents(BranchEquivalence eq) {
        enclosedEvents = new ArrayList<>();
        BranchEquivalence.Class startClass = eq.getEquivalenceClass(begin);
        BranchEquivalence.Class endClass = eq.getEquivalenceClass(this);
        if (!startClass.getReachableClasses().contains(endClass)) {
            logger.warn("BeginAtomic" + begin.getGlobalId() + "can't reach EndAtomic " + this.getGlobalId());
        }

        for (BranchEquivalence.Class c : startClass.getReachableClasses()) {
            for (Event e : c) {
                if (begin.getGlobalId() <= e.getGlobalId() && e.getGlobalId() <= this.getGlobalId()) {
                    if (!eq.isImplied(e, begin)) {
                        logger.warn(e + " is inside atomic block but can be reached from the outside");
                    }
                    enclosedEvents.add(e);
                    e.addTags(RMW);
                }
            }
        }
        enclosedEvents.sort(Comparator.naturalOrder());
        enclosedEvents = ImmutableList.copyOf(enclosedEvents);
    }

    @Override
<<<<<<< HEAD
    public String toString() {
=======
    public String defaultString() {
>>>>>>> 8fe4c676
        return "end_atomic()";
    }

    // Unrolling
    // -----------------------------------------------------------------------------------------------------------------

    @Override
    public EndAtomic getCopy() {
        return new EndAtomic(this);
    }

    @Override
    public void updateReferences(Map<Event, Event> updateMapping) {
        this.begin = (BeginAtomic) updateMapping.getOrDefault(this.begin, this.begin);
    }

<<<<<<< HEAD
    @Override
    public Set<Event> getReferencedEvents() {
        return Set.of(begin);
    }

=======
>>>>>>> 8fe4c676
    // Visitor
    // -----------------------------------------------------------------------------------------------------------------

    @Override
    public <T> T accept(EventVisitor<T> visitor) {
        return visitor.visitEndAtomic(this);
    }
<<<<<<< HEAD

=======
>>>>>>> 8fe4c676
}<|MERGE_RESOLUTION|>--- conflicted
+++ resolved
@@ -34,10 +34,7 @@
     protected EndAtomic(EndAtomic other) {
         super(other);
         this.begin = other.begin;
-<<<<<<< HEAD
         this.begin.registerUser(this);
-=======
->>>>>>> 8fe4c676
     }
 
     public BeginAtomic getBegin() {
@@ -86,11 +83,7 @@
     }
 
     @Override
-<<<<<<< HEAD
-    public String toString() {
-=======
     public String defaultString() {
->>>>>>> 8fe4c676
         return "end_atomic()";
     }
 
@@ -107,14 +100,11 @@
         this.begin = (BeginAtomic) updateMapping.getOrDefault(this.begin, this.begin);
     }
 
-<<<<<<< HEAD
     @Override
     public Set<Event> getReferencedEvents() {
         return Set.of(begin);
     }
 
-=======
->>>>>>> 8fe4c676
     // Visitor
     // -----------------------------------------------------------------------------------------------------------------
 
@@ -122,8 +112,4 @@
     public <T> T accept(EventVisitor<T> visitor) {
         return visitor.visitEndAtomic(this);
     }
-<<<<<<< HEAD
-
-=======
->>>>>>> 8fe4c676
 }