package com.dat3m.dartagnan.program.processing;

import com.dat3m.dartagnan.configuration.Arch;
import com.dat3m.dartagnan.exception.MalformedProgramException;
import com.dat3m.dartagnan.expression.*;
import com.dat3m.dartagnan.expression.base.LeafExpressionBase;
import com.dat3m.dartagnan.expression.integers.IntLiteral;
import com.dat3m.dartagnan.expression.processing.ExprTransformer;
import com.dat3m.dartagnan.expression.type.AggregateType;
import com.dat3m.dartagnan.expression.type.FunctionType;
import com.dat3m.dartagnan.expression.type.IntegerType;
import com.dat3m.dartagnan.expression.type.TypeFactory;
import com.dat3m.dartagnan.program.Thread;
import com.dat3m.dartagnan.program.*;
import com.dat3m.dartagnan.program.event.*;
import com.dat3m.dartagnan.program.event.core.*;
import com.dat3m.dartagnan.program.event.core.threading.ThreadCreate;
import com.dat3m.dartagnan.program.event.core.threading.ThreadReturn;
import com.dat3m.dartagnan.program.event.core.threading.ThreadStart;
import com.dat3m.dartagnan.program.event.functions.AbortIf;
import com.dat3m.dartagnan.program.event.functions.FunctionCall;
import com.dat3m.dartagnan.program.event.functions.Return;
import com.dat3m.dartagnan.program.event.functions.ValueFunctionCall;
import com.dat3m.dartagnan.program.event.lang.dat3m.DynamicThreadCreate;
import com.dat3m.dartagnan.program.event.lang.dat3m.DynamicThreadJoin;
import com.dat3m.dartagnan.program.memory.Memory;
import com.dat3m.dartagnan.program.memory.MemoryObject;
import com.dat3m.dartagnan.program.processing.compilation.Compilation;
import com.dat3m.dartagnan.program.processing.transformers.MemoryTransformer;
import com.google.common.base.Preconditions;
import com.google.common.base.Verify;
import com.google.common.collect.Lists;
import org.apache.logging.log4j.LogManager;
import org.apache.logging.log4j.Logger;
import org.sosy_lab.common.configuration.Configuration;
import org.sosy_lab.common.configuration.InvalidConfigurationException;
import org.sosy_lab.common.configuration.Option;
import org.sosy_lab.common.configuration.Options;

import java.util.*;

import static com.dat3m.dartagnan.configuration.OptionNames.THREAD_CREATE_ALWAYS_SUCCEEDS;
import static com.dat3m.dartagnan.program.event.EventFactory.*;
import static com.dat3m.dartagnan.program.event.lang.dat3m.DynamicThreadJoin.Status.*;

/*
 * LLVM:
 * This pass handles (reachable) pthread-related function calls.
 * - each pthread_create call spawns a new Thread object.
 * - pthread_join calls are lowered to appropriate synchronization primitives.
 * - get_my_tid calls are replaced by constant tid values.
 * Initially, a single thread from the "main" function is spawned.
 * Then the pass works iteratively by picking a (newly created) thread and handling all its pthread calls.
 *
 * TODO:
 *  (1) Make sure that non-deterministic expressions are recreated properly (avoid wrong sharing)
 *  (2) Make this pass able to run after compilation.
 *  (3) Make sure that metadata is copied correctly.
 */

/*
 * SPIR-V:
 * This pass creates new threads from the entry function of the program.
 * The thread number is determined by the thread grid.
 */

@Options
public class ThreadCreation implements ProgramProcessor {

    private static final Logger logger = LogManager.getLogger(ThreadCreation.class);

    @Option(name = THREAD_CREATE_ALWAYS_SUCCEEDS,
            description = "Calling pthread_create is guaranteed to succeed.",
            secure = true,
            toUppercase = true)
    private boolean forceStart = true;

    private final Compilation compiler;

    private final TypeFactory types = TypeFactory.getInstance();
    private final ExpressionFactory expressions = ExpressionFactory.getInstance();
    private final IntegerType archType = types.getArchType();

    private ThreadCreation(Configuration config) throws InvalidConfigurationException {
        config.inject(this);
        compiler = Compilation.fromConfig(config);
    }

    public static ThreadCreation fromConfig(Configuration config) throws InvalidConfigurationException {
        return new ThreadCreation(config);
    }

    @Override
    public void run(Program program) {
        if (program.getEntrypoint() == null) {
            throw new MalformedProgramException("Program has no entry point.");
        }

        if (program.getEntrypoint() instanceof Entrypoint.Simple ep) {
            final List<ThreadData> spawnedThreads = createThreads(ep);
            resolvePthreadSelf(program);
            resolveDynamicThreadJoin(program, spawnedThreads);
            IdReassignment.newInstance().run(program);
            resolveTidExpressions(program);
        } else if (program.getEntrypoint() instanceof Entrypoint.Grid ep) {
            createSPVThreads(program, ep);
        }

        logger.info("Number of threads (including main): {}", program.getThreads().size());
    }

    // =============================================================================================
    // =========================================== LLVM ============================================
    // =============================================================================================

<<<<<<< HEAD
    private void createLLVMThreads(Program program) {
        markInterruptCreations(program);
        final List<ThreadData> threadData = createThreads(program);
        resolvePthreadSelf(program);
        resolveDynamicThreadJoin(program, threadData);
        IdReassignment.newInstance().run(program);
        resolveTidExpressions(program);

        logger.info("Number of threads (including main): {}", program.getThreads().size());
    }

    private void markInterruptCreations(Program program) {
        for (Function func : program.getFunctions()) {
            boolean nextIsInterrupt = false;
            for (Event e : func.getEvents()) {
                if (e instanceof GenericVisibleEvent vis && vis.hasTag(Tag.INTERRUPT_HANDLER)) {
                    nextIsInterrupt = true;
                }

                if (e instanceof DynamicThreadCreate create && nextIsInterrupt) {
                    create.setThreadType(Thread.Type.INTERRUPT_HANDLER);
                    nextIsInterrupt = false;
                }
            }
        }
    }

    private List<ThreadData> createThreads(Program program) {
        final Optional<Function> main = program.getFunctionByName(program.getEntryPoint());
        if (main.isEmpty()) {
            throw new MalformedProgramException("Program contains no entry point function. Missing main method?");
        }
=======
    private List<ThreadData> createThreads(Entrypoint.Simple entrypoint) {
>>>>>>> 938d571b

        // NOTE: We start from id = 0 which overlaps with existing function ids.
        // However, we reassign ids after thread creation so that functions get higher ids.
        int nextTid = 0;

        // We collect metadata about each spawned thread. This is later used to resolve thread joining.
        final List<ThreadData> allThreads = new ArrayList<>();
<<<<<<< HEAD
        final ThreadData entryPoint = createLLVMThreadFromFunction(main.get(), nextTid++, null, Thread.Type.STANDARD);
=======
        final ThreadData entryPoint = createLLVMThreadFromFunction(entrypoint.getEntryFunction(), nextTid++, null);
>>>>>>> 938d571b
        allThreads.add(entryPoint);

        final Queue<ThreadData> workingQueue = new ArrayDeque<>(allThreads);
        while (!workingQueue.isEmpty()) {
            final Thread thread = workingQueue.remove().thread();
            for (DynamicThreadCreate create : thread.getEvents(DynamicThreadCreate.class)) {
                Verify.verify(create.isDirectCall());
                final Register tidRegister = create.getResultRegister();
                final Function targetFunction = create.getDirectCallTarget();
                final List<Expression> arguments = create.getArguments();

                final ThreadCreate createEvent = newThreadCreate(arguments);
                final ThreadData spawnedThread = createLLVMThreadFromFunction(targetFunction, nextTid, createEvent, create.getThreadType());
                assert spawnedThread.isDynamic();
                workingQueue.add(spawnedThread);
                allThreads.add(spawnedThread);

                final List<Event> replacement = eventSequence(
                        newReleaseStore(spawnedThread.comAddress(), expressions.makeTrue()),
                        createEvent,
                        newLocal(tidRegister, new TIdExpr(archType, spawnedThread.thread()))
                );
                IRHelper.replaceWithMetadata(create, replacement);

                nextTid++;
            }
        }
        return allThreads;
    }

    /*
        This method replaces in all DynamicThreadJoin events by a switch over all joinable threads.
        Each switch case contains a static ThreadJoin event.
    */
    private void resolveDynamicThreadJoin(Program program, List<ThreadData> threadData) {
        int joinCounter = 0;

        for (DynamicThreadJoin join : program.getThreadEvents(DynamicThreadJoin.class)) {
            final Thread caller = join.getThread();
            final Expression tidExpr = join.getTid();

            final Register joinRegister = join.getResultRegister();
            final IntegerType statusType = (IntegerType) ((AggregateType)joinRegister.getType()).getFields().get(0).type();
            final Type retValType = ((AggregateType)joinRegister.getType()).getFields().get(1).type();

            final Expression successValue = expressions.makeValue(SUCCESS.getErrorCode(), statusType);
            final Expression invalidTidValue = expressions.makeValue(INVALID_TID.getErrorCode(), statusType);
            final Expression invalidRetType = expressions.makeValue(INVALID_RETURN_TYPE.getErrorCode(), statusType);

            final Register statusRegister = caller.newRegister("__joinStatus#" + joinCounter, statusType);
            final Register retValRegister = caller.newRegister("__joinRetVal#" + joinCounter, retValType);
            final Register syncRegister = caller.newRegister("__joinSync#" + joinCounter, types.getBooleanType());

            // ----- Construct a switch case for each possible tid -----
            final Label joinEnd = EventFactory.newLabel("__joinEnd#" + joinCounter);
            final Map<Expression, List<Event>> tid2joinCases = new LinkedHashMap<>();
            for (ThreadData data : threadData) {
                if (!data.isJoinable() || data.thread() == caller) {
                    // NOTE: We treat self-joins as an invalid tid id error (~ in alignment with pthread_join semantics)
                    // We could alternatively make this a non-termination case
                    continue;
                }
                Verify.verify(retValRegister.getType().equals(data.thread.getFunctionType().getReturnType()));

                final int tid = data.thread().getId();
                if (tidExpr instanceof IntLiteral iConst && iConst.getValueAsInt() != tid) {
                    // Little optimization if we join with a constant address
                    continue;
                }

                final Label joinCase = EventFactory.newLabel("__joinWithT" + tid + "#" + joinCounter);
                final List<Event> caseBody;
                if (!data.thread().getFunctionType().getReturnType().equals(retValType)) {
                    // Wrong return type
                    caseBody = eventSequence(
                            joinCase,
                            newLocal(statusRegister, invalidRetType),
                            EventFactory.newGoto(joinEnd)
                    );
                } else {
                    // Successful join
                    caseBody = eventSequence(
                            joinCase,
                            newThreadJoin(retValRegister, data.thread()),
                            newAcquireLoad(syncRegister, data.comAddress),
                            newAssume(expressions.makeNot(syncRegister)),
                            newLocal(statusRegister, successValue),
                            EventFactory.newGoto(joinEnd)
                    );
                }
                tid2joinCases.put(new TIdExpr((IntegerType) tidExpr.getType(), data.thread()), caseBody);
            }

            // ----- Construct the actual switch (a simple jump table) -----
            final List<Event> switchJumpTable = new ArrayList<>();
            for (Expression tid : tid2joinCases.keySet()) {
                switchJumpTable.add(EventFactory.newJump(
                        expressions.makeEQ(tidExpr, tid), (Label)tid2joinCases.get(tid).get(0))
                );
            }
            // In the case where no tid matches, we return an error status.
            switchJumpTable.add(EventFactory.newLocal(statusRegister, invalidTidValue));
            switchJumpTable.add(EventFactory.newGoto(joinEnd));

            // ----- Generate actual replacement for the DynamicJoinEvent -----
            final List<Event> replacement = eventSequence(
                    switchJumpTable,
                    tid2joinCases.values(),
                    joinEnd,
                    newLocal(joinRegister, expressions.makeConstruct(joinRegister.getType(), List.of(statusRegister, retValRegister)))
            );
            IRHelper.replaceWithMetadata(join, replacement);
            joinCounter++;
        }
    }

    private void resolvePthreadSelf(Program program) {
        for (FunctionCall call : program.getThreadEvents(FunctionCall.class)) {
            if (!call.isDirectCall()) {
                continue;
            }
            if (call.getCalledFunction().getIntrinsicInfo() == Intrinsics.Info.P_THREAD_SELF) {
                final Register resultRegister = getResultRegister(call);
                assert resultRegister.getType() instanceof IntegerType;
                assert call.getArguments().isEmpty();
                final Expression tidExpr = new TIdExpr((IntegerType) resultRegister.getType(), call.getThread());
                final Local tidAssignment = newLocal(resultRegister, tidExpr);
                IRHelper.replaceWithMetadata(call, tidAssignment);
            }
        }
    }

    private ThreadData createLLVMThreadFromFunction(Function function, int tid, ThreadCreate creator, Thread.Type threadType) {
        // ------------------- Create new thread -------------------
        final ThreadStart start = EventFactory.newThreadStart(creator);
        start.setMayFailSpuriously(!forceStart);
        final Thread thread = new Thread(function.getName(), function.getFunctionType(),
                Lists.transform(function.getParameterRegisters(), Register::getName), tid, start, threadType
        );
        thread.copyUniqueIdsFrom(function);
        function.getProgram().addThread(thread);

        // ------------------- Copy function into thread -------------------
        final Map<Register, Register> registerReplacement = IRHelper.copyOverRegisters(function.getRegisters(), thread,
                Register::getName, false);
        final List<Event> body = IRHelper.copyEvents(function.getEvents(), IRHelper.makeRegisterReplacer(registerReplacement), new HashMap<>());
        thread.getEntry().insertAfter(body);

        // ------------------- Create thread-local variables -------------------
        replaceGlobalsByThreadLocals(function.getProgram().getMemory(), thread);

        // ------------------- Add end & return label -------------------
        final Register returnRegister = function.hasReturnValue() ?
                thread.newRegister("__retval", function.getFunctionType().getReturnType()) : null;
        final Label threadReturnLabel = EventFactory.newLabel("RETURN_OF_T" + tid);
        final Label threadEnd = EventFactory.newLabel("END_OF_T" + tid);

        // ------------------- Replace AbortIf, (Thread)Return, and pthread_exit -------------------
        for (Event e : thread.getEvents()) {
            if (e instanceof AbortIf abort) {
                final Event jumpToEnd = EventFactory.newJump(abort.getCondition(), threadEnd);
                jumpToEnd.addTags(abort.getTags());
                IRHelper.replaceWithMetadata(abort, jumpToEnd);
            } else if (e instanceof Return || e instanceof ThreadReturn) {
                // NOTE: We also replace ThreadReturn but generate a single new one (normalization) afterward.
                final Expression retVal = (e instanceof Return ret) ? ret.getValue().orElse(null)
                        : ((ThreadReturn)e).getValue().orElse(null);
                final List<Event> replacement = eventSequence(
                        returnRegister != null ? EventFactory.newLocal(returnRegister, retVal) : null,
                        EventFactory.newGoto(threadReturnLabel)
                );
                IRHelper.replaceWithMetadata(e, replacement);
            }
        }

        final Event threadReturn = EventFactory.newThreadReturn(returnRegister);
        thread.append(List.of(
                threadReturnLabel,
                threadReturn,
                threadEnd
        ));

        // ------------------- Add Sync, End, and Argument events if this thread was spawned -------------------
        if (creator != null) {
            // Arguments
            final List<Register> params = thread.getParameterRegisters();
            for (int i = 0; i < params.size(); i++) {
                thread.getEntry().insertAfter(newThreadArgument(params.get(i), creator, i));
            }

            // We use accesses to a common memory object to synchronize creator and thread.
            final MemoryObject comAddress = function.getProgram().getMemory().allocate(1);
            comAddress.setName("__com_" + function.getName() + "#" + tid);
            comAddress.setInitialValue(0, expressions.makeFalse());

            // Sync
            final Register startSignal = thread.newRegister("__startT" + tid, types.getBooleanType());
            thread.getEntry().insertAfter(eventSequence(
                    newAcquireLoad(startSignal, comAddress),
                    newAssume(startSignal)
            ));

            // End
            threadReturnLabel.insertAfter(newReleaseStore(comAddress, expressions.makeFalse()));

            creator.setSpawnedThread(thread);
            return new ThreadData(thread, comAddress);
        }

        return new ThreadData(thread, null);
    }

    private void replaceGlobalsByThreadLocals(Memory memory, Thread thread) {
        final ExprTransformer transformer = new ExprTransformer() {
            final Map<Expression, Expression> global2ThreadLocal = new HashMap<>();
            @Override
            public Expression visitMemoryObject(MemoryObject memObj) {
                if (memObj.isThreadLocal() && !global2ThreadLocal.containsKey(memObj)) {
                    Preconditions.checkState(memObj.hasKnownSize());
                    final MemoryObject threadLocalCopy = memory.allocate(memObj.getKnownSize());
                    assert memObj.hasName();
                    final String varName = String.format("%s@T%s", memObj.getName(), thread.getId());
                    threadLocalCopy.setName(varName);
                    for (int field : memObj.getInitializedFields()) {
                        threadLocalCopy.setInitialValue(field, memObj.getInitialValue(field));
                    }
                    global2ThreadLocal.put(memObj, threadLocalCopy);
                }
                return global2ThreadLocal.getOrDefault(memObj, memObj);
            }
        };
        thread.getEvents(RegReader.class).forEach(reader -> reader.transformExpressions(transformer));
        // TODO: After creating all thread-local copies, we might want to delete the original variable?
    }

    private void resolveTidExpressions(Program program) {
        final ExprTransformer transformer = new ExprTransformer() {
            final ExpressionFactory expressions = ExpressionFactory.getInstance();
            @Override
            public Expression visitLeafExpression(LeafExpression expr) {
                if (expr instanceof TIdExpr tid) {
                    return expressions.makeValue(tid.thread.getId(), tid.getType());
                }
                return super.visitLeafExpression(expr);
            }
        };
        for (RegReader reader : program.getThreadEvents(RegReader.class)) {
            reader.transformExpressions(transformer);
        }
    }

    private Register getResultRegister(FunctionCall call) {
        assert call instanceof ValueFunctionCall;
        return ((ValueFunctionCall) call).getResultRegister();
    }

    private List<Event> newReleaseStore(Expression address, Expression storeValue) {
        final Event releaseStore = compiler.getTarget() == Arch.LKMM ?
                EventFactory.Linux.newLKMMStore(address, storeValue, Tag.Linux.MO_RELEASE) :
                EventFactory.Atomic.newStore(address, storeValue, Tag.C11.MO_RELEASE);
        List<Event> compilation = compiler.getCompilationResult(releaseStore);
        compilation.stream().filter(e -> e instanceof Store).forEach(e -> e.addTags(Tag.THREAD_CREATE));
        return compilation;
    }

    private List<Event> newAcquireLoad(Register resultRegister, Expression address) {
        final Event acquireLoad = compiler.getTarget() == Arch.LKMM ?
                EventFactory.Linux.newLKMMLoad(resultRegister, address, Tag.Linux.MO_ACQUIRE) :
                EventFactory.Atomic.newLoad(resultRegister, address, Tag.C11.MO_ACQUIRE);
        List<Event> compilation = compiler.getCompilationResult(acquireLoad);
        compilation.stream().filter(e -> e instanceof Load).forEach(e -> e.addTags(Tag.THREAD_START));
        return compilation;
    }


    // =============================================================================================
    // ========================================== SPIR-V ===========================================
    // =============================================================================================
    private void createSPVThreads(Program program, Entrypoint.Grid entrypoint) {
        final ThreadGrid grid = entrypoint.getThreadGrid();
        final MemoryTransformer transformer = entrypoint.getMemoryTransformer();
        final Function entryFunction = entrypoint.getEntryFunction();

        for (int tid = 0; tid < grid.dvSize(); tid++) {
            final Thread thread = createSPVThreadFromFunction(entryFunction, tid, grid, transformer);
            program.addThread(thread);
        }
        // Remove unused memory objects of the entry function
        Memory memory = entryFunction.getProgram().getMemory();
        for (MemoryObject memoryObject : transformer.getThreadLocalMemoryObjects()) {
            memory.deleteMemoryObject(memoryObject);
        }
    }

    private Thread createSPVThreadFromFunction(Function function, int tid, ThreadGrid grid, MemoryTransformer transformer) {
        String name = function.getName();
        FunctionType type = function.getFunctionType();
        List<String> args = Lists.transform(function.getParameterRegisters(), Register::getName);
        ThreadStart start = EventFactory.newThreadStart(null);
        Arch arch = function.getProgram().getArch();
        ScopeHierarchy scope;
        if (arch == Arch.VULKAN) {
            scope = ScopeHierarchy.ScopeHierarchyForVulkan(grid.qfId(tid), grid.wgId(tid), grid.sgId(tid));
        } else if (arch == Arch.OPENCL) {
            scope = ScopeHierarchy.ScopeHierarchyForOpenCL(grid.dvId(tid), grid.wgId(tid), grid.sgId(tid));
        } else {
            throw new MalformedProgramException("Unsupported architecture for thread creation: " + arch);
        }
        Thread thread = new Thread(name, type, args, tid, start, scope, Set.of());
        thread.copyUniqueIdsFrom(function);
        Label returnLabel = EventFactory.newLabel("RETURN_OF_T" + thread.getId());
        Label endLabel = EventFactory.newLabel("END_OF_T" + thread.getId());
        copyThreadEvents(function, thread, transformer, endLabel);
        for (Return event : thread.getEvents(Return.class)) {
            event.replaceBy(EventFactory.newGoto(returnLabel));
        }
        thread.append(returnLabel);
        thread.append(endLabel);
        return thread;
    }

    private void copyThreadEvents(Function function, Thread thread, MemoryTransformer transformer, Label threadEnd) {
        List<Event> body = new ArrayList<>();
        Map<Event, Event> eventCopyMap = new HashMap<>();
        function.getEvents().forEach(e -> body.add(eventCopyMap.computeIfAbsent(e, Event::getCopy)));

        transformer.setThread(thread);
        for (int i = 0; i < body.size(); i++) {
            Event copy = body.get(i);
            if (copy instanceof EventUser user) {
                user.updateReferences(eventCopyMap);
            }
            if (copy instanceof RegReader reader) {
                reader.transformExpressions(transformer);
            }
            if (copy instanceof RegWriter regWriter) {
                regWriter.setResultRegister(transformer.getRegisterMapping(regWriter.getResultRegister()));
            }
            if (copy instanceof AbortIf abort) {
                final Event jumpToEnd = EventFactory.newJump(abort.getCondition(), threadEnd);
                jumpToEnd.addTags(abort.getTags());
                jumpToEnd.copyAllMetadataFrom(abort);
                body.set(i, jumpToEnd);
            }
        }
        thread.getEntry().insertAfter(body);
    }

    // ==============================================================================================================
    // Helper classes

    private record ThreadData(Thread thread, MemoryObject comAddress) {
        public boolean isDynamic() { return comAddress != null; }
        // We assume all dynamically created threads are joinable.
        // This is not true for pthread_join in general.
        public boolean isJoinable() { return isDynamic(); }
    }

    // We use this class to refer to thread ids before we have (re)assigned proper ids for all threads.
    // After assigning proper ids, we replace all occurrences of TidExpr with a constant tid.
    public static class TIdExpr extends LeafExpressionBase<IntegerType> {
        private final Thread thread;

        public TIdExpr(IntegerType type, Thread thread) {
            super(type);
            this.thread = thread;
        }

        @Override
        public ExpressionKind getKind() {
            return () -> "Tid";
        }

        @Override
        public String toString() {
            return String.format("tid(%s#%d)", thread.getName(), thread.getId());
        }

        @Override
        public <T> T accept(ExpressionVisitor<T> visitor) {
            return visitor.visitLeafExpression(this);
        }
    }


}<|MERGE_RESOLUTION|>--- conflicted
+++ resolved
@@ -97,6 +97,7 @@
         }
 
         if (program.getEntrypoint() instanceof Entrypoint.Simple ep) {
+            markInterruptCreations(program);
             final List<ThreadData> spawnedThreads = createThreads(ep);
             resolvePthreadSelf(program);
             resolveDynamicThreadJoin(program, spawnedThreads);
@@ -113,18 +114,6 @@
     // =========================================== LLVM ============================================
     // =============================================================================================
 
-<<<<<<< HEAD
-    private void createLLVMThreads(Program program) {
-        markInterruptCreations(program);
-        final List<ThreadData> threadData = createThreads(program);
-        resolvePthreadSelf(program);
-        resolveDynamicThreadJoin(program, threadData);
-        IdReassignment.newInstance().run(program);
-        resolveTidExpressions(program);
-
-        logger.info("Number of threads (including main): {}", program.getThreads().size());
-    }
-
     private void markInterruptCreations(Program program) {
         for (Function func : program.getFunctions()) {
             boolean nextIsInterrupt = false;
@@ -141,14 +130,7 @@
         }
     }
 
-    private List<ThreadData> createThreads(Program program) {
-        final Optional<Function> main = program.getFunctionByName(program.getEntryPoint());
-        if (main.isEmpty()) {
-            throw new MalformedProgramException("Program contains no entry point function. Missing main method?");
-        }
-=======
     private List<ThreadData> createThreads(Entrypoint.Simple entrypoint) {
->>>>>>> 938d571b
 
         // NOTE: We start from id = 0 which overlaps with existing function ids.
         // However, we reassign ids after thread creation so that functions get higher ids.
@@ -156,11 +138,7 @@
 
         // We collect metadata about each spawned thread. This is later used to resolve thread joining.
         final List<ThreadData> allThreads = new ArrayList<>();
-<<<<<<< HEAD
-        final ThreadData entryPoint = createLLVMThreadFromFunction(main.get(), nextTid++, null, Thread.Type.STANDARD);
-=======
-        final ThreadData entryPoint = createLLVMThreadFromFunction(entrypoint.getEntryFunction(), nextTid++, null);
->>>>>>> 938d571b
+        final ThreadData entryPoint = createLLVMThreadFromFunction(entrypoint.getEntryFunction(), nextTid++, null, Thread.Type.STANDARD);
         allThreads.add(entryPoint);
 
         final Queue<ThreadData> workingQueue = new ArrayDeque<>(allThreads);
