package com.dat3m.dartagnan.program.processing;

import com.dat3m.dartagnan.configuration.Arch;
import com.dat3m.dartagnan.exception.MalformedProgramException;
import com.dat3m.dartagnan.expression.Expression;
import com.dat3m.dartagnan.expression.ExpressionFactory;
import com.dat3m.dartagnan.expression.IntLiteral;
import com.dat3m.dartagnan.expression.processing.ExprTransformer;
import com.dat3m.dartagnan.expression.processing.ExpressionVisitor;
import com.dat3m.dartagnan.expression.type.IntegerType;
import com.dat3m.dartagnan.expression.type.TypeFactory;
import com.dat3m.dartagnan.program.Function;
import com.dat3m.dartagnan.program.Program;
import com.dat3m.dartagnan.program.Register;
import com.dat3m.dartagnan.program.Thread;
import com.dat3m.dartagnan.program.event.*;
import com.dat3m.dartagnan.program.event.core.Label;
import com.dat3m.dartagnan.program.event.core.Local;
import com.dat3m.dartagnan.program.event.core.threading.ThreadCreate;
import com.dat3m.dartagnan.program.event.core.threading.ThreadStart;
import com.dat3m.dartagnan.program.event.functions.AbortIf;
import com.dat3m.dartagnan.program.event.functions.FunctionCall;
import com.dat3m.dartagnan.program.event.functions.Return;
import com.dat3m.dartagnan.program.event.functions.ValueFunctionCall;
import com.dat3m.dartagnan.program.event.lang.llvm.LlvmCmpXchg;
import com.dat3m.dartagnan.program.memory.Memory;
import com.dat3m.dartagnan.program.memory.MemoryObject;
import com.dat3m.dartagnan.program.processing.compilation.Compilation;
import com.google.common.base.Preconditions;
import com.google.common.collect.Lists;
import org.apache.logging.log4j.LogManager;
import org.apache.logging.log4j.Logger;
import org.sosy_lab.common.configuration.Configuration;
import org.sosy_lab.common.configuration.InvalidConfigurationException;
import org.sosy_lab.common.configuration.Option;
import org.sosy_lab.common.configuration.Options;

import java.util.*;

import static com.dat3m.dartagnan.configuration.OptionNames.THREAD_CREATE_ALWAYS_SUCCEEDS;
import static com.dat3m.dartagnan.program.event.EventFactory.eventSequence;

/*
 * This pass handles (reachable) pthread-related function calls.
 * - each pthread_create call spawns a new Thread object.
 * - pthread_join calls are lowered to appropriate synchronization primitives.
 * - get_my_tid calls are replaced by constant tid values.
 * Initially, a single thread from the "main" function is spawned.
 * Then the pass works iteratively by picking a (newly created) thread and handling all its pthread calls.
 *
 * TODO:
 *  (1) Make sure that non-deterministic expressions are recreated properly (avoid wrong sharing)
 *  (2) Make this pass able to run after compilation.
 *  (3) Make sure that metadata is copied correctly.
 */
@Options
public class ThreadCreation implements ProgramProcessor {

    private static final Logger logger = LogManager.getLogger(ThreadCreation.class);

    @Option(name = THREAD_CREATE_ALWAYS_SUCCEEDS,
            description = "Calling pthread_create is guaranteed to succeed.",
            secure = true,
            toUppercase = true)
    private boolean forceStart = false;

    private final Compilation compiler;

    private ThreadCreation(Configuration config) throws InvalidConfigurationException {
        config.inject(this);
        compiler = Compilation.fromConfig(config);
    }

    public static ThreadCreation fromConfig(Configuration config) throws InvalidConfigurationException {
        return new ThreadCreation(config);
    }

    @Override
    public void run(Program program) {
        if (program.getFormat().equals(Program.SourceLanguage.LITMUS)) {
            return;
        }

        final EventFactory eventFactory = program.getEventFactory();
        final ExpressionFactory expressions = eventFactory.getExpressionFactory();
        final TypeFactory types = expressions.getTypeFactory();
        final IntegerType addressType = (IntegerType) types.getPointerType();
        final IntegerType archType = types.getArchType();

        final Optional<Function> main = program.getFunctionByName("main");
        if (main.isEmpty()) {
            throw new MalformedProgramException("Program contains no main function");
        }

        // NOTE: We start from id = 0 which overlaps with existing function ids.
        // However, we reassign ids after thread creation so that functions get higher ids.
        // TODO: Do we even need ids for functions?
        int nextTid = 0;

        final Queue<Thread> workingQueue = new ArrayDeque<>();
        workingQueue.add(createThreadFromFunction(main.get(), nextTid++, null, null));

        while (!workingQueue.isEmpty()) {
            final Thread thread = workingQueue.remove();
            program.addThread(thread);

            // We collect the communication addresses we use for each thread id.
            // These are used later to lower pthread_join.
            final Map<IntLiteral, Expression> tid2ComAddrMap = new LinkedHashMap<>();
            for (FunctionCall call : thread.getEvents(FunctionCall.class)) {
                if (!call.isDirectCall()) {
                    continue;
                }
                final List<Expression> arguments = call.getArguments();
                switch (call.getCalledFunction().getIntrinsicInfo()) {
                    case P_THREAD_CREATE -> {
                        assert arguments.size() == 4;
                        final Expression pidResultAddress = arguments.get(0);
                        //final Expression attributes = arguments.get(1);
                        final Function targetFunction = (Function)arguments.get(2);
                        final Expression argument = arguments.get(3);

                        final Register resultRegister = getResultRegister(call);
                        assert resultRegister.getType() instanceof IntegerType;

<<<<<<< HEAD
                        final ThreadCreate createEvent = eventFactory.newThreadCreate(List.of(argument));
                        final IValue tidExpr = expressions.makeValue(nextTid, archType);
                        final MemoryObject comAddress = program.getMemory().allocate(addressType, 1, true);
=======
                        final ThreadCreate createEvent = newThreadCreate(List.of(argument));
                        final IntLiteral tidExpr = expressions.makeValue(nextTid, archType);
                        final MemoryObject comAddress = program.getMemory().allocate(1, true);
>>>>>>> 77bc93b7
                        comAddress.setCVar("__com" + nextTid + "__" + targetFunction.getName());

                        final List<Event> replacement = eventSequence(
                                createEvent,
                                newReleaseStore(comAddress, expressions.makeTrue(), eventFactory),
                                eventFactory.newStore(pidResultAddress, tidExpr),
                                // TODO: Allow to return failure value (!= 0)
                                eventFactory.newLocal(resultRegister,
                                        expressions.makeZero((IntegerType) resultRegister.getType()))
                        );
                        replacement.forEach(e -> e.copyAllMetadataFrom(call));
                        call.replaceBy(replacement);

                        final Thread spawnedThread = createThreadFromFunction(targetFunction, nextTid, createEvent, comAddress);
                        createEvent.setSpawnedThread(spawnedThread);
                        workingQueue.add(spawnedThread);
                        tid2ComAddrMap.put(tidExpr, comAddress);

                        nextTid++;
                    }
                    case P_THREAD_SELF -> {
                        final Register resultRegister = getResultRegister(call);
                        assert resultRegister.getType() instanceof IntegerType;
                        assert arguments.isEmpty();
                        final Expression tidExpr = expressions.makeValue(thread.getId(),
                                (IntegerType) resultRegister.getType());
                        final Local tidAssignment = eventFactory.newLocal(resultRegister, tidExpr);
                        tidAssignment.copyAllMetadataFrom(call);
                        call.replaceBy(tidAssignment);
                    }
                }
            }

            // FIXME: This only allows joining with child threads that were created by this thread.
            handlePthreadJoins(thread, tid2ComAddrMap);
        }

        IdReassignment.newInstance().run(program);
        logger.info("Number of threads (including main): " + program.getThreads().size());
    }

    /*
        This method replaces in <thread> all pthread_join calls by a switch over all possible tids.
        Each candidate thread gets a switch-case which tries to synchronize with that thread.
     */
<<<<<<< HEAD
    private void handlePthreadJoins(Thread thread, Map<IValue, Expression> tid2ComAddrMap) {
        final EventFactory eventFactory = thread.getProgram().getEventFactory();
        final ExpressionFactory expressions = eventFactory.getExpressionFactory();
        final TypeFactory types = expressions.getTypeFactory();
=======
    private void handlePthreadJoins(Thread thread, Map<IntLiteral, Expression> tid2ComAddrMap) {
        final TypeFactory types = TypeFactory.getInstance();
        final ExpressionFactory expressions = ExpressionFactory.getInstance();
>>>>>>> 77bc93b7
        int joinCounter = 0;

        for (FunctionCall call : thread.getEvents(FunctionCall.class)) {
            if (!call.isDirectCall()) {
                continue;
            }
            if (call.getCalledFunction().getIntrinsicInfo() != Intrinsics.Info.P_THREAD_JOIN) {
                continue;
            }

            final List<Expression> arguments = call.getArguments();
            assert arguments.size() == 2;
            final Expression tidExpr = arguments.get(0);
            // TODO: support return values for threads
            // final Expression returnAddr = arguments.get(1);

            final Register resultRegister = getResultRegister(call);
            assert resultRegister.getType() instanceof IntegerType;

            // This register will hold the value "false" IFF the join succeeds.
            final Register joinDummyReg = thread.getOrNewRegister("__joinFail#" + joinCounter, types.getBooleanType());
            final Label joinEnd = eventFactory.newLabel("__joinEnd#" + joinCounter);

            // ----- Construct a switch case for each possible tid -----
            final Map<Expression, List<Event>> tid2joinCases = new LinkedHashMap<>();
            for (IntLiteral tidCandidate : tid2ComAddrMap.keySet()) {
                final int tid = tidCandidate.getValueAsInt();
                final Expression comAddrOfThreadToJoinWith = tid2ComAddrMap.get(tidCandidate);

                if (tidExpr instanceof IntLiteral iConst && iConst.getValueAsInt() != tid) {
                    // Little optimization if we join with a constant address
                    continue;
                }

                final Label joinCase = eventFactory.newLabel("__joinWithT" + tid + "#" + joinCounter);
                final List<Event> caseBody = eventSequence(
                        joinCase,
                        newAcquireLoad(joinDummyReg, comAddrOfThreadToJoinWith, eventFactory),
                        eventFactory.newGoto(joinEnd)
                );
                tid2joinCases.put(tidCandidate, caseBody);
            }

            // ----- Construct the actual switch (a simple jump table) -----
            final List<Event> switchJumpTable = new ArrayList<>();
            for (Expression tid : tid2joinCases.keySet()) {
                switchJumpTable.add(eventFactory.newJump(
                        expressions.makeEQ(tidExpr, tid), (Label)tid2joinCases.get(tid).get(0))
                );
            }
            // Add default case for when no tid matches. We make the join just fail here as if it
            // was waiting for a never-terminating thread.
            // FIXME: This does not align with the correct pthread_join semantics.
            switchJumpTable.add(eventFactory.newLocal(joinDummyReg, expressions.makeTrue()));
            switchJumpTable.add(eventFactory.newGoto(joinEnd));

            // ----- Generate actual replacement for the pthread_join call -----
            final List<Event> replacement = new ArrayList<>();
            replacement.add(eventFactory.newFunctionCallMarker(call.getCalledFunction().getName()));
            replacement.addAll(switchJumpTable);
            tid2joinCases.values().forEach(replacement::addAll);
            replacement.addAll(Arrays.asList(
                    joinEnd,
                    eventFactory.newJump(joinDummyReg, (Label) thread.getExit()),
                    // Note: In our modelling, pthread_join always succeeds if it returns
                    eventFactory.newLocal(resultRegister, expressions.makeZero((IntegerType) resultRegister.getType())),
                    eventFactory.newFunctionReturnMarker(call.getCalledFunction().getName())
            ));

            replacement.forEach(e -> e.copyAllMetadataFrom(call));
            call.replaceBy(replacement);

            joinCounter++;
        }
    }

    private Thread createThreadFromFunction(Function function, int tid, ThreadCreate creator, Expression comAddr) {
        final EventFactory eventFactory = function.getProgram().getEventFactory();
        final ExpressionFactory expressions = eventFactory.getExpressionFactory();
        final TypeFactory types = expressions.getTypeFactory();
        final IntegerType addressType = (IntegerType) types.getPointerType();

        // ------------------- Create new thread -------------------
        final ThreadStart start = eventFactory.newThreadStart(creator);
        start.setMayFailSpuriously(!forceStart);
        final Thread thread = new Thread(function.getName(), function.getFunctionType(),
                Lists.transform(function.getParameterRegisters(), Register::getName), tid, start);
        thread.copyDummyCountFrom(function);

        // ------------------- Copy registers from target function into new thread -------------------
        final Map<Register, Register> registerReplacement = new HashMap<>();
        for (Register reg : function.getRegisters()) {
            registerReplacement.put(reg, thread.getOrNewRegister(reg.getName(), reg.getType()));
        }
        final ExpressionVisitor<Expression> regSubstituter = new ExprTransformer(expressions) {
            @Override
            public Expression visit(Register reg) {
                return Preconditions.checkNotNull(registerReplacement.get(reg));
            }
        };

        // ------------------- Copy, update, and append the function body to the thread -------------------
        final List<Event> body = new ArrayList<>();
        final Map<Event, Event> copyMap = new HashMap<>();
        function.getEvents().forEach(e -> body.add(copyMap.computeIfAbsent(e, Event::getCopy)));
        for (Event copy : body) {
            if (copy instanceof EventUser user) {
                user.updateReferences(copyMap);
            }
            if (copy instanceof RegReader reader) {
                reader.transformExpressions(regSubstituter);
            }
            if (copy instanceof LlvmCmpXchg xchg) {
                xchg.setStructRegister(0, registerReplacement.get(xchg.getStructRegister(0)));
                xchg.setStructRegister(1, registerReplacement.get(xchg.getStructRegister(1)));
            } else if (copy instanceof RegWriter regWriter) {
                regWriter.setResultRegister(registerReplacement.get(regWriter.getResultRegister()));
            }
        }
        thread.getEntry().insertAfter(body);

        // ------------------- Add end & return label -------------------
        final Label threadReturnLabel = eventFactory.newLabel("RETURN_OF_T" + tid);
        final Label threadEnd = eventFactory.newLabel("END_OF_T" + tid);
        thread.append(threadReturnLabel);
        thread.append(threadEnd);

        // ------------------- Replace AbortIf, Return, and pthread_exit -------------------
        final Register returnRegister = function.hasReturnValue() ?
                thread.newRegister("__retval", function.getFunctionType().getReturnType()) : null;
        for (Event e : thread.getEvents()) {
            if (e instanceof AbortIf abort) {
                final Event jumpToEnd = eventFactory.newJump(abort.getCondition(), threadEnd);
                jumpToEnd.addTags(abort.getTags());
                jumpToEnd.copyAllMetadataFrom(abort);
                abort.replaceBy(jumpToEnd);
            } else if (e instanceof Return || (e instanceof FunctionCall call
                    && call.isDirectCall() && call.getCalledFunction().getName().equals("pthread_exit"))) {
                final Expression retVal = (e instanceof Return ret) ? ret.getValue().orElse(null)
                        : ((FunctionCall)e).getArguments().get(0);
                final List<Event> replacement = eventSequence(
                        returnRegister != null ? eventFactory.newLocal(returnRegister, retVal) : null,
                        eventFactory.newGoto(threadReturnLabel)
                );
                replacement.forEach(ev -> ev.copyAllMetadataFrom(e));
                e.replaceBy(replacement);
            }
        }

        // ------------------- Add Sync, End, and Argument events if this thread was spawned -------------------
        if (creator != null) {
            // Arguments
            final List<Register> params = thread.getParameterRegisters();
            for (int i = 0; i < params.size(); i++) {
                thread.getEntry().insertAfter(eventFactory.newThreadArgument(params.get(i), creator, i));
            }

            // Sync
            final Register startSignal = thread.newRegister("__startT" + tid, types.getBooleanType());
            thread.getEntry().insertAfter(eventSequence(newAcquireLoad(startSignal, comAddr, eventFactory),
                    eventFactory.newAssume(startSignal)
            ));

            // End
            threadReturnLabel.insertAfter(newReleaseStore(comAddr, expressions.makeFalse(), eventFactory));
        }

        // ------------------- Create thread-local variables -------------------
        final Memory memory = function.getProgram().getMemory();
        final Map<Expression, Expression> global2ThreadLocal = new HashMap<>();
        final ExprTransformer transformer = new ExprTransformer(expressions) {
            @Override
            public Expression visit(MemoryObject memObj) {
                final Expression zero = expressions.makeZero(types.getArchType());
                if (memObj.isThreadLocal() && !global2ThreadLocal.containsKey(memObj)) {
                    final MemoryObject threadLocalCopy = memory.allocate(addressType, memObj.size(), true);
                    final String varName = String.format("%s@T%s", memObj.getCVar(), thread.getId());
                    threadLocalCopy.setCVar(varName);
                    for (int i = 0; i < memObj.size(); i++) {
                        threadLocalCopy.setInitialValue(i, memObj.getInitialValue(i).orElse(zero));
                    }
                    global2ThreadLocal.put(memObj, threadLocalCopy);
                }
                return global2ThreadLocal.getOrDefault(memObj, memObj);
            }
        };

        thread.getEvents(RegReader.class).forEach(reader -> reader.transformExpressions(transformer));
        // TODO: After creating all thread-local copies, we might want to delete the original variable?

        return thread;
    }

    private Register getResultRegister(FunctionCall call) {
        assert call instanceof ValueFunctionCall;
        return ((ValueFunctionCall) call).getResultRegister();
    }

    private List<Event> newReleaseStore(Expression address, Expression storeValue, EventFactory events) {
        final Event releaseStore = compiler.getTarget() == Arch.LKMM ?
                events.withLinux().newLKMMStore(address, storeValue, Tag.Linux.MO_RELEASE) :
                events.withAtomic().newStore(address, storeValue, Tag.C11.MO_RELEASE);
        return compiler.getCompilationResult(releaseStore, events);
    }

    private List<Event> newAcquireLoad(Register resultRegister, Expression address, EventFactory events) {
        final Event acquireLoad = compiler.getTarget() == Arch.LKMM ?
                events.withLinux().newLKMMLoad(resultRegister, address, Tag.Linux.MO_ACQUIRE) :
                events.withAtomic().newLoad(resultRegister, address, Tag.C11.MO_ACQUIRE);
        return compiler.getCompilationResult(acquireLoad, events);
    }


}<|MERGE_RESOLUTION|>--- conflicted
+++ resolved
@@ -123,15 +123,9 @@
                         final Register resultRegister = getResultRegister(call);
                         assert resultRegister.getType() instanceof IntegerType;
 
-<<<<<<< HEAD
                         final ThreadCreate createEvent = eventFactory.newThreadCreate(List.of(argument));
-                        final IValue tidExpr = expressions.makeValue(nextTid, archType);
+                        final IntLiteral tidExpr = expressions.makeValue(nextTid, archType);
                         final MemoryObject comAddress = program.getMemory().allocate(addressType, 1, true);
-=======
-                        final ThreadCreate createEvent = newThreadCreate(List.of(argument));
-                        final IntLiteral tidExpr = expressions.makeValue(nextTid, archType);
-                        final MemoryObject comAddress = program.getMemory().allocate(1, true);
->>>>>>> 77bc93b7
                         comAddress.setCVar("__com" + nextTid + "__" + targetFunction.getName());
 
                         final List<Event> replacement = eventSequence(
@@ -177,16 +171,10 @@
         This method replaces in <thread> all pthread_join calls by a switch over all possible tids.
         Each candidate thread gets a switch-case which tries to synchronize with that thread.
      */
-<<<<<<< HEAD
-    private void handlePthreadJoins(Thread thread, Map<IValue, Expression> tid2ComAddrMap) {
+    private void handlePthreadJoins(Thread thread, Map<IntLiteral, Expression> tid2ComAddrMap) {
         final EventFactory eventFactory = thread.getProgram().getEventFactory();
         final ExpressionFactory expressions = eventFactory.getExpressionFactory();
         final TypeFactory types = expressions.getTypeFactory();
-=======
-    private void handlePthreadJoins(Thread thread, Map<IntLiteral, Expression> tid2ComAddrMap) {
-        final TypeFactory types = TypeFactory.getInstance();
-        final ExpressionFactory expressions = ExpressionFactory.getInstance();
->>>>>>> 77bc93b7
         int joinCounter = 0;
 
         for (FunctionCall call : thread.getEvents(FunctionCall.class)) {
