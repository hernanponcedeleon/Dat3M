package com.dat3m.dartagnan.program.processing;

import com.dat3m.dartagnan.configuration.Arch;
import com.dat3m.dartagnan.exception.MalformedProgramException;
import com.dat3m.dartagnan.expression.*;
import com.dat3m.dartagnan.expression.base.LeafExpressionBase;
import com.dat3m.dartagnan.expression.integers.IntLiteral;
import com.dat3m.dartagnan.expression.processing.ExprTransformer;
import com.dat3m.dartagnan.expression.type.AggregateType;
import com.dat3m.dartagnan.expression.type.FunctionType;
import com.dat3m.dartagnan.expression.type.IntegerType;
import com.dat3m.dartagnan.expression.type.TypeFactory;
import com.dat3m.dartagnan.program.Thread;
import com.dat3m.dartagnan.program.*;
import com.dat3m.dartagnan.program.event.*;
import com.dat3m.dartagnan.program.event.core.Label;
import com.dat3m.dartagnan.program.event.core.Local;
import com.dat3m.dartagnan.program.event.core.threading.ThreadCreate;
import com.dat3m.dartagnan.program.event.core.threading.ThreadReturn;
import com.dat3m.dartagnan.program.event.core.threading.ThreadStart;
import com.dat3m.dartagnan.program.event.functions.AbortIf;
import com.dat3m.dartagnan.program.event.functions.FunctionCall;
import com.dat3m.dartagnan.program.event.functions.Return;
import com.dat3m.dartagnan.program.event.functions.ValueFunctionCall;
import com.dat3m.dartagnan.program.event.lang.dat3m.DynamicThreadCreate;
import com.dat3m.dartagnan.program.event.lang.dat3m.DynamicThreadJoin;
import com.dat3m.dartagnan.program.memory.Memory;
import com.dat3m.dartagnan.program.memory.MemoryObject;
import com.dat3m.dartagnan.program.processing.compilation.Compilation;
import com.dat3m.dartagnan.program.processing.transformers.MemoryTransformer;
import com.google.common.base.Preconditions;
import com.google.common.base.Verify;
import com.google.common.collect.Lists;
import org.apache.logging.log4j.LogManager;
import org.apache.logging.log4j.Logger;
import org.sosy_lab.common.configuration.Configuration;
import org.sosy_lab.common.configuration.InvalidConfigurationException;
import org.sosy_lab.common.configuration.Option;
import org.sosy_lab.common.configuration.Options;

import java.util.*;

import static com.dat3m.dartagnan.configuration.OptionNames.THREAD_CREATE_ALWAYS_SUCCEEDS;
import static com.dat3m.dartagnan.program.event.EventFactory.*;
import static com.dat3m.dartagnan.program.event.lang.dat3m.DynamicThreadJoin.Status.*;

/*
 * LLVM:
 * This pass handles (reachable) pthread-related function calls.
 * - each pthread_create call spawns a new Thread object.
 * - pthread_join calls are lowered to appropriate synchronization primitives.
 * - get_my_tid calls are replaced by constant tid values.
 * Initially, a single thread from the "main" function is spawned.
 * Then the pass works iteratively by picking a (newly created) thread and handling all its pthread calls.
 *
 * TODO:
 *  (1) Make sure that non-deterministic expressions are recreated properly (avoid wrong sharing)
 *  (2) Make this pass able to run after compilation.
 *  (3) Make sure that metadata is copied correctly.
 */

/*
 * SPIR-V:
 * This pass creates new threads from the entry function of the program.
 * The thread number is determined by the thread grid.
 */

@Options
public class ThreadCreation implements ProgramProcessor {

    private static final Logger logger = LogManager.getLogger(ThreadCreation.class);

    @Option(name = THREAD_CREATE_ALWAYS_SUCCEEDS,
            description = "Calling pthread_create is guaranteed to succeed.",
            secure = true,
            toUppercase = true)
    private boolean forceStart = true;

    private final Compilation compiler;

    private final TypeFactory types = TypeFactory.getInstance();
    private final ExpressionFactory expressions = ExpressionFactory.getInstance();
    private final IntegerType archType = types.getArchType();

    private ThreadCreation(Configuration config) throws InvalidConfigurationException {
        config.inject(this);
        compiler = Compilation.fromConfig(config);
    }

    public static ThreadCreation fromConfig(Configuration config) throws InvalidConfigurationException {
        return new ThreadCreation(config);
    }

    @Override
    public void run(Program program) {
        if (program.getFormat().equals(Program.SourceLanguage.LLVM)) {
            createLLVMThreads(program);
        } else if (program.getFormat().equals(Program.SourceLanguage.SPV)) {
            createSPVThreads(program);
        }
    }

    // =============================================================================================
    // =========================================== LLVM ============================================
    // =============================================================================================

    private void createLLVMThreads(Program program) {
        final List<ThreadData> threadData = createThreads(program);
        resolvePthreadSelf(program);
        resolveDynamicThreadJoin(program, threadData);
        IdReassignment.newInstance().run(program);
        resolveTidExpressions(program);

        logger.info("Number of threads (including main): {}", program.getThreads().size());
    }

    private List<ThreadData> createThreads(Program program) {
        final Optional<Function> main = program.getFunctionByName(program.getEntryPoint());
        if (main.isEmpty()) {
            throw new MalformedProgramException("Program contains no entry point function. Missing main method?");
        }

        // NOTE: We start from id = 0 which overlaps with existing function ids.
        // However, we reassign ids after thread creation so that functions get higher ids.
        int nextTid = 0;

        // We collect metadata about each spawned thread. This is later used to resolve thread joining.
        final List<ThreadData> allThreads = new ArrayList<>();
        final ThreadData entryPoint = createLLVMThreadFromFunction(main.get(), nextTid++, null);
        allThreads.add(entryPoint);

        final Queue<ThreadData> workingQueue = new ArrayDeque<>(allThreads);
        while (!workingQueue.isEmpty()) {
<<<<<<< HEAD
            final Thread thread = workingQueue.remove();
            program.addThread(thread);

            // We collect the communication addresses we use for each thread id.
            // These are used later to lower pthread_join.
            final Map<IntLiteral, Expression> tid2ComAddrMap = new LinkedHashMap<>();
            for (FunctionCall call : thread.getEvents(FunctionCall.class)) {
                if (!call.isDirectCall()) {
                    continue;
                }
                final List<Expression> arguments = call.getArguments();
                switch (call.getCalledFunction().getIntrinsicInfo()) {
                    case P_THREAD_CREATE -> {
                        assert arguments.size() == 4;
                        final Expression pidResultAddress = arguments.get(0);
                        //final Expression attributes = arguments.get(1);
                        final Function targetFunction = (Function)arguments.get(2);
                        final Expression argument = arguments.get(3);

                        final Register resultRegister = getResultRegister(call);
                        assert resultRegister.getType() instanceof IntegerType;

                        final ThreadCreate createEvent = newThreadCreate(List.of(argument));
                        final IntLiteral tidExpr = expressions.makeValue(nextTid, archType);
                        final MemoryObject comAddress = program.getMemory().allocate(1);
                        comAddress.setName("__com" + nextTid + "__" + targetFunction.getName());
                        comAddress.setInitialValue(0, expressions.makeFalse());

                        final List<Event> replacement = eventSequence(
                                newReleaseStore(comAddress, expressions.makeTrue()),
                                createEvent,
                                newStore(pidResultAddress, tidExpr),
                                // TODO: Allow to return failure value (!= 0)
                                newLocal(resultRegister, expressions.makeZero((IntegerType) resultRegister.getType()))
                        );
                        IRHelper.replaceWithMetadata(call, replacement);

                        final Thread spawnedThread = createLLVMThreadFromFunction(targetFunction, nextTid, createEvent, comAddress);
                        createEvent.setSpawnedThread(spawnedThread);
                        workingQueue.add(spawnedThread);
                        tid2ComAddrMap.put(tidExpr, comAddress);

                        nextTid++;
                    }
                    case P_THREAD_SELF -> {
                        final Register resultRegister = getResultRegister(call);
                        assert resultRegister.getType() instanceof IntegerType;
                        assert arguments.isEmpty();
                        final Expression tidExpr = expressions.makeValue(thread.getId(),
                                (IntegerType) resultRegister.getType());
                        final Local tidAssignment = newLocal(resultRegister, tidExpr);
                        IRHelper.replaceWithMetadata(call, tidAssignment);
                    }
                }
            }
=======
            final Thread thread = workingQueue.remove().thread();
            for (DynamicThreadCreate create : thread.getEvents(DynamicThreadCreate.class)) {
                Verify.verify(create.isDirectCall());
                final Register tidRegister = create.getResultRegister();
                final Function targetFunction = create.getDirectCallTarget();
                final List<Expression> arguments = create.getArguments();

                final ThreadCreate createEvent = newThreadCreate(arguments);
                final ThreadData spawnedThread = createLLVMThreadFromFunction(targetFunction, nextTid, createEvent);
                assert spawnedThread.isDynamic();
                workingQueue.add(spawnedThread);
                allThreads.add(spawnedThread);
>>>>>>> 0e1e7312

                final List<Event> replacement = eventSequence(
                        newReleaseStore(spawnedThread.comAddress(), expressions.makeTrue()),
                        createEvent,
                        newLocal(tidRegister, new TIdExpr(archType, spawnedThread.thread()))
                );
                IRHelper.replaceWithMetadata(create, replacement);

                nextTid++;
            }
        }
        return allThreads;
    }

    /*
        This method replaces in all DynamicThreadJoin events by a switch over all joinable threads.
        Each switch case contains a static ThreadJoin event.
    */
    private void resolveDynamicThreadJoin(Program program, List<ThreadData> threadData) {
        int joinCounter = 0;

        for (DynamicThreadJoin join : program.getThreadEvents(DynamicThreadJoin.class)) {
            final Thread caller = join.getThread();
            final Expression tidExpr = join.getTid();

            final Register joinRegister = join.getResultRegister();
            final IntegerType statusType = (IntegerType) ((AggregateType)joinRegister.getType()).getFields().get(0).type();
            final Type retValType = ((AggregateType)joinRegister.getType()).getFields().get(1).type();

            final Expression successValue = expressions.makeValue(SUCCESS.getErrorCode(), statusType);
            final Expression invalidTidValue = expressions.makeValue(INVALID_TID.getErrorCode(), statusType);
            final Expression invalidRetType = expressions.makeValue(INVALID_RETURN_TYPE.getErrorCode(), statusType);

            final Register statusRegister = caller.newRegister("__joinStatus#" + joinCounter, statusType);
            final Register retValRegister = caller.newRegister("__joinRetVal#" + joinCounter, retValType);
            final Register syncRegister = caller.newRegister("__joinSync#" + joinCounter, types.getBooleanType());

            // ----- Construct a switch case for each possible tid -----
            final Label joinEnd = EventFactory.newLabel("__joinEnd#" + joinCounter);
            final Map<Expression, List<Event>> tid2joinCases = new LinkedHashMap<>();
            for (ThreadData data : threadData) {
                if (!data.isJoinable() || data.thread() == caller) {
                    // NOTE: We treat self-joins as an invalid tid id error (~ in alignment with pthread_join semantics)
                    // We could alternatively make this a non-termination case
                    continue;
                }
                Verify.verify(retValRegister.getType().equals(data.thread.getFunctionType().getReturnType()));

                final int tid = data.thread().getId();
                if (tidExpr instanceof IntLiteral iConst && iConst.getValueAsInt() != tid) {
                    // Little optimization if we join with a constant address
                    continue;
                }

                final Label joinCase = EventFactory.newLabel("__joinWithT" + tid + "#" + joinCounter);
                final List<Event> caseBody;
                if (!data.thread().getFunctionType().getReturnType().equals(retValType)) {
                    // Wrong return type
                    caseBody = eventSequence(
                            joinCase,
                            newLocal(statusRegister, invalidRetType),
                            EventFactory.newGoto(joinEnd)
                    );
                } else {
                    // Successful join
                    caseBody = eventSequence(
                            joinCase,
                            newThreadJoin(retValRegister, data.thread()),
                            newAcquireLoad(syncRegister, data.comAddress),
                            newAssume(expressions.makeNot(syncRegister)),
                            newLocal(statusRegister, successValue),
                            EventFactory.newGoto(joinEnd)
                    );
                }
                tid2joinCases.put(new TIdExpr((IntegerType) tidExpr.getType(), data.thread()), caseBody);
            }

            // ----- Construct the actual switch (a simple jump table) -----
            final List<Event> switchJumpTable = new ArrayList<>();
            for (Expression tid : tid2joinCases.keySet()) {
                switchJumpTable.add(EventFactory.newJump(
                        expressions.makeEQ(tidExpr, tid), (Label)tid2joinCases.get(tid).get(0))
                );
            }
            // In the case where no tid matches, we return an error status.
            switchJumpTable.add(EventFactory.newLocal(statusRegister, invalidTidValue));
            switchJumpTable.add(EventFactory.newGoto(joinEnd));

            // ----- Generate actual replacement for the DynamicJoinEvent -----
            final List<Event> replacement = eventSequence(
                    switchJumpTable,
                    tid2joinCases.values(),
                    joinEnd,
                    newLocal(joinRegister, expressions.makeConstruct(joinRegister.getType(), List.of(statusRegister, retValRegister)))
            );
            IRHelper.replaceWithMetadata(join, replacement);
            joinCounter++;
        }
    }

    private void resolvePthreadSelf(Program program) {
        for (FunctionCall call : program.getThreadEvents(FunctionCall.class)) {
            if (!call.isDirectCall()) {
                continue;
            }
            if (call.getCalledFunction().getIntrinsicInfo() == Intrinsics.Info.P_THREAD_SELF) {
                final Register resultRegister = getResultRegister(call);
                assert resultRegister.getType() instanceof IntegerType;
                assert call.getArguments().isEmpty();
                final Expression tidExpr = new TIdExpr((IntegerType) resultRegister.getType(), call.getThread());
                final Local tidAssignment = newLocal(resultRegister, tidExpr);
                IRHelper.replaceWithMetadata(call, tidAssignment);
            }
        }
    }

    private ThreadData createLLVMThreadFromFunction(Function function, int tid, ThreadCreate creator) {
        // ------------------- Create new thread -------------------
        final ThreadStart start = EventFactory.newThreadStart(creator);
        start.setMayFailSpuriously(!forceStart);
        final Thread thread = new Thread(function.getName(), function.getFunctionType(),
                Lists.transform(function.getParameterRegisters(), Register::getName), tid, start);
        thread.copyUniqueIdsFrom(function);
        function.getProgram().addThread(thread);

        // ------------------- Copy function into thread -------------------
        final Map<Register, Register> registerReplacement = IRHelper.copyOverRegisters(function.getRegisters(), thread,
                Register::getName, false);
        final List<Event> body = IRHelper.copyEvents(function.getEvents(), IRHelper.makeRegisterReplacer(registerReplacement), new HashMap<>());
        thread.getEntry().insertAfter(body);

        // ------------------- Create thread-local variables -------------------
        replaceGlobalsByThreadLocals(function.getProgram().getMemory(), thread);

        // ------------------- Add end & return label -------------------
        final Register returnRegister = function.hasReturnValue() ?
                thread.newRegister("__retval", function.getFunctionType().getReturnType()) : null;
        final Label threadReturnLabel = EventFactory.newLabel("RETURN_OF_T" + tid);
        final Label threadEnd = EventFactory.newLabel("END_OF_T" + tid);

        // ------------------- Replace AbortIf, (Thread)Return, and pthread_exit -------------------
        for (Event e : thread.getEvents()) {
            if (e instanceof AbortIf abort) {
                final Event jumpToEnd = EventFactory.newJump(abort.getCondition(), threadEnd);
                jumpToEnd.addTags(abort.getTags());
                IRHelper.replaceWithMetadata(abort, jumpToEnd);
            } else if (e instanceof Return || e instanceof ThreadReturn) {
                // NOTE: We also replace ThreadReturn but generate a single new one (normalization) afterward.
                final Expression retVal = (e instanceof Return ret) ? ret.getValue().orElse(null)
                        : ((ThreadReturn)e).getValue().orElse(null);
                final List<Event> replacement = eventSequence(
                        returnRegister != null ? EventFactory.newLocal(returnRegister, retVal) : null,
                        EventFactory.newGoto(threadReturnLabel)
                );
                IRHelper.replaceWithMetadata(e, replacement);
            }
        }

        final Event threadReturn = EventFactory.newThreadReturn(returnRegister);
        thread.append(List.of(
                threadReturnLabel,
                threadReturn,
                threadEnd
        ));

        // ------------------- Add Sync, End, and Argument events if this thread was spawned -------------------
        if (creator != null) {
            // Arguments
            final List<Register> params = thread.getParameterRegisters();
            for (int i = 0; i < params.size(); i++) {
                thread.getEntry().insertAfter(newThreadArgument(params.get(i), creator, i));
            }

            // We use accesses to a common memory object to synchronize creator and thread.
            final MemoryObject comAddress = function.getProgram().getMemory().allocate(1);
            comAddress.setName("__com_" + function.getName() + "#" + tid);
            comAddress.setInitialValue(0, expressions.makeFalse());

            // Sync
            final Register startSignal = thread.newRegister("__startT" + tid, types.getBooleanType());
            thread.getEntry().insertAfter(eventSequence(
                    newAcquireLoad(startSignal, comAddress),
                    newAssume(startSignal)
            ));

            // End
            threadReturnLabel.insertAfter(newReleaseStore(comAddress, expressions.makeFalse()));

            creator.setSpawnedThread(thread);
            return new ThreadData(thread, comAddress);
        }

        return new ThreadData(thread, null);
    }

    private void replaceGlobalsByThreadLocals(Memory memory, Thread thread) {
        final ExprTransformer transformer = new ExprTransformer() {
            final Map<Expression, Expression> global2ThreadLocal = new HashMap<>();
            @Override
            public Expression visitMemoryObject(MemoryObject memObj) {
                if (memObj.isThreadLocal() && !global2ThreadLocal.containsKey(memObj)) {
                    Preconditions.checkState(memObj.hasKnownSize());
                    final MemoryObject threadLocalCopy = memory.allocate(memObj.getKnownSize());
                    assert memObj.hasName();
                    final String varName = String.format("%s@T%s", memObj.getName(), thread.getId());
                    threadLocalCopy.setName(varName);
                    for (int field : memObj.getInitializedFields()) {
                        threadLocalCopy.setInitialValue(field, memObj.getInitialValue(field));
                    }
                    global2ThreadLocal.put(memObj, threadLocalCopy);
                }
                return global2ThreadLocal.getOrDefault(memObj, memObj);
            }
        };
        thread.getEvents(RegReader.class).forEach(reader -> reader.transformExpressions(transformer));
        // TODO: After creating all thread-local copies, we might want to delete the original variable?
    }

    private void resolveTidExpressions(Program program) {
        final ExprTransformer transformer = new ExprTransformer() {
            final ExpressionFactory expressions = ExpressionFactory.getInstance();
            @Override
            public Expression visitLeafExpression(LeafExpression expr) {
                if (expr instanceof TIdExpr tid) {
                    return expressions.makeValue(tid.thread.getId(), tid.getType());
                }
                return super.visitLeafExpression(expr);
            }
        };
        for (RegReader reader : program.getThreadEvents(RegReader.class)) {
            reader.transformExpressions(transformer);
        }
    }

    private Register getResultRegister(FunctionCall call) {
        assert call instanceof ValueFunctionCall;
        return ((ValueFunctionCall) call).getResultRegister();
    }

    private List<Event> newReleaseStore(Expression address, Expression storeValue) {
        final Event releaseStore = compiler.getTarget() == Arch.LKMM ?
                EventFactory.Linux.newLKMMStore(address, storeValue, Tag.Linux.MO_RELEASE) :
                EventFactory.Atomic.newStore(address, storeValue, Tag.C11.MO_RELEASE);
        return compiler.getCompilationResult(releaseStore);
    }

    private List<Event> newAcquireLoad(Register resultRegister, Expression address) {
        final Event acquireLoad = compiler.getTarget() == Arch.LKMM ?
                EventFactory.Linux.newLKMMLoad(resultRegister, address, Tag.Linux.MO_ACQUIRE) :
                EventFactory.Atomic.newLoad(resultRegister, address, Tag.C11.MO_ACQUIRE);
        return compiler.getCompilationResult(acquireLoad);
    }


    // =============================================================================================
    // ========================================== SPIR-V ===========================================
    // =============================================================================================
    private void createSPVThreads(Program program) {
        ThreadGrid grid = program.getGrid();
        List<ExprTransformer> transformers = program.getTransformers();
        program.getFunctionByName(program.getEntryPoint()).ifPresent(entryFunction -> {
            for (int tid = 0; tid < grid.dvSize(); tid++) {
                final Thread thread = createSPVThreadFromFunction(entryFunction, tid, grid, transformers);
                program.addThread(thread);
            }
            // Remove unused memory objects of the entry function
            for (ExprTransformer transformer : transformers) {
                if (transformer instanceof MemoryTransformer memoryTransformer) {
                    Memory memory = entryFunction.getProgram().getMemory();
                    for (MemoryObject memoryObject : memoryTransformer.getThreadLocalMemoryObjects()) {
                        memory.deleteMemoryObject(memoryObject);
                    }
                }
            }
        });
    }

    private Thread createSPVThreadFromFunction(Function function, int tid, ThreadGrid grid, List<ExprTransformer> transformers) {
        String name = function.getName();
        FunctionType type = function.getFunctionType();
        List<String> args = Lists.transform(function.getParameterRegisters(), Register::getName);
        ThreadStart start = EventFactory.newThreadStart(null);
        Arch arch = function.getProgram().getArch();
        ScopeHierarchy scope;
        if (arch == Arch.VULKAN) {
            scope = ScopeHierarchy.ScopeHierarchyForVulkan(grid.qfId(tid), grid.wgId(tid), grid.sgId(tid));
        } else if (arch == Arch.OPENCL) {
            scope = ScopeHierarchy.ScopeHierarchyForOpenCL(grid.dvId(tid), grid.wgId(tid), grid.sgId(tid));
        } else {
            throw new MalformedProgramException("Unsupported architecture for thread creation: " + arch);
        }
        Thread thread = new Thread(name, type, args, tid, start, scope, Set.of());
        thread.copyUniqueIdsFrom(function);
        Label returnLabel = EventFactory.newLabel("RETURN_OF_T" + thread.getId());
        Label endLabel = EventFactory.newLabel("END_OF_T" + thread.getId());
        copyThreadEvents(function, thread, transformers, endLabel);
        for (Return event : thread.getEvents(Return.class)) {
            event.replaceBy(EventFactory.newGoto(returnLabel));
        }
        thread.append(returnLabel);
        thread.append(endLabel);
        return thread;
    }

    private void copyThreadEvents(Function function, Thread thread, List<ExprTransformer> transformers, Label threadEnd) {
        List<Event> body = new ArrayList<>();
        Map<Event, Event> eventCopyMap = new HashMap<>();
        function.getEvents().forEach(e -> body.add(eventCopyMap.computeIfAbsent(e, Event::getCopy)));
        for (ExprTransformer transformer : transformers) {
            if (transformer instanceof MemoryTransformer memoryTransformer) {
                memoryTransformer.setThread(thread);
                for (int i = 0; i < body.size(); i++) {
                    Event copy = body.get(i);
                    if (copy instanceof EventUser user) {
                        user.updateReferences(eventCopyMap);
                    }
                    if (copy instanceof RegReader reader) {
                        reader.transformExpressions(transformer);
                    }
                    if (copy instanceof RegWriter regWriter) {
                        regWriter.setResultRegister(memoryTransformer.getRegisterMapping(regWriter.getResultRegister()));
                    }
                    if (copy instanceof AbortIf abort) {
                        final Event jumpToEnd = EventFactory.newJump(abort.getCondition(), threadEnd);
                        jumpToEnd.addTags(abort.getTags());
                        jumpToEnd.copyAllMetadataFrom(abort);
                        body.set(i, jumpToEnd);
                    }
                }
            }
        }
        thread.getEntry().insertAfter(body);
    }

    // ==============================================================================================================
    // Helper classes

    private record ThreadData(Thread thread, MemoryObject comAddress) {
        public boolean isDynamic() { return comAddress != null; }
        // We assume all dynamically created threads are joinable.
        // This is not true for pthread_join in general.
        public boolean isJoinable() { return isDynamic(); }
    }

    // We use this class to refer to thread ids before we have (re)assigned proper ids for all threads.
    // After assigning proper ids, we replace all occurrences of TidExpr with a constant tid.
    public static class TIdExpr extends LeafExpressionBase<IntegerType> {
        private final Thread thread;

        public TIdExpr(IntegerType type, Thread thread) {
            super(type);
            this.thread = thread;
        }

        @Override
        public ExpressionKind getKind() {
            return () -> "Tid";
        }

        @Override
        public String toString() {
            return String.format("tid(%s#%d)", thread.getName(), thread.getId());
        }

        @Override
        public <T> T accept(ExpressionVisitor<T> visitor) {
            return visitor.visitLeafExpression(this);
        }
    }


}<|MERGE_RESOLUTION|>--- conflicted
+++ resolved
@@ -131,63 +131,6 @@
 
         final Queue<ThreadData> workingQueue = new ArrayDeque<>(allThreads);
         while (!workingQueue.isEmpty()) {
-<<<<<<< HEAD
-            final Thread thread = workingQueue.remove();
-            program.addThread(thread);
-
-            // We collect the communication addresses we use for each thread id.
-            // These are used later to lower pthread_join.
-            final Map<IntLiteral, Expression> tid2ComAddrMap = new LinkedHashMap<>();
-            for (FunctionCall call : thread.getEvents(FunctionCall.class)) {
-                if (!call.isDirectCall()) {
-                    continue;
-                }
-                final List<Expression> arguments = call.getArguments();
-                switch (call.getCalledFunction().getIntrinsicInfo()) {
-                    case P_THREAD_CREATE -> {
-                        assert arguments.size() == 4;
-                        final Expression pidResultAddress = arguments.get(0);
-                        //final Expression attributes = arguments.get(1);
-                        final Function targetFunction = (Function)arguments.get(2);
-                        final Expression argument = arguments.get(3);
-
-                        final Register resultRegister = getResultRegister(call);
-                        assert resultRegister.getType() instanceof IntegerType;
-
-                        final ThreadCreate createEvent = newThreadCreate(List.of(argument));
-                        final IntLiteral tidExpr = expressions.makeValue(nextTid, archType);
-                        final MemoryObject comAddress = program.getMemory().allocate(1);
-                        comAddress.setName("__com" + nextTid + "__" + targetFunction.getName());
-                        comAddress.setInitialValue(0, expressions.makeFalse());
-
-                        final List<Event> replacement = eventSequence(
-                                newReleaseStore(comAddress, expressions.makeTrue()),
-                                createEvent,
-                                newStore(pidResultAddress, tidExpr),
-                                // TODO: Allow to return failure value (!= 0)
-                                newLocal(resultRegister, expressions.makeZero((IntegerType) resultRegister.getType()))
-                        );
-                        IRHelper.replaceWithMetadata(call, replacement);
-
-                        final Thread spawnedThread = createLLVMThreadFromFunction(targetFunction, nextTid, createEvent, comAddress);
-                        createEvent.setSpawnedThread(spawnedThread);
-                        workingQueue.add(spawnedThread);
-                        tid2ComAddrMap.put(tidExpr, comAddress);
-
-                        nextTid++;
-                    }
-                    case P_THREAD_SELF -> {
-                        final Register resultRegister = getResultRegister(call);
-                        assert resultRegister.getType() instanceof IntegerType;
-                        assert arguments.isEmpty();
-                        final Expression tidExpr = expressions.makeValue(thread.getId(),
-                                (IntegerType) resultRegister.getType());
-                        final Local tidAssignment = newLocal(resultRegister, tidExpr);
-                        IRHelper.replaceWithMetadata(call, tidAssignment);
-                    }
-                }
-            }
-=======
             final Thread thread = workingQueue.remove().thread();
             for (DynamicThreadCreate create : thread.getEvents(DynamicThreadCreate.class)) {
                 Verify.verify(create.isDirectCall());
@@ -200,7 +143,6 @@
                 assert spawnedThread.isDynamic();
                 workingQueue.add(spawnedThread);
                 allThreads.add(spawnedThread);
->>>>>>> 0e1e7312
 
                 final List<Event> replacement = eventSequence(
                         newReleaseStore(spawnedThread.comAddress(), expressions.makeTrue()),
