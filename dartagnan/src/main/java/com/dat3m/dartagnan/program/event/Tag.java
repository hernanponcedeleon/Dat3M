--- conflicted
+++ resolved
@@ -140,38 +140,21 @@
 
         public static String loadMO(String mo) {
             return switch (mo) {
-<<<<<<< HEAD
-                case MO_ACQUIRE ->  MO_ACQUIRE;
-                case MO_ACQUIRE_RELEASE ->  MO_ACQUIRE;
-                case MO_SC -> MO_SC;
-                default -> MO_RELAXED;
-=======
                 case MO_ACQUIRE         -> MO_ACQUIRE;
                 case MO_ACQUIRE_RELEASE -> MO_ACQUIRE;
                 case MO_SC              -> MO_SC;
                 default                 -> MO_RELAXED;
->>>>>>> f8c274cc
             };
         }
 
         public static String storeMO(String mo) {
             return switch (mo) {
-<<<<<<< HEAD
-                case MO_RELEASE ->  MO_RELEASE;
-                case MO_ACQUIRE_RELEASE ->  MO_RELEASE;
-                case MO_SC -> MO_SC;
-                default -> MO_RELAXED;
-            };
-        }
-
-=======
                 case MO_RELEASE         -> MO_RELEASE;
                 case MO_ACQUIRE_RELEASE -> MO_RELEASE;
                 case MO_SC              -> MO_SC;
                 default                 -> MO_RELAXED;
             };
         }
->>>>>>> f8c274cc
     }
 
     // =============================================================================================
