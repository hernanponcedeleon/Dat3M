package com.dat3m.dartagnan.program.event;

public final class Tag {
    private Tag() { }

    public static final String ANY          = "_";
    public static final String INIT         = "IW";
    public static final String READ         = "R";
    public static final String WRITE        = "W";
    public static final String MEMORY       = "M";
    public static final String FENCE        = "F";
    public static final String RMW          = "RMW";
    public static final String EXCL         = "EXCL";
    public static final String STRONG       = "STRONG";
    public static final String LOCAL        = "T";
    public static final String LABEL        = "LB";
    public static final String CMP          = "C";
    public static final String IFI          = "IFI";	// Internal jump in Ifs to goto end 
    public static final String JUMP    		= "J";
    public static final String VISIBLE      = "V";
    public static final String REG_WRITER   = "rW";
    public static final String REG_READER   = "rR";
    public static final String ASSERTION    = "ASS";
    public static final String BOUND   		= "BOUND";
    public static final String SPINLOOP   	= "SPINLOOP";
    // Some events should not be optimized (e.g. fake dependencies) or deleted (e.g. bounds)
    public static final String NOOPT   		= "NOOPT";

    // =============================================================================================
    // =========================================== ARMv8 ===========================================
    // =============================================================================================

    public static final class ARMv8 {
        private ARMv8() { }

        public static final String MO_RX = "RX";
        public static final String MO_REL = "L";
        public static final String MO_ACQ = "A";
        public static final String MO_ACQ_PC = "Q";

        public static String extractStoreMoFromCMo(String cMo) {
            return cMo.equals(C11.MO_SC) || cMo.equals(C11.MO_RELEASE) || cMo.equals(C11.MO_ACQUIRE_RELEASE) ? MO_REL : MO_RX;
        }

        public static String extractLoadMoFromCMo(String cMo) {
            //TODO: What about MO_CONSUME loads?
            return cMo.equals(C11.MO_SC) || cMo.equals(C11.MO_ACQUIRE) || cMo.equals(C11.MO_ACQUIRE_RELEASE) ? MO_ACQ : MO_RX;
        }
    }

    // =============================================================================================
    // ============================================ TSO ============================================
    // =============================================================================================

    public static final class TSO {
        private TSO() {}

        public static final String ATOM      = "A";
    }

    // =============================================================================================
    // ============================================ C11 ============================================
    // =============================================================================================

    public static final class C11 {
        private C11() {}

        public static final String PTHREAD    	= "PTHREAD";
        public static final String LOCK    		= "LOCK";

        public static final String MO_RELAXED           = "RLX";
        public static final String MO_CONSUME           = "CONS";
        public static final String MO_ACQUIRE           = "ACQ";
        public static final String MO_RELEASE           = "REL";
        public static final String MO_ACQUIRE_RELEASE   = "ACQ_REL";
        public static final String MO_SC                = "SC";

        public static String extractStoreMo(String cMo) {
        	switch(cMo) {
        		case C11.MO_SC:
        		case C11.MO_ACQUIRE_RELEASE:
        			return C11.MO_RELEASE;
        		case C11.MO_ACQUIRE:
        			return C11.MO_RELAXED;
        		default:
        			return cMo;
        	}
        }

        public static String extractLoadMo(String cMo) {
        	switch(cMo) {
    			case C11.MO_SC:
    			case C11.MO_ACQUIRE_RELEASE:
    				return C11.MO_ACQUIRE;
    			case C11.MO_RELEASE:
    				return C11.MO_RELAXED;
    			default:
    				return cMo;
        	}
        }
        public static String intToMo(int i) {
            switch(i) {
                case 0: return MO_RELAXED;
                case 1: return MO_CONSUME;
                case 2: return MO_ACQUIRE;
                case 3: return MO_RELEASE;
                case 4: return MO_ACQUIRE_RELEASE;
                case 5: return MO_SC;
                default:
                    throw new UnsupportedOperationException("The memory order is not recognized");
            }
        }

    }

    // =============================================================================================
    // =========================================== Linux ===========================================
    // =============================================================================================

    public static final class Linux {
        private Linux() {}

<<<<<<< HEAD
        public static final String NORETURN      = "Noreturn";
        public static final String RCU_SYNC      = "Sync-rcu";
        public static final String SRCU_SYNC     = "Sync-srcu";
        public static final String RCU_LOCK      = "Rcu-lock";
        public static final String RCU_UNLOCK    = "Rcu-unlock";
        public static final String MO_MB         = "Mb";
        public static final String MO_RMB		 = "Rmb";
        public static final String MO_WMB		 = "Wmb";
        public static final String MO_RELAXED    = "Relaxed";
        public static final String MO_RELEASE    = "Release";
        public static final String MO_ACQUIRE    = "Acquire";
        public static final String MO_ONCE       = "Once";
        public static final String LOCK_READ     = "LKR";
        public static final String LOCK_WRITE    = "LKW";
        public static final String UNLOCK        = "UL";
        public static final String LOCK_FAIL     = "UL";
        public static final String READ_LOCKED   = "LF";
        public static final String READ_UNLOCKED = "RU";
=======
        public static final String NORETURN     = "Noreturn";
        public static final String RCU_SYNC     = "Sync-rcu";
        public static final String RCU_LOCK     = "Rcu-lock";
        public static final String RCU_UNLOCK   = "Rcu-unlock";
        public static final String MO_MB        = "Mb";
        public static final String MO_RMB		= "Rmb";
        public static final String MO_WMB		= "Wmb";
        public static final String MO_ONCE   	= "Once";
        public static final String MO_RELEASE   = "Release";
        public static final String MO_ACQUIRE   = "Acquire";
>>>>>>> 6cfbf825

        public static String loadMO(String mo){
            return mo.equals(MO_ACQUIRE) ? MO_ACQUIRE : MO_ONCE;
        }

        public static String storeMO(String mo){
            return mo.equals(MO_RELEASE) ? MO_RELEASE : MO_ONCE;
        }

        public static String toText(String mo){
            switch (mo){
                case MO_ACQUIRE:
                    return "_acquire";
                case MO_RELEASE:
                    return "_release";
                case MO_MB:
                    return "";
            }
            throw new IllegalArgumentException("Unrecognised memory order " + mo);
        }
    }

    // =============================================================================================
    // ========================================== SVCOMP ===========================================
    // =============================================================================================

    public static final class SVCOMP {
        private SVCOMP() {}

        public static final String SVCOMPATOMIC	= "A-SVCOMP";
    }

    // =============================================================================================
    // =========================================== IMM =============================================
    // =============================================================================================

    public static final class IMM {
        private IMM() {}

        public static final String CASDEPORIGIN = "CASDEPORIGIN";
    }
}<|MERGE_RESOLUTION|>--- conflicted
+++ resolved
@@ -120,7 +120,6 @@
     public static final class Linux {
         private Linux() {}
 
-<<<<<<< HEAD
         public static final String NORETURN      = "Noreturn";
         public static final String RCU_SYNC      = "Sync-rcu";
         public static final String SRCU_SYNC     = "Sync-srcu";
@@ -129,7 +128,6 @@
         public static final String MO_MB         = "Mb";
         public static final String MO_RMB		 = "Rmb";
         public static final String MO_WMB		 = "Wmb";
-        public static final String MO_RELAXED    = "Relaxed";
         public static final String MO_RELEASE    = "Release";
         public static final String MO_ACQUIRE    = "Acquire";
         public static final String MO_ONCE       = "Once";
@@ -139,18 +137,6 @@
         public static final String LOCK_FAIL     = "UL";
         public static final String READ_LOCKED   = "LF";
         public static final String READ_UNLOCKED = "RU";
-=======
-        public static final String NORETURN     = "Noreturn";
-        public static final String RCU_SYNC     = "Sync-rcu";
-        public static final String RCU_LOCK     = "Rcu-lock";
-        public static final String RCU_UNLOCK   = "Rcu-unlock";
-        public static final String MO_MB        = "Mb";
-        public static final String MO_RMB		= "Rmb";
-        public static final String MO_WMB		= "Wmb";
-        public static final String MO_ONCE   	= "Once";
-        public static final String MO_RELEASE   = "Release";
-        public static final String MO_ACQUIRE   = "Acquire";
->>>>>>> 6cfbf825
 
         public static String loadMO(String mo){
             return mo.equals(MO_ACQUIRE) ? MO_ACQUIRE : MO_ONCE;
