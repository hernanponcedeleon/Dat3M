package com.dat3m.dartagnan.program.atomic.event;

import com.dat3m.dartagnan.program.event.CondJump;
import com.dat3m.dartagnan.program.event.Event;
import com.dat3m.dartagnan.program.event.Fence;
import com.dat3m.dartagnan.program.event.Label;
import com.dat3m.dartagnan.program.event.Load;
import com.dat3m.dartagnan.utils.recursion.RecursiveFunction;
import com.dat3m.dartagnan.wmm.utils.Arch;
import com.dat3m.dartagnan.expression.Atom;
import com.dat3m.dartagnan.expression.ExprInterface;
import com.dat3m.dartagnan.expression.IConst;
import com.dat3m.dartagnan.expression.IExpr;
import com.dat3m.dartagnan.expression.IExprBin;
import com.dat3m.dartagnan.expression.op.COpBin;
import com.dat3m.dartagnan.expression.op.IOpBin;
import com.dat3m.dartagnan.program.Register;
import com.dat3m.dartagnan.program.arch.aarch64.event.RMWLoadExclusive;
import com.dat3m.dartagnan.program.arch.aarch64.event.RMWStoreExclusive;
import com.dat3m.dartagnan.program.arch.aarch64.event.RMWStoreExclusiveStatus;
import com.dat3m.dartagnan.program.event.Local;
import com.dat3m.dartagnan.program.event.Store;
import com.dat3m.dartagnan.program.event.rmw.RMWLoad;
import com.dat3m.dartagnan.program.event.rmw.RMWStore;
import com.dat3m.dartagnan.program.event.utils.RegReaderData;
import com.dat3m.dartagnan.program.event.utils.RegWriter;
import com.dat3m.dartagnan.program.utils.EType;

import static com.dat3m.dartagnan.program.arch.aarch64.utils.Mo.ACQ;
import static com.dat3m.dartagnan.program.arch.aarch64.utils.Mo.REL;
import static com.dat3m.dartagnan.program.arch.aarch64.utils.Mo.RX;
import static com.dat3m.dartagnan.program.atomic.utils.Mo.ACQUIRE;
import static com.dat3m.dartagnan.program.atomic.utils.Mo.ACQ_REL;
import static com.dat3m.dartagnan.program.atomic.utils.Mo.RELAXED;
import static com.dat3m.dartagnan.program.atomic.utils.Mo.RELEASE;
import static com.dat3m.dartagnan.program.atomic.utils.Mo.SC;
import static com.dat3m.dartagnan.wmm.utils.Arch.POWER;

import java.util.Arrays;
import java.util.LinkedList;

public class AtomicFetchOp extends AtomicAbstract implements RegWriter, RegReaderData {

    private final IOpBin op;

    public AtomicFetchOp(Register register, IExpr address, ExprInterface value, IOpBin op, String mo) {
        super(address, register, value, mo);
        this.op = op;
    }

    private AtomicFetchOp(AtomicFetchOp other){
        super(other);
        this.op = other.op;
    }

    @Override
    public String toString() {
    	String tag = mo != null ? "_explicit" : "";
        return resultRegister + " = atomic_fetch_" + op.toLinuxName() + tag + "(*" + address + ", " + value + (mo != null ? ", " + mo : "") + ")";
    }

    // Unrolling
    // -----------------------------------------------------------------------------------------------------------------

    @Override
    public AtomicFetchOp getCopy(){
        return new AtomicFetchOp(this);
    }


    // Compilation
    // -----------------------------------------------------------------------------------------------------------------

    @Override
    protected RecursiveFunction<Integer> compileRecursive(Arch target, int nextId, Event predecessor, int depth) {
    	Load load;
    	Register dummyReg = new Register(null, resultRegister.getThreadId(), resultRegister.getPrecision());
    	Local add = new Local(dummyReg, new IExprBin(resultRegister, op, value));
    	Store store;
    	LinkedList<Event> events = new LinkedList<>();
        switch(target) {
<<<<<<< HEAD
            case NONE: case TSO: case ARM8:
                RMWLoad load = new RMWLoad(resultRegister, address, mo);
                Register dummyReg = new Register(null, resultRegister.getThreadId(), resultRegister.getPrecision());
                Local add = new Local(dummyReg, new IExprBin(resultRegister, op, value));
                RMWStore store = new RMWStore(load, address, dummyReg, mo);
=======
            case NONE: case TSO:
                load = new RMWLoad(resultRegister, address, mo);
                store = new RMWStore((RMWLoad)load, address, dummyReg, mo);
                events = new LinkedList<>(Arrays.asList(load, add, store));
                break;
            case POWER:
            case ARM8:
                String loadMo;
                String storeMo;
                switch (mo) {
                    case SC:
                    case ACQ_REL:
                        loadMo = ACQ;
                        storeMo = REL;
                        break;
                    case ACQUIRE:
                        loadMo = ACQ;
                        storeMo = RX;
                        break;
                    case RELEASE:
                        loadMo = RX;
                        storeMo = REL;
                        break;
                    case RELAXED:
                        loadMo = RX;
                        storeMo = RX;
                        break;
                    default:
                        throw new UnsupportedOperationException("Compilation to " + target + " is not supported for " + this);
                }
            	load = new RMWLoadExclusive(resultRegister, address, loadMo);
                store = new RMWStoreExclusive(address, dummyReg, storeMo);
            	Register statusReg = new Register("status(" + getOId() + ")", resultRegister.getThreadId(), resultRegister.getPrecision());
                RMWStoreExclusiveStatus status = new RMWStoreExclusiveStatus(statusReg, (RMWStoreExclusive)store);
                Label end = (Label)getThread().getExit();
                Event jump = new CondJump(new Atom(statusReg, COpBin.EQ, IConst.ONE), end);
                jump.addFilters(EType.BOUND);
>>>>>>> 5ed64226

                // Extra fences for POWER
                if(target.equals(POWER)) {
                    if (mo.equals(SC)) {
                        events.addFirst(new Fence("Sync"));
                    } else if (storeMo.equals(REL)) {
                        events.addFirst(new Fence("Lwsync"));
                    }                	
                }
                
                // All events for POWER and ARM8
                events.addAll(Arrays.asList(load, add, store, status, jump));
                
                // Extra fences for POWER
                if (target.equals(POWER) && loadMo.equals(ACQ)) {
                    events.addLast(new Fence("Isync"));
                }
                break;
            default:
                String tag = mo != null ? "_explicit" : "";
                throw new RuntimeException("Compilation of atomic_fetch_" + op.toLinuxName() + tag + " is not implemented for " + target);
        }
        return compileSequenceRecursive(target, nextId, predecessor, events, depth + 1);        
    }
}<|MERGE_RESOLUTION|>--- conflicted
+++ resolved
@@ -79,13 +79,6 @@
     	Store store;
     	LinkedList<Event> events = new LinkedList<>();
         switch(target) {
-<<<<<<< HEAD
-            case NONE: case TSO: case ARM8:
-                RMWLoad load = new RMWLoad(resultRegister, address, mo);
-                Register dummyReg = new Register(null, resultRegister.getThreadId(), resultRegister.getPrecision());
-                Local add = new Local(dummyReg, new IExprBin(resultRegister, op, value));
-                RMWStore store = new RMWStore(load, address, dummyReg, mo);
-=======
             case NONE: case TSO:
                 load = new RMWLoad(resultRegister, address, mo);
                 store = new RMWStore((RMWLoad)load, address, dummyReg, mo);
@@ -123,7 +116,6 @@
                 Label end = (Label)getThread().getExit();
                 Event jump = new CondJump(new Atom(statusReg, COpBin.EQ, IConst.ONE), end);
                 jump.addFilters(EType.BOUND);
->>>>>>> 5ed64226
 
                 // Extra fences for POWER
                 if(target.equals(POWER)) {
