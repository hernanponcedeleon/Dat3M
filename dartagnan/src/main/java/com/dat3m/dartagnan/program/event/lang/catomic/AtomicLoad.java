package com.dat3m.dartagnan.program.event.lang.catomic;

<<<<<<< HEAD
import com.dat3m.dartagnan.expression.IExpr;
=======
import com.dat3m.dartagnan.expression.Expression;
>>>>>>> 222d28a5
import com.dat3m.dartagnan.program.Register;
import com.dat3m.dartagnan.program.event.MemoryAccess;
import com.dat3m.dartagnan.program.event.common.SingleAccessMemoryEvent;
import com.dat3m.dartagnan.program.event.core.utils.RegWriter;
import com.dat3m.dartagnan.program.event.visitors.EventVisitor;
import com.google.common.base.Preconditions;

import static com.dat3m.dartagnan.program.event.Tag.C11.MO_ACQUIRE_RELEASE;
import static com.dat3m.dartagnan.program.event.Tag.C11.MO_RELEASE;
import static com.dat3m.dartagnan.program.event.Tag.READ;

public class AtomicLoad extends SingleAccessMemoryEvent implements RegWriter {

    private final Register resultRegister;

    public AtomicLoad(Register register, Expression address, String mo) {
        super(address, mo);
        Preconditions.checkArgument(!mo.isEmpty(), "Atomic events cannot have empty memory order");
        Preconditions.checkArgument(!mo.equals(MO_RELEASE) && !mo.equals(MO_ACQUIRE_RELEASE),
                getClass().getName() + " can not have memory order: " + mo);
        this.resultRegister = register;
        addTags(READ);
    }

    private AtomicLoad(AtomicLoad other) {
        super(other);
        this.resultRegister = other.resultRegister;
    }

    @Override
    public Register getResultRegister() {
        return resultRegister;
    }

    @Override
    public String toString() {
        return resultRegister + " = atomic_load(*" + address + ", " + mo + ")\t### C11";
    }

    @Override
<<<<<<< HEAD
    public MemoryAccess getMemoryAccess() {
        return new MemoryAccess(address, accessType, MemoryAccess.Mode.LOAD);
=======
    public Expression getMemValue(){
        return resultRegister;
>>>>>>> 222d28a5
    }

    // Unrolling
    // -----------------------------------------------------------------------------------------------------------------

    @Override
    public AtomicLoad getCopy() {
        return new AtomicLoad(this);
    }

    // Visitor
    // -----------------------------------------------------------------------------------------------------------------

    @Override
    public <T> T accept(EventVisitor<T> visitor) {
        return visitor.visitAtomicLoad(this);
    }
}<|MERGE_RESOLUTION|>--- conflicted
+++ resolved
@@ -1,10 +1,6 @@
 package com.dat3m.dartagnan.program.event.lang.catomic;
 
-<<<<<<< HEAD
-import com.dat3m.dartagnan.expression.IExpr;
-=======
 import com.dat3m.dartagnan.expression.Expression;
->>>>>>> 222d28a5
 import com.dat3m.dartagnan.program.Register;
 import com.dat3m.dartagnan.program.event.MemoryAccess;
 import com.dat3m.dartagnan.program.event.common.SingleAccessMemoryEvent;
@@ -45,13 +41,8 @@
     }
 
     @Override
-<<<<<<< HEAD
     public MemoryAccess getMemoryAccess() {
         return new MemoryAccess(address, accessType, MemoryAccess.Mode.LOAD);
-=======
-    public Expression getMemValue(){
-        return resultRegister;
->>>>>>> 222d28a5
     }
 
     // Unrolling
