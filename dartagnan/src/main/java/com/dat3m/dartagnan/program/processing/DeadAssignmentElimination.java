package com.dat3m.dartagnan.program.processing;

import com.dat3m.dartagnan.program.Program;
import com.dat3m.dartagnan.program.Register;
import com.dat3m.dartagnan.program.Thread;
import com.dat3m.dartagnan.program.event.Tag;
import com.dat3m.dartagnan.program.event.core.Event;
import com.dat3m.dartagnan.program.event.core.MemEvent;
import com.dat3m.dartagnan.program.event.core.utils.RegReaderData;
import com.dat3m.dartagnan.program.event.core.utils.RegWriter;
import com.dat3m.dartagnan.program.filter.FilterBasic;
import com.google.common.collect.Lists;
import org.apache.logging.log4j.LogManager;
import org.apache.logging.log4j.Logger;
import org.sosy_lab.common.configuration.Configuration;
import org.sosy_lab.common.configuration.InvalidConfigurationException;

import java.util.HashSet;
import java.util.Set;

import static com.dat3m.dartagnan.program.event.Tag.ASSERTION;
import static com.dat3m.dartagnan.program.event.Tag.VISIBLE;

// This is just Dead Store Elimination, but the use of the term "Store" can be confusing in our setting 
public class DeadAssignmentElimination implements ProgramProcessor {

    private static final Logger logger = LogManager.getLogger(DeadAssignmentElimination.class);
    private Program program;

    private DeadAssignmentElimination() { }

    public static DeadAssignmentElimination newInstance() {
        return new DeadAssignmentElimination();
    }

    public static DeadAssignmentElimination fromConfig(Configuration config) throws InvalidConfigurationException {
        return newInstance();
    }

    @Override
    public void run(Program program) {
    	this.program = program;
        logger.info("#Events before DSE: " + program.getEvents().size());

        for (Thread t : program.getThreads()) {
            eliminateDeadStores(t);
            t.clearCache();
        }
        program.clearCache(false);

        logger.info("#Events after DSE: " + program.getEvents().size());
    }

    private void eliminateDeadStores(Thread thread) {
        Set<Event> removed = new HashSet<>();

        // Registers that are used by other threads or assertions cannot be removed
        Set<Register> usedRegs = new HashSet<>();
        if(program.getAss() != null) {
            usedRegs.addAll(program.getAss().getRegs());
        }
        program.getCache().getEvents(FilterBasic.get(ASSERTION)).stream()
                .filter(RegWriter.class::isInstance)
                .map(RegWriter.class::cast)
                .map(RegWriter::getResultRegister)
                .forEach(usedRegs::add);
        program.getEvents().stream()
                .filter(o -> !o.getThread().equals(thread))
                .filter(o -> o instanceof RegReaderData)
                .forEach(o -> usedRegs.addAll(((RegReaderData)o).getDataRegs()));

        for(Event e : Lists.reverse(thread.getEvents())) {
            if (e instanceof RegWriter && !e.is(VISIBLE) && !usedRegs.contains(((RegWriter)e).getResultRegister())) {
                // Invisible RegWriters that write to an unused reg can get removed
                removed.add(e);
            }
            // An event that was not removed adds its dependencies to the used registers
            if (!removed.contains(e)) {
                if (e instanceof RegReaderData) {
                    // Data & Ctrl dependencies
                    usedRegs.addAll(((RegReaderData) e).getDataRegs());
                }
                if (e instanceof MemEvent) {
                    // Address dependencies
                    usedRegs.addAll(((MemEvent) e).getAddress().getRegs());
                }
            }
        }

        // Here is the actual removal
        Event pred = null;
        Event cur = thread.getEntry();
        while (cur != null) {
<<<<<<< HEAD
            if (removed.contains(cur)) {
                cur.delete();
=======
            if (removed.contains(cur) && !cur.is(Tag.NOOPT)) {
                cur.delete(pred);
>>>>>>> 99383c98
                cur = pred;
            }
            pred = cur;
            cur = cur.getSuccessor();
        }
    }
}<|MERGE_RESOLUTION|>--- conflicted
+++ resolved
@@ -91,13 +91,8 @@
         Event pred = null;
         Event cur = thread.getEntry();
         while (cur != null) {
-<<<<<<< HEAD
-            if (removed.contains(cur)) {
-                cur.delete();
-=======
             if (removed.contains(cur) && !cur.is(Tag.NOOPT)) {
                 cur.delete(pred);
->>>>>>> 99383c98
                 cur = pred;
             }
             pred = cur;
