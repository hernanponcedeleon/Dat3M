package com.dat3m.dartagnan.program.event.lang.llvm;

<<<<<<< HEAD
import com.dat3m.dartagnan.expression.IExpr;
=======
import com.dat3m.dartagnan.expression.Expression;
>>>>>>> 222d28a5
import com.dat3m.dartagnan.program.Register;
import com.dat3m.dartagnan.program.event.visitors.EventVisitor;

public class LlvmXchg extends LlvmAbstractRMW {

    public LlvmXchg(Register register, Expression address, Expression value, String mo) {
        super(address, register, value, mo);
    }

    private LlvmXchg(LlvmXchg other){
        super(other);
    }

    @Override
    public String toString() {
        return resultRegister + " = llvm_xchg(*" + address + ", " + value + ", " + mo + ")\t### LLVM";
    }
<<<<<<< HEAD
=======

    @Override
    public Expression getMemValue() {
    	return value;
    }
>>>>>>> 222d28a5
    
    // Unrolling
    // -----------------------------------------------------------------------------------------------------------------

    @Override
    public LlvmXchg getCopy(){
        return new LlvmXchg(this);
    }

	// Visitor
	// -----------------------------------------------------------------------------------------------------------------

	@Override
	public <T> T accept(EventVisitor<T> visitor) {
		return visitor.visitLlvmXchg(this);
	}
}<|MERGE_RESOLUTION|>--- conflicted
+++ resolved
@@ -1,10 +1,6 @@
 package com.dat3m.dartagnan.program.event.lang.llvm;
 
-<<<<<<< HEAD
-import com.dat3m.dartagnan.expression.IExpr;
-=======
 import com.dat3m.dartagnan.expression.Expression;
->>>>>>> 222d28a5
 import com.dat3m.dartagnan.program.Register;
 import com.dat3m.dartagnan.program.event.visitors.EventVisitor;
 
@@ -22,14 +18,6 @@
     public String toString() {
         return resultRegister + " = llvm_xchg(*" + address + ", " + value + ", " + mo + ")\t### LLVM";
     }
-<<<<<<< HEAD
-=======
-
-    @Override
-    public Expression getMemValue() {
-    	return value;
-    }
->>>>>>> 222d28a5
     
     // Unrolling
     // -----------------------------------------------------------------------------------------------------------------
