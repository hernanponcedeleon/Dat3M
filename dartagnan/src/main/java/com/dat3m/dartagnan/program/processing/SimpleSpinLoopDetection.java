--- conflicted
+++ resolved
@@ -54,13 +54,7 @@
         Preconditions.checkArgument(!program.isUnrolled(),
                 getClass().getSimpleName() + " should be performed before unrolling.");
 
-<<<<<<< HEAD
         program.getThreads().forEach(this::detectAndMarkSpinLoops);
-        program.clearCache(true);
-=======
-        final int numSpinLoops = program.getThreads().stream().mapToInt(this::detectAndMarkSpinLoops).sum();
-        logger.info("Statically detected # of spin loops: {}", numSpinLoops);
->>>>>>> 5520db44
     }
 
 
