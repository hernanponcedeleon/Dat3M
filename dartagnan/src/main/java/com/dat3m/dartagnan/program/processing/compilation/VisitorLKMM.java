package com.dat3m.dartagnan.program.processing.compilation;

import com.dat3m.dartagnan.expression.BNonDet;
import com.dat3m.dartagnan.expression.Expression;
import com.dat3m.dartagnan.expression.IValue;
import com.dat3m.dartagnan.expression.type.IntegerType;
import com.dat3m.dartagnan.program.Register;
import com.dat3m.dartagnan.program.event.Tag;
import com.dat3m.dartagnan.program.event.Tag.C11;
import com.dat3m.dartagnan.program.event.core.*;
import com.dat3m.dartagnan.program.event.lang.linux.*;
import com.dat3m.dartagnan.program.event.lang.pthread.Create;
import com.dat3m.dartagnan.program.event.lang.pthread.End;
import com.dat3m.dartagnan.program.event.lang.pthread.Join;
import com.dat3m.dartagnan.program.event.lang.pthread.Start;

import java.util.List;

import static com.dat3m.dartagnan.program.Program.SourceLanguage.LITMUS;
import static com.dat3m.dartagnan.program.event.EventFactory.*;

public class VisitorLKMM extends VisitorBase {

    protected VisitorLKMM(boolean forceStart) {
        super(forceStart);
<<<<<<< HEAD
    }

    @Override
    public List<Event> visitCreate(Create e) {
        Store store = newStoreWithMo(e.getAddress(), e.getMemValue(), Tag.Linux.MO_RELEASE);
        store.addTags(C11.PTHREAD);

        return eventSequence(
                store
        );
    }

    @Override
    public List<Event> visitEnd(End e) {
        return eventSequence(
                newStoreWithMo(e.getAddress(), IValue.ZERO, Tag.Linux.MO_RELEASE)
        );
    }

    @Override
    public List<Event> visitJoin(Join e) {
        Register resultRegister = e.getResultRegister();
        Load load = newLoadWithMo(resultRegister, e.getAddress(), Tag.Linux.MO_ACQUIRE);
=======
        }

    @Override
        public List<Event> visitCreate(Create e) {
            Store store = newStore(e.getAddress(), e.getMemValue(), Tag.Linux.MO_RELEASE);
            store.addTags(C11.PTHREAD);

            return eventSequence(
                    store
            );
        }

        @Override
        public List<Event> visitEnd(End e) {
            //TODO boolean
            return eventSequence(
                    newStore(e.getAddress(), expressions.makeZero(types.getArchType()), Tag.Linux.MO_RELEASE)
            );
        }

    @Override
    public List<Event> visitJoin(Join e) {
        Register resultRegister = e.getResultRegister();
        IValue zero = expressions.makeZero(resultRegister.getType());
        Load load = newLoad(resultRegister, e.getAddress(), Tag.Linux.MO_ACQUIRE);
>>>>>>> 222d28a5
        load.addTags(C11.PTHREAD);

        return eventSequence(
                load,
<<<<<<< HEAD
                newJumpUnless(new Atom(resultRegister, EQ, IValue.ZERO), (Label) e.getThread().getExit())
=======
                newJump(expressions.makeNEQ(resultRegister, zero), (Label) e.getThread().getExit())
>>>>>>> 222d28a5
        );
    }

    @Override
    public List<Event> visitStart(Start e) {
        Register resultRegister = e.getResultRegister();
<<<<<<< HEAD
        Load load = newLoadWithMo(resultRegister, e.getAddress(), Tag.Linux.MO_ACQUIRE);
=======
        IValue one = expressions.makeOne(resultRegister.getType());
        Load load = newLoad(resultRegister, e.getAddress(), Tag.Linux.MO_ACQUIRE);
>>>>>>> 222d28a5
        load.addTags(Tag.STARTLOAD);

        return eventSequence(
                load,
                super.visitStart(e),
<<<<<<< HEAD
                newJumpUnless(new Atom(resultRegister, EQ, IValue.ONE), (Label) e.getThread().getExit())
=======
                newJump(expressions.makeNEQ(resultRegister, one), (Label) e.getThread().getExit())
>>>>>>> 222d28a5
        );
    }

    @Override
    public List<Event> visitRMWAddUnless(RMWAddUnless e) {
        Register resultRegister = e.getResultRegister();
        Register dummy = e.getThread().newRegister(resultRegister.getType());
        Expression cmp = e.getCmp();
        Expression value = e.getMemValue();
        Expression address = e.getAddress();

        Label success = newLabel("RMW_success");
        Label end = newLabel("RMW_end");
        Load rmwLoad;
        return eventSequence(
                newJump(new BNonDet(), success),
<<<<<<< HEAD
                newLoadWithMo(dummy, address, Tag.Linux.MO_ONCE),
                newAssume(new Atom(dummy, EQ, cmp)),
                newGoto(end),
                success, // RMW success branch
                Linux.newMemoryBarrier(),
                rmwLoad = newRMWLoadWithMo(dummy, address, Tag.Linux.MO_ONCE),
                newAssume(new Atom(dummy, NEQ, cmp)),
                newRMWStoreWithMo(rmwLoad, address, new IExprBin(dummy, IOpBin.PLUS, (IExpr) value), Tag.Linux.MO_ONCE),
                Linux.newMemoryBarrier(),
=======
                    newLoad(dummy, address, Tag.Linux.MO_ONCE),
                    newAssume(expressions.makeEQ(dummy, cmp)),
                    newGoto(end),
                success, // RMW success branch
                    Linux.newMemoryBarrier(),
                    rmwLoad = newRMWLoad(dummy, address, Tag.Linux.MO_ONCE),
                    newAssume(expressions.makeNEQ(dummy, cmp)),
                    newRMWStore(rmwLoad, address, expressions.makeADD(dummy, value), Tag.Linux.MO_ONCE),
                    Linux.newMemoryBarrier(),
>>>>>>> 222d28a5
                end,
                newLocal(resultRegister, expressions.makeNEQ(dummy, cmp))
        );
    }

    @Override
    public List<Event> visitRMWCmpXchg(RMWCmpXchg e) {
        Register resultRegister = e.getResultRegister();
        Expression cmp = e.getCmp();
        Expression value = e.getMemValue();
        Expression address = e.getAddress();
        String mo = e.getMo();

        Label success = newLabel("CAS_success");
        Label end = newLabel("CAS_end");
        Register dummy = e.getThread().newRegister(resultRegister.getType());
        Load casLoad;
        return eventSequence(
                newJump(new BNonDet(), success),
<<<<<<< HEAD
                newLoadWithMo(dummy, address, Tag.Linux.MO_ONCE),
                newAssume(new Atom(dummy, NEQ, cmp)),
                newGoto(end),
                success, // CAS success branch
                mo.equals(Tag.Linux.MO_MB) ? Linux.newMemoryBarrier() : null,
                casLoad = newRMWLoadWithMo(dummy, address, Tag.Linux.loadMO(mo)),
                newAssume(new Atom(dummy, EQ, cmp)),
                newRMWStoreWithMo(casLoad, address, value, Tag.Linux.storeMO(mo)),
                mo.equals(Tag.Linux.MO_MB) ? Linux.newMemoryBarrier() : null,
=======
                    newLoad(dummy, address, Tag.Linux.MO_ONCE),
                    newAssume(expressions.makeNEQ(dummy, cmp)),
                    newGoto(end),
                success, // CAS success branch
                    mo.equals(Tag.Linux.MO_MB) ? Linux.newMemoryBarrier() : null,
                    casLoad = newRMWLoad(dummy, address, Tag.Linux.loadMO(mo)),
                    newAssume(expressions.makeEQ(dummy, cmp)),
                    newRMWStore(casLoad, address, value, Tag.Linux.storeMO(mo)),
                    mo.equals(Tag.Linux.MO_MB) ? Linux.newMemoryBarrier() : null,
>>>>>>> 222d28a5
                end,
                newLocal(resultRegister, dummy)
        );
    }

    @Override
    public List<Event> visitRMWFetchOp(RMWFetchOp e) {
        Register resultRegister = e.getResultRegister();
        String mo = e.getMo();
        Expression address = e.getAddress();
        Expression value = e.getMemValue();

<<<<<<< HEAD
        Register dummy = e.getThread().newRegister(resultRegister.getPrecision());
        Fence optionalMbBefore = mo.equals(Tag.Linux.MO_MB) ? Linux.newMemoryBarrier() : null;
        Load load = newRMWLoadWithMo(dummy, address, Tag.Linux.loadMO(mo));
=======
        Register dummy = e.getThread().newRegister(resultRegister.getType());
        Fence optionalMbBefore = mo.equals(Tag.Linux.MO_MB) ? Linux.newMemoryBarrier() : null;
        Load load = newRMWLoad(dummy, address, Tag.Linux.loadMO(mo));
>>>>>>> 222d28a5
        Fence optionalMbAfter = mo.equals(Tag.Linux.MO_MB) ? Linux.newMemoryBarrier() : null;

        return eventSequence(
                optionalMbBefore,
                load,
<<<<<<< HEAD
                newRMWStoreWithMo(load, address, new IExprBin(dummy, e.getOp(), (IExpr) value), Tag.Linux.storeMO(mo)),
=======
                newRMWStore(load, address, expressions.makeBinary(dummy, e.getOp(), value), Tag.Linux.storeMO(mo)),
>>>>>>> 222d28a5
                newLocal(resultRegister, dummy),
                optionalMbAfter
        );
    }

    @Override
    public List<Event> visitRMWOp(RMWOp e) {
<<<<<<< HEAD
        IExpr address = e.getAddress();
        Register resultRegister = e.getResultRegister();

        Register dummy = e.getThread().newRegister(resultRegister.getPrecision());
        Load load = newRMWLoadWithMo(dummy, address, Tag.Linux.MO_ONCE);
=======
        Expression address = e.getAddress();
        Register resultRegister = e.getResultRegister();

        Register dummy = e.getThread().newRegister(resultRegister.getType());
        Load load = newRMWLoad(dummy, address, Tag.Linux.MO_ONCE);
>>>>>>> 222d28a5
        load.addTags(Tag.Linux.NORETURN);

        return eventSequence(
                load,
<<<<<<< HEAD
                newRMWStoreWithMo(load, address, new IExprBin(dummy, e.getOp(), (IExpr) e.getMemValue()), Tag.Linux.MO_ONCE)
=======
                newRMWStore(load, address, expressions.makeBinary(dummy, e.getOp(), e.getMemValue()), Tag.Linux.MO_ONCE)
>>>>>>> 222d28a5
        );
    }

    @Override
    public List<Event> visitRMWOpAndTest(RMWOpAndTest e) {
        Register resultRegister = e.getResultRegister();
<<<<<<< HEAD
        IExpr address = e.getAddress();
        int precision = resultRegister.getPrecision();

        Register dummy = e.getThread().newRegister(precision);
        Load load = newRMWLoadWithMo(dummy, address, Tag.Linux.MO_ONCE);
=======
        Expression address = e.getAddress();
        IntegerType type = resultRegister.getType();

        Register dummy = e.getThread().newRegister(type);
        Load load = newRMWLoad(dummy, address, Tag.Linux.MO_ONCE);
>>>>>>> 222d28a5

        return eventSequence(
                Linux.newMemoryBarrier(),
                load,
<<<<<<< HEAD
                newLocal(dummy, new IExprBin(dummy, e.getOp(), (IExpr) e.getMemValue())),
                newRMWStoreWithMo(load, address, dummy, Tag.Linux.MO_ONCE),
                newLocal(resultRegister, new Atom(dummy, EQ, new IValue(BigInteger.ZERO, precision))),
=======
                newLocal(dummy, expressions.makeBinary(dummy, e.getOp(), e.getMemValue())),
                newRMWStore(load, address, dummy, Tag.Linux.MO_ONCE),
                newLocal(resultRegister, expressions.makeEQ(dummy, expressions.makeZero(type))),
>>>>>>> 222d28a5
                Linux.newMemoryBarrier()
        );
    }

    @Override
    public List<Event> visitRMWOpReturn(RMWOpReturn e) {
        Register resultRegister = e.getResultRegister();
        Expression address = e.getAddress();
        String mo = e.getMo();

<<<<<<< HEAD
        Register dummy = e.getThread().newRegister(resultRegister.getPrecision());
        Load load = newRMWLoadWithMo(dummy, address, Tag.Linux.loadMO(mo));
=======
        Register dummy = e.getThread().newRegister(resultRegister.getType());
        Load load = newRMWLoad(dummy, address, Tag.Linux.loadMO(mo));
>>>>>>> 222d28a5
        Fence optionalMbBefore = mo.equals(Tag.Linux.MO_MB) ? Linux.newMemoryBarrier() : null;
        Fence optionalMbAfter = mo.equals(Tag.Linux.MO_MB) ? Linux.newMemoryBarrier() : null;

        return eventSequence(
                optionalMbBefore,
                load,
<<<<<<< HEAD
                newLocal(dummy, new IExprBin(dummy, e.getOp(), (IExpr) e.getMemValue())),
                newRMWStoreWithMo(load, address, dummy, Tag.Linux.storeMO(mo)),
=======
                newLocal(dummy, expressions.makeBinary(dummy, e.getOp(), e.getMemValue())),
                newRMWStore(load, address, dummy, Tag.Linux.storeMO(mo)),
>>>>>>> 222d28a5
                newLocal(resultRegister, dummy),
                optionalMbAfter
        );
    }

    @Override
    public List<Event> visitRMWXchg(RMWXchg e) {
        Register resultRegister = e.getResultRegister();
        String mo = e.getMo();
        Expression address = e.getAddress();

<<<<<<< HEAD
        Register dummy = e.getThread().newRegister(resultRegister.getPrecision());
        Load load = newRMWLoadWithMo(dummy, address, Tag.Linux.loadMO(mo));
=======
        Register dummy = e.getThread().newRegister(resultRegister.getType());
        Load load = newRMWLoad(dummy, address, Tag.Linux.loadMO(mo));
>>>>>>> 222d28a5
        Fence optionalMbBefore = mo.equals(Tag.Linux.MO_MB) ? Linux.newMemoryBarrier() : null;
        Fence optionalMbAfter = mo.equals(Tag.Linux.MO_MB) ? Linux.newMemoryBarrier() : null;

        return eventSequence(
                optionalMbBefore,
                load,
                newRMWStoreWithMo(load, address, e.getMemValue(), Tag.Linux.storeMO(mo)),
                newLocal(resultRegister, dummy),
                optionalMbAfter
        );
    }

    @Override
    public List<Event> visitLKMMLock(LKMMLock e) {
<<<<<<< HEAD
        Register dummy = e.getThread().newRegister(GlobalSettings.getArchPrecision());
        // In litmus tests, spin locks are guaranteed to succeed, i.e. its read part gets value 0
        Load lockRead = Linux.newLockRead(dummy, e.getLock());
        Event middle = e.getThread().getProgram().getFormat().equals(LITMUS) ?
                newAssume(new Atom(dummy, EQ, IValue.ZERO)) :
                newJump(new Atom(dummy, NEQ, IValue.ZERO), (Label) e.getThread().getExit());
=======
        Register dummy = e.getThread().newRegister(types.getArchType());
        Expression zero = expressions.makeZero(dummy.getType());
        // In litmus tests, spin locks are guaranteed to succeed, i.e. its read part gets value 0
        Load lockRead = Linux.newLockRead(dummy, e.getLock());
        Event middle = e.getThread().getProgram().getFormat().equals(LITMUS) ?
                newAssume(expressions.makeEQ(dummy, zero)) :
                newJump(expressions.makeNEQ(dummy, zero), (Label)e.getThread().getExit());
>>>>>>> 222d28a5
        return eventSequence(
                lockRead,
                middle,
                Linux.newLockWrite(lockRead, e.getLock())
        );
    }
}<|MERGE_RESOLUTION|>--- conflicted
+++ resolved
@@ -23,7 +23,6 @@
 
     protected VisitorLKMM(boolean forceStart) {
         super(forceStart);
-<<<<<<< HEAD
     }
 
     @Override
@@ -35,36 +34,12 @@
                 store
         );
     }
-
-    @Override
-    public List<Event> visitEnd(End e) {
-        return eventSequence(
-                newStoreWithMo(e.getAddress(), IValue.ZERO, Tag.Linux.MO_RELEASE)
-        );
-    }
-
-    @Override
-    public List<Event> visitJoin(Join e) {
-        Register resultRegister = e.getResultRegister();
-        Load load = newLoadWithMo(resultRegister, e.getAddress(), Tag.Linux.MO_ACQUIRE);
-=======
-        }
-
-    @Override
-        public List<Event> visitCreate(Create e) {
-            Store store = newStore(e.getAddress(), e.getMemValue(), Tag.Linux.MO_RELEASE);
-            store.addTags(C11.PTHREAD);
-
-            return eventSequence(
-                    store
-            );
-        }
 
         @Override
         public List<Event> visitEnd(End e) {
             //TODO boolean
             return eventSequence(
-                    newStore(e.getAddress(), expressions.makeZero(types.getArchType()), Tag.Linux.MO_RELEASE)
+                    newStoreWithMo(e.getAddress(), expressions.makeZero(types.getArchType()), Tag.Linux.MO_RELEASE)
             );
         }
 
@@ -72,39 +47,26 @@
     public List<Event> visitJoin(Join e) {
         Register resultRegister = e.getResultRegister();
         IValue zero = expressions.makeZero(resultRegister.getType());
-        Load load = newLoad(resultRegister, e.getAddress(), Tag.Linux.MO_ACQUIRE);
->>>>>>> 222d28a5
+        Load load = newLoadWithMo(resultRegister, e.getAddress(), Tag.Linux.MO_ACQUIRE);
         load.addTags(C11.PTHREAD);
 
         return eventSequence(
                 load,
-<<<<<<< HEAD
-                newJumpUnless(new Atom(resultRegister, EQ, IValue.ZERO), (Label) e.getThread().getExit())
-=======
                 newJump(expressions.makeNEQ(resultRegister, zero), (Label) e.getThread().getExit())
->>>>>>> 222d28a5
         );
     }
 
     @Override
     public List<Event> visitStart(Start e) {
         Register resultRegister = e.getResultRegister();
-<<<<<<< HEAD
+        IValue one = expressions.makeOne(resultRegister.getType());
         Load load = newLoadWithMo(resultRegister, e.getAddress(), Tag.Linux.MO_ACQUIRE);
-=======
-        IValue one = expressions.makeOne(resultRegister.getType());
-        Load load = newLoad(resultRegister, e.getAddress(), Tag.Linux.MO_ACQUIRE);
->>>>>>> 222d28a5
         load.addTags(Tag.STARTLOAD);
 
         return eventSequence(
                 load,
                 super.visitStart(e),
-<<<<<<< HEAD
-                newJumpUnless(new Atom(resultRegister, EQ, IValue.ONE), (Label) e.getThread().getExit())
-=======
                 newJump(expressions.makeNEQ(resultRegister, one), (Label) e.getThread().getExit())
->>>>>>> 222d28a5
         );
     }
 
@@ -121,27 +83,15 @@
         Load rmwLoad;
         return eventSequence(
                 newJump(new BNonDet(), success),
-<<<<<<< HEAD
-                newLoadWithMo(dummy, address, Tag.Linux.MO_ONCE),
-                newAssume(new Atom(dummy, EQ, cmp)),
-                newGoto(end),
-                success, // RMW success branch
-                Linux.newMemoryBarrier(),
-                rmwLoad = newRMWLoadWithMo(dummy, address, Tag.Linux.MO_ONCE),
-                newAssume(new Atom(dummy, NEQ, cmp)),
-                newRMWStoreWithMo(rmwLoad, address, new IExprBin(dummy, IOpBin.PLUS, (IExpr) value), Tag.Linux.MO_ONCE),
-                Linux.newMemoryBarrier(),
-=======
-                    newLoad(dummy, address, Tag.Linux.MO_ONCE),
+                    newLoadWithMo(dummy, address, Tag.Linux.MO_ONCE),
                     newAssume(expressions.makeEQ(dummy, cmp)),
                     newGoto(end),
                 success, // RMW success branch
                     Linux.newMemoryBarrier(),
-                    rmwLoad = newRMWLoad(dummy, address, Tag.Linux.MO_ONCE),
+                    rmwLoad = newRMWLoadWithMo(dummy, address, Tag.Linux.MO_ONCE),
                     newAssume(expressions.makeNEQ(dummy, cmp)),
-                    newRMWStore(rmwLoad, address, expressions.makeADD(dummy, value), Tag.Linux.MO_ONCE),
+                    newRMWStoreWithMo(rmwLoad, address, expressions.makeADD(dummy, value), Tag.Linux.MO_ONCE),
                     Linux.newMemoryBarrier(),
->>>>>>> 222d28a5
                 end,
                 newLocal(resultRegister, expressions.makeNEQ(dummy, cmp))
         );
@@ -161,27 +111,15 @@
         Load casLoad;
         return eventSequence(
                 newJump(new BNonDet(), success),
-<<<<<<< HEAD
-                newLoadWithMo(dummy, address, Tag.Linux.MO_ONCE),
-                newAssume(new Atom(dummy, NEQ, cmp)),
-                newGoto(end),
-                success, // CAS success branch
-                mo.equals(Tag.Linux.MO_MB) ? Linux.newMemoryBarrier() : null,
-                casLoad = newRMWLoadWithMo(dummy, address, Tag.Linux.loadMO(mo)),
-                newAssume(new Atom(dummy, EQ, cmp)),
-                newRMWStoreWithMo(casLoad, address, value, Tag.Linux.storeMO(mo)),
-                mo.equals(Tag.Linux.MO_MB) ? Linux.newMemoryBarrier() : null,
-=======
-                    newLoad(dummy, address, Tag.Linux.MO_ONCE),
+                    newLoadWithMo(dummy, address, Tag.Linux.MO_ONCE),
                     newAssume(expressions.makeNEQ(dummy, cmp)),
                     newGoto(end),
                 success, // CAS success branch
                     mo.equals(Tag.Linux.MO_MB) ? Linux.newMemoryBarrier() : null,
-                    casLoad = newRMWLoad(dummy, address, Tag.Linux.loadMO(mo)),
+                    casLoad = newRMWLoadWithMo(dummy, address, Tag.Linux.loadMO(mo)),
                     newAssume(expressions.makeEQ(dummy, cmp)),
-                    newRMWStore(casLoad, address, value, Tag.Linux.storeMO(mo)),
+                    newRMWStoreWithMo(casLoad, address, value, Tag.Linux.storeMO(mo)),
                     mo.equals(Tag.Linux.MO_MB) ? Linux.newMemoryBarrier() : null,
->>>>>>> 222d28a5
                 end,
                 newLocal(resultRegister, dummy)
         );
@@ -194,25 +132,15 @@
         Expression address = e.getAddress();
         Expression value = e.getMemValue();
 
-<<<<<<< HEAD
-        Register dummy = e.getThread().newRegister(resultRegister.getPrecision());
+        Register dummy = e.getThread().newRegister(resultRegister.getType());
         Fence optionalMbBefore = mo.equals(Tag.Linux.MO_MB) ? Linux.newMemoryBarrier() : null;
         Load load = newRMWLoadWithMo(dummy, address, Tag.Linux.loadMO(mo));
-=======
-        Register dummy = e.getThread().newRegister(resultRegister.getType());
-        Fence optionalMbBefore = mo.equals(Tag.Linux.MO_MB) ? Linux.newMemoryBarrier() : null;
-        Load load = newRMWLoad(dummy, address, Tag.Linux.loadMO(mo));
->>>>>>> 222d28a5
         Fence optionalMbAfter = mo.equals(Tag.Linux.MO_MB) ? Linux.newMemoryBarrier() : null;
 
         return eventSequence(
                 optionalMbBefore,
                 load,
-<<<<<<< HEAD
-                newRMWStoreWithMo(load, address, new IExprBin(dummy, e.getOp(), (IExpr) value), Tag.Linux.storeMO(mo)),
-=======
-                newRMWStore(load, address, expressions.makeBinary(dummy, e.getOp(), value), Tag.Linux.storeMO(mo)),
->>>>>>> 222d28a5
+                newRMWStoreWithMo(load, address, expressions.makeBinary(dummy, e.getOp(), value), Tag.Linux.storeMO(mo)),
                 newLocal(resultRegister, dummy),
                 optionalMbAfter
         );
@@ -220,60 +148,34 @@
 
     @Override
     public List<Event> visitRMWOp(RMWOp e) {
-<<<<<<< HEAD
-        IExpr address = e.getAddress();
-        Register resultRegister = e.getResultRegister();
-
-        Register dummy = e.getThread().newRegister(resultRegister.getPrecision());
+        Expression address = e.getAddress();
+        Register resultRegister = e.getResultRegister();
+
+        Register dummy = e.getThread().newRegister(resultRegister.getType());
         Load load = newRMWLoadWithMo(dummy, address, Tag.Linux.MO_ONCE);
-=======
-        Expression address = e.getAddress();
-        Register resultRegister = e.getResultRegister();
-
-        Register dummy = e.getThread().newRegister(resultRegister.getType());
-        Load load = newRMWLoad(dummy, address, Tag.Linux.MO_ONCE);
->>>>>>> 222d28a5
         load.addTags(Tag.Linux.NORETURN);
 
         return eventSequence(
                 load,
-<<<<<<< HEAD
-                newRMWStoreWithMo(load, address, new IExprBin(dummy, e.getOp(), (IExpr) e.getMemValue()), Tag.Linux.MO_ONCE)
-=======
-                newRMWStore(load, address, expressions.makeBinary(dummy, e.getOp(), e.getMemValue()), Tag.Linux.MO_ONCE)
->>>>>>> 222d28a5
+                newRMWStoreWithMo(load, address, expressions.makeBinary(dummy, e.getOp(), e.getMemValue()), Tag.Linux.MO_ONCE)
         );
     }
 
     @Override
     public List<Event> visitRMWOpAndTest(RMWOpAndTest e) {
         Register resultRegister = e.getResultRegister();
-<<<<<<< HEAD
-        IExpr address = e.getAddress();
-        int precision = resultRegister.getPrecision();
-
-        Register dummy = e.getThread().newRegister(precision);
+        Expression address = e.getAddress();
+        IntegerType type = resultRegister.getType();
+
+        Register dummy = e.getThread().newRegister(type);
         Load load = newRMWLoadWithMo(dummy, address, Tag.Linux.MO_ONCE);
-=======
-        Expression address = e.getAddress();
-        IntegerType type = resultRegister.getType();
-
-        Register dummy = e.getThread().newRegister(type);
-        Load load = newRMWLoad(dummy, address, Tag.Linux.MO_ONCE);
->>>>>>> 222d28a5
 
         return eventSequence(
                 Linux.newMemoryBarrier(),
                 load,
-<<<<<<< HEAD
-                newLocal(dummy, new IExprBin(dummy, e.getOp(), (IExpr) e.getMemValue())),
+                newLocal(dummy, expressions.makeBinary(dummy, e.getOp(), e.getMemValue())),
                 newRMWStoreWithMo(load, address, dummy, Tag.Linux.MO_ONCE),
-                newLocal(resultRegister, new Atom(dummy, EQ, new IValue(BigInteger.ZERO, precision))),
-=======
-                newLocal(dummy, expressions.makeBinary(dummy, e.getOp(), e.getMemValue())),
-                newRMWStore(load, address, dummy, Tag.Linux.MO_ONCE),
                 newLocal(resultRegister, expressions.makeEQ(dummy, expressions.makeZero(type))),
->>>>>>> 222d28a5
                 Linux.newMemoryBarrier()
         );
     }
@@ -284,26 +186,16 @@
         Expression address = e.getAddress();
         String mo = e.getMo();
 
-<<<<<<< HEAD
-        Register dummy = e.getThread().newRegister(resultRegister.getPrecision());
+        Register dummy = e.getThread().newRegister(resultRegister.getType());
         Load load = newRMWLoadWithMo(dummy, address, Tag.Linux.loadMO(mo));
-=======
-        Register dummy = e.getThread().newRegister(resultRegister.getType());
-        Load load = newRMWLoad(dummy, address, Tag.Linux.loadMO(mo));
->>>>>>> 222d28a5
         Fence optionalMbBefore = mo.equals(Tag.Linux.MO_MB) ? Linux.newMemoryBarrier() : null;
         Fence optionalMbAfter = mo.equals(Tag.Linux.MO_MB) ? Linux.newMemoryBarrier() : null;
 
         return eventSequence(
                 optionalMbBefore,
                 load,
-<<<<<<< HEAD
-                newLocal(dummy, new IExprBin(dummy, e.getOp(), (IExpr) e.getMemValue())),
+                newLocal(dummy, expressions.makeBinary(dummy, e.getOp(), e.getMemValue())),
                 newRMWStoreWithMo(load, address, dummy, Tag.Linux.storeMO(mo)),
-=======
-                newLocal(dummy, expressions.makeBinary(dummy, e.getOp(), e.getMemValue())),
-                newRMWStore(load, address, dummy, Tag.Linux.storeMO(mo)),
->>>>>>> 222d28a5
                 newLocal(resultRegister, dummy),
                 optionalMbAfter
         );
@@ -315,13 +207,8 @@
         String mo = e.getMo();
         Expression address = e.getAddress();
 
-<<<<<<< HEAD
-        Register dummy = e.getThread().newRegister(resultRegister.getPrecision());
+        Register dummy = e.getThread().newRegister(resultRegister.getType());
         Load load = newRMWLoadWithMo(dummy, address, Tag.Linux.loadMO(mo));
-=======
-        Register dummy = e.getThread().newRegister(resultRegister.getType());
-        Load load = newRMWLoad(dummy, address, Tag.Linux.loadMO(mo));
->>>>>>> 222d28a5
         Fence optionalMbBefore = mo.equals(Tag.Linux.MO_MB) ? Linux.newMemoryBarrier() : null;
         Fence optionalMbAfter = mo.equals(Tag.Linux.MO_MB) ? Linux.newMemoryBarrier() : null;
 
@@ -336,14 +223,6 @@
 
     @Override
     public List<Event> visitLKMMLock(LKMMLock e) {
-<<<<<<< HEAD
-        Register dummy = e.getThread().newRegister(GlobalSettings.getArchPrecision());
-        // In litmus tests, spin locks are guaranteed to succeed, i.e. its read part gets value 0
-        Load lockRead = Linux.newLockRead(dummy, e.getLock());
-        Event middle = e.getThread().getProgram().getFormat().equals(LITMUS) ?
-                newAssume(new Atom(dummy, EQ, IValue.ZERO)) :
-                newJump(new Atom(dummy, NEQ, IValue.ZERO), (Label) e.getThread().getExit());
-=======
         Register dummy = e.getThread().newRegister(types.getArchType());
         Expression zero = expressions.makeZero(dummy.getType());
         // In litmus tests, spin locks are guaranteed to succeed, i.e. its read part gets value 0
@@ -351,7 +230,6 @@
         Event middle = e.getThread().getProgram().getFormat().equals(LITMUS) ?
                 newAssume(expressions.makeEQ(dummy, zero)) :
                 newJump(expressions.makeNEQ(dummy, zero), (Label)e.getThread().getExit());
->>>>>>> 222d28a5
         return eventSequence(
                 lockRead,
                 middle,
