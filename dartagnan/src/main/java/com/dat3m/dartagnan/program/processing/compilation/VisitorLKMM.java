--- conflicted
+++ resolved
@@ -4,10 +4,6 @@
 import com.dat3m.dartagnan.expression.Expression;
 import com.dat3m.dartagnan.expression.ExpressionFactory;
 import com.dat3m.dartagnan.expression.IValue;
-<<<<<<< HEAD
-import com.dat3m.dartagnan.expression.type.Type;
-=======
->>>>>>> ff5221b2
 import com.dat3m.dartagnan.expression.type.TypeFactory;
 import com.dat3m.dartagnan.program.Register;
 import com.dat3m.dartagnan.program.event.EventFactory;
@@ -115,12 +111,8 @@
         Register dummy = e.getThread().newRegister(resultRegister.getType());
         Load casLoad;
         return eventSequence(
-<<<<<<< HEAD
                 newJump(new BNonDet(types.getBooleanType()), success),
-=======
-                newJump(new BNonDet(), success),
                 // Cas failure branch
->>>>>>> ff5221b2
                 newCoreLoad(dummy, address, Tag.Linux.MO_ONCE),
                 newAssume(expressions.makeNEQ(dummy, cmp)),
                 newGoto(end),
@@ -175,13 +167,7 @@
     @Override
     public List<Event> visitLKMMOpAndTest(LKMMOpAndTest e) {
         Expression address = e.getAddress();
-<<<<<<< HEAD
-        Type type = resultRegister.getType();
-
-        Register dummy = e.getThread().newRegister(type);
-=======
         Register dummy = e.getThread().newRegister(types.getArchType());
->>>>>>> ff5221b2
         Load load = newRMWLoadWithMo(dummy, address, Tag.Linux.MO_ONCE);
 
         return eventSequence(
