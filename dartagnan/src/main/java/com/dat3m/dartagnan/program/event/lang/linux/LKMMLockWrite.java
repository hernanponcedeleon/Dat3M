--- conflicted
+++ resolved
@@ -11,15 +11,9 @@
 
 public class LKMMLockWrite extends RMWStore {
 
-<<<<<<< HEAD
-	public LKMMLockWrite(Load lockRead, IExpr lock) {
-		super(lockRead, lock, IValue.ONE);
-		addTags(RMW, Linux.LOCK_WRITE, Linux.MO_ONCE);
-=======
 	public LKMMLockWrite(Load lockRead, Expression lock) {
 		super(lockRead, lock, ExpressionFactory.getInstance().makeOne(TypeFactory.getInstance().getArchType()), Linux.MO_ONCE);
-		addTags(RMW, Linux.LOCK_WRITE);
->>>>>>> 222d28a5
+		addTags(RMW, Linux.LOCK_WRITE, Linux.MO_ONCE);
 	}
 
 	@Override
