package com.dat3m.dartagnan.program.processing;

import com.dat3m.dartagnan.expression.Expression;
import com.dat3m.dartagnan.expression.ExpressionFactory;
import com.dat3m.dartagnan.expression.IntLiteral;
import com.dat3m.dartagnan.expression.processing.ExprTransformer;
import com.dat3m.dartagnan.expression.processing.ExpressionInspector;
import com.dat3m.dartagnan.expression.processing.ExpressionVisitor;
import com.dat3m.dartagnan.expression.type.IntegerType;
import com.dat3m.dartagnan.expression.type.Type;
import com.dat3m.dartagnan.expression.type.TypeFactory;
import com.dat3m.dartagnan.program.Function;
import com.dat3m.dartagnan.program.Program;
import com.dat3m.dartagnan.program.event.Event;
import com.dat3m.dartagnan.program.event.EventFactory;
import com.dat3m.dartagnan.program.event.RegReader;
import com.dat3m.dartagnan.program.event.core.CondJump;
import com.dat3m.dartagnan.program.event.core.Label;
import com.dat3m.dartagnan.program.event.functions.FunctionCall;
import com.dat3m.dartagnan.program.memory.Memory;
import com.dat3m.dartagnan.program.memory.MemoryObject;
import com.google.common.base.Verify;
import com.google.common.collect.Iterables;
import org.apache.logging.log4j.LogManager;
import org.apache.logging.log4j.Logger;

import java.util.*;
import java.util.stream.Collectors;

/*
    This pass performs "devirtualisation" (replacing indirect/dynamic function calls by direct/static calls).
    It does so in the following way:
        - Every non-standard use (i.e., no direct call) of a function expression is registered.
        - All registered functions get an address value assigned.
        - All non-standard uses are replaced by their address values.
        - Every indirect call is replaced by a switch statement over all registered functions that have a matching type.
          Each case of the switch statement contains a direct call to the corresponding function.

     TODO: We also need to devirtualize intrinsic functions that expect function pointers.
      For now, we only devirtualize pthread_create based on its third parameter.
      More generally, we could extend IntrinsicInfo to tell for each intrinsic which parameters are function pointers and
      need devirtualization.
 */
public class NaiveDevirtualisation implements ProgramProcessor {

    private static final Logger logger = LogManager.getLogger(NaiveDevirtualisation.class);

    private int nextAvailableFuncAddress = 8; // We use 8-aligned addresses

    private NaiveDevirtualisation() {
    }

    public static NaiveDevirtualisation newInstance() { return new NaiveDevirtualisation(); }

    @Override
    public void run(Program program) {
        final EventFactory events = program.getEventFactory();
        final ExpressionFactory expressions = events.getExpressionFactory();
        final FunctionCollector functionCollector = new FunctionCollector();
        final FunctionToAddressTransformer toAddressTransformer = new FunctionToAddressTransformer(expressions);

        findAndTransformAddressTakenFunctionsInMemory(program.getMemory(), functionCollector, toAddressTransformer);
        for (Function func : Iterables.concat(program.getThreads(), program.getFunctions())) {
            findAndTransformAddressTakenFunctions(func, functionCollector, toAddressTransformer);
        }

        for (Function func : Iterables.concat(program.getThreads(), program.getFunctions())) {
            devirtualise(func, toAddressTransformer.func2AddressMap);
        }
    }

    private void findAndTransformAddressTakenFunctionsInMemory(
            Memory memory, FunctionCollector functionCollector, FunctionToAddressTransformer toAddressTransformer
    ) {
        for (MemoryObject memoryObject : memory.getObjects()) {
            for (Integer field : memoryObject.getStaticallyInitializedFields()) {
                functionCollector.reset();
                final Expression initValue = memoryObject.getInitialValue(field).orElse(null);
                if (initValue == null) {
                    continue;
                }
                initValue.accept(functionCollector);

                for (Function func : functionCollector.collectedFunctions) {
                    assignAddressToFunction(func, toAddressTransformer.func2AddressMap);
                }

                if (!functionCollector.collectedFunctions.isEmpty()) {
                    memoryObject.setInitialValue(field, initValue.accept(toAddressTransformer));
                }
            }
        }
    }

    private void findAndTransformAddressTakenFunctions(
            Function function, FunctionCollector functionCollector, FunctionToAddressTransformer toAddressTransformer
    ) {
        for (Event e : function.getEvents()) {
            functionCollector.reset();
            applyTransformerToEvent(e, functionCollector);
            for (Function func : functionCollector.collectedFunctions) {
                assignAddressToFunction(func, toAddressTransformer.func2AddressMap);
            }

            if (!functionCollector.collectedFunctions.isEmpty()) {
                applyTransformerToEvent(e, toAddressTransformer);
            }
        }
    }

<<<<<<< HEAD
    private boolean assignAddressToFunction(Function func, Map<Function, IValue> func2AddressMap) {
        final ExpressionFactory expressions = func.getProgram().getEventFactory().getExpressionFactory();
        final TypeFactory types = expressions.getTypeFactory();
        final IntegerType ptrType = types.getArchType();
=======
    private boolean assignAddressToFunction(Function func, Map<Function, IntLiteral> func2AddressMap) {
        final IntegerType ptrType = TypeFactory.getInstance().getArchType();
        final ExpressionFactory expressions = ExpressionFactory.getInstance();
>>>>>>> 77bc93b7
        if (!func2AddressMap.containsKey(func)) {
            logger.debug("Assigned address \"{}\" to function \"{}\"", nextAvailableFuncAddress, func);
            func2AddressMap.put(func, expressions.makeValue(nextAvailableFuncAddress, ptrType));
            nextAvailableFuncAddress += 8;
            return true;
        }
        return false;
    }

    private void applyTransformerToEvent(Event e, ExpressionVisitor<Expression> transformer) {
        if (e instanceof FunctionCall call) {
            if (call.isDirectCall() && call.getCalledFunction().getIntrinsicInfo() == Intrinsics.Info.P_THREAD_CREATE) {
                // We avoid transforming functions passed as call target to pthread_create
                // However, we still collect the last argument of the call, because it
                // is the argument passed to the created thread (which might be a pointer to a function).
                final Expression transformed = call.getArguments().get(call.getArguments().size() - 1).accept(transformer);
                call.getArguments().set(call.getArguments().size() - 1, transformed);
            } else {
                call.getArguments().replaceAll(arg -> arg.accept(transformer));
            }
        } else if (e instanceof RegReader reader) {
            reader.transformExpressions(transformer);
        }
    }

<<<<<<< HEAD
    private void devirtualise(Function function, Map<Function, IValue> func2AddressMap) {
        final EventFactory eventFactory = function.getProgram().getEventFactory();
        final ExpressionFactory expressions = eventFactory.getExpressionFactory();
=======
    private void devirtualise(Function function, Map<Function, IntLiteral> func2AddressMap) {
        final ExpressionFactory expressions = ExpressionFactory.getInstance();
>>>>>>> 77bc93b7

        int devirtCounter = 0;
        for (FunctionCall call : function.getEvents(FunctionCall.class)) {
            if (!needsDevirtualization(call)) {
                continue;
            }

            final List<Function> possibleTargets = getPossibleTargets(call, func2AddressMap);
            // FIXME: Here we remove the calling function itself so as to avoid trivial recursion.
            //  However, indirect/mutual recursion is not prevented by this!
            if (possibleTargets.removeIf(f -> f == function)) {
                logger.warn("Found potentially recursive dynamic call \"{}\". " +
                        "Dartagnan (unsoundly) assumes the recursive call cannot happen.", call);
            }

            if (possibleTargets.isEmpty()) {
                logger.warn("Cannot resolve dynamic call \"{}\", no matching functions found.", call);
            }

            logger.trace("Devirtualizing call \"{}\" with possible targets: {}", call, possibleTargets);

            final List<Label> caseLabels = new ArrayList<>(possibleTargets.size());
            final List<CondJump> caseJumps = new ArrayList<>(possibleTargets.size());
            final Expression funcPtr = getFunctionPointer(call);
            // Construct call table
            for (Function possibleTarget : possibleTargets) {
<<<<<<< HEAD
                final IValue targetAddress = func2AddressMap.get(possibleTarget);
                final String labelName = String.format("__Ldevirt_%s#%s", targetAddress.getValue(), devirtCounter);
                final Label caseLabel = eventFactory.newLabel(labelName);
                final CondJump caseJump = eventFactory.newJump(expressions.makeEQ(funcPtr, targetAddress), caseLabel);
=======
                final IntLiteral targetAddress = func2AddressMap.get(possibleTarget);
                final Label caseLabel = EventFactory.newLabel(String.format("__Ldevirt_%s#%s", targetAddress.getValue(), devirtCounter));
                final CondJump caseJump = EventFactory.newJump(expressions.makeEQ(funcPtr, targetAddress), caseLabel);
>>>>>>> 77bc93b7
                caseLabels.add(caseLabel);
                caseJumps.add(caseJump);
            }

            final Event noMatch = eventFactory.newAssert(expressions.makeFalse(), "Invalid function pointer");
            final Label endLabel = eventFactory.newLabel(String.format("__Ldevirt_end#%s", devirtCounter));

            final List<Event> callReplacement = new ArrayList<>();
            callReplacement.add(eventFactory.newStringAnnotation("=== Devirtualized call ==="));
            callReplacement.addAll(caseJumps);
            callReplacement.add(noMatch);
            for (int i = 0; i < caseLabels.size(); i++) {
                callReplacement.add(caseLabels.get(i));
                callReplacement.add(devirtualiseCall(call, possibleTargets.get(i)));
                callReplacement.add(eventFactory.newGoto(endLabel));
            }
            callReplacement.add(endLabel);
            callReplacement.add(eventFactory.newStringAnnotation("=== End of devirtualized call ==="));

            call.replaceBy(callReplacement);
            callReplacement.forEach(e -> e.copyAllMetadataFrom(call));

            devirtCounter++;
        }
    }

    private boolean needsDevirtualization(FunctionCall call) {
        return !call.isDirectCall() ||
                (call.getCalledFunction().getIntrinsicInfo() == Intrinsics.Info.P_THREAD_CREATE
                && !(call.getArguments().get(2) instanceof Function));
    }

    private List<Function> getPossibleTargets(FunctionCall call, Map<Function, IntLiteral> func2AddressMap) {
        final List<Function> possibleTargets;
        if (!call.isDirectCall()) {
            possibleTargets = func2AddressMap.keySet().stream()
                    .filter(f -> f.getFunctionType() == call.getCallType()).collect(Collectors.toList());
        } else if (call.getCalledFunction().getIntrinsicInfo() == Intrinsics.Info.P_THREAD_CREATE) {
            final TypeFactory types = call.getFunction().getProgram().getEventFactory().getExpressionFactory()
                    .getTypeFactory();
            final Type ptrType = types.getPointerType();
            final Type threadType = types.getFunctionType(ptrType, List.of(ptrType));
            possibleTargets = func2AddressMap.keySet().stream()
                    .filter(f -> f.getFunctionType() == threadType).collect(Collectors.toList());
        } else {
            possibleTargets = List.of();
            throwInternalError(call);
        }

        return possibleTargets;
    }

    private FunctionCall devirtualiseCall(FunctionCall virtCall, Function devirtCallTarget) {
        final FunctionCall devirtCall = virtCall.getCopy();
        setFunctionPointer(devirtCall, devirtCallTarget);
        return devirtCall;
    }

    private Expression getFunctionPointer(FunctionCall call) {
        if (!call.isDirectCall()) {
            return call.getCallTarget();
        } else if (call.getCalledFunction().getIntrinsicInfo() == Intrinsics.Info.P_THREAD_CREATE) {
            return call.getArguments().get(2);
        }
        throwInternalError(call);
        return null;
    }

    private void setFunctionPointer(FunctionCall call, Expression functionPtr) {
        if (!call.isDirectCall()) {
            call.setCallTarget(functionPtr);
        } else if (call.getCalledFunction().getIntrinsicInfo() == Intrinsics.Info.P_THREAD_CREATE) {
            call.setArgument(2, functionPtr);
        } else {
            throwInternalError(call);
        }
    }

    @SuppressWarnings("all")
    private void throwInternalError(FunctionCall virtCall) {
        Verify.verify(false, "Encountered unexpected virtual function call: " + virtCall);
    }


    private static class FunctionCollector implements ExpressionInspector {

        private final Set<Function> collectedFunctions = new HashSet<>();

        public void reset() { collectedFunctions.clear(); }

        @Override
        public Expression visit(Function function) {
            collectedFunctions.add(function);
            return function;
        }
    }

    private static class FunctionToAddressTransformer extends ExprTransformer {

        private final Map<Function, IntLiteral> func2AddressMap = new HashMap<>();

        private FunctionToAddressTransformer(ExpressionFactory expressions) {
            super(expressions);
        }

        @Override
        public Expression visit(Function function) {
            return func2AddressMap.containsKey(function) ? func2AddressMap.get(function) : function;
        }
    }

}<|MERGE_RESOLUTION|>--- conflicted
+++ resolved
@@ -108,16 +108,10 @@
         }
     }
 
-<<<<<<< HEAD
-    private boolean assignAddressToFunction(Function func, Map<Function, IValue> func2AddressMap) {
+    private boolean assignAddressToFunction(Function func, Map<Function, IntLiteral> func2AddressMap) {
         final ExpressionFactory expressions = func.getProgram().getEventFactory().getExpressionFactory();
         final TypeFactory types = expressions.getTypeFactory();
         final IntegerType ptrType = types.getArchType();
-=======
-    private boolean assignAddressToFunction(Function func, Map<Function, IntLiteral> func2AddressMap) {
-        final IntegerType ptrType = TypeFactory.getInstance().getArchType();
-        final ExpressionFactory expressions = ExpressionFactory.getInstance();
->>>>>>> 77bc93b7
         if (!func2AddressMap.containsKey(func)) {
             logger.debug("Assigned address \"{}\" to function \"{}\"", nextAvailableFuncAddress, func);
             func2AddressMap.put(func, expressions.makeValue(nextAvailableFuncAddress, ptrType));
@@ -143,14 +137,9 @@
         }
     }
 
-<<<<<<< HEAD
-    private void devirtualise(Function function, Map<Function, IValue> func2AddressMap) {
+    private void devirtualise(Function function, Map<Function, IntLiteral> func2AddressMap) {
         final EventFactory eventFactory = function.getProgram().getEventFactory();
         final ExpressionFactory expressions = eventFactory.getExpressionFactory();
-=======
-    private void devirtualise(Function function, Map<Function, IntLiteral> func2AddressMap) {
-        final ExpressionFactory expressions = ExpressionFactory.getInstance();
->>>>>>> 77bc93b7
 
         int devirtCounter = 0;
         for (FunctionCall call : function.getEvents(FunctionCall.class)) {
@@ -177,16 +166,10 @@
             final Expression funcPtr = getFunctionPointer(call);
             // Construct call table
             for (Function possibleTarget : possibleTargets) {
-<<<<<<< HEAD
-                final IValue targetAddress = func2AddressMap.get(possibleTarget);
+                final IntLiteral targetAddress = func2AddressMap.get(possibleTarget);
                 final String labelName = String.format("__Ldevirt_%s#%s", targetAddress.getValue(), devirtCounter);
                 final Label caseLabel = eventFactory.newLabel(labelName);
                 final CondJump caseJump = eventFactory.newJump(expressions.makeEQ(funcPtr, targetAddress), caseLabel);
-=======
-                final IntLiteral targetAddress = func2AddressMap.get(possibleTarget);
-                final Label caseLabel = EventFactory.newLabel(String.format("__Ldevirt_%s#%s", targetAddress.getValue(), devirtCounter));
-                final CondJump caseJump = EventFactory.newJump(expressions.makeEQ(funcPtr, targetAddress), caseLabel);
->>>>>>> 77bc93b7
                 caseLabels.add(caseLabel);
                 caseJumps.add(caseJump);
             }
