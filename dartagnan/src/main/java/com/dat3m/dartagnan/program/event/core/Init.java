--- conflicted
+++ resolved
@@ -13,23 +13,11 @@
  */
 public class Init extends Store {
 
-<<<<<<< HEAD
     private final MemoryObject base;
     private final int offset;
-=======
-	private final MemoryObject base;
-	private final int offset;
-	
-	public Init(MemoryObject b, int o, Expression address) {
-		super(address, "");
-		base = b;
-		offset = o;
-		addTags(Tag.WRITE, Tag.INIT);
-	}
->>>>>>> 222d28a5
 
-    public Init(MemoryObject b, int o) {
-        super(b.add(o), b.getInitialValue(o));
+    public Init(MemoryObject b, int o, Expression address) {
+        super(address, b.getInitialValue(o));
         base = b;
         offset = o;
         addTags(Tag.INIT);
