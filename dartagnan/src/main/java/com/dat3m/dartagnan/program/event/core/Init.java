package com.dat3m.dartagnan.program.event.core;

import com.dat3m.dartagnan.expression.IConst;
import com.dat3m.dartagnan.program.event.Tag;
import com.dat3m.dartagnan.program.event.visitors.EventVisitor;
<<<<<<< HEAD
import com.dat3m.dartagnan.program.memory.Address;
=======
import com.dat3m.dartagnan.program.memory.MemoryObject;
>>>>>>> 423023b4
import org.sosy_lab.java_smt.api.SolverContext;

/**
 * An instance of this class is generated for each defined location in the shared memory of a program.
 * It is exposed to the memory consistency model as a visible event.
 * It acts like a regular store, such that load events may read from it and other stores may overwrite it.
 */
public class Init extends MemEvent {

<<<<<<< HEAD
	private final Address base;
	private final int offset;
	
	public Init(Address b, int o) {
=======
	private final MemoryObject base;
	private final int offset;
	
	public Init(MemoryObject b, int o) {
>>>>>>> 423023b4
		super(b.add(o), null);
		base = b;
		offset = o;
		addFilters(Tag.ANY, Tag.VISIBLE, Tag.MEMORY, Tag.WRITE, Tag.INIT);
	}

	/**
	 * Partially identifies this instance in the program.
	 * @return
	 * Address of the array whose field is initialized in this event.
	 */
<<<<<<< HEAD
	public Address getBase() {
=======
	public MemoryObject getBase() {
>>>>>>> 423023b4
		return base;
	}

	/**
	 * Partially identifies this instance in the program.
	 * @return
	 * Number of fields before the initialized location.
	 */
	public int getOffset() {
		return offset;
	}

	/**
	 * Initial value at the associated field.
	 * @return
	 * Content of the location at the start of each execution.
	 */
	public IConst getValue(){
		return base.getInitialValue(offset);
	}

	@Override
	public void initializeEncoding(SolverContext ctx) {
		super.initializeEncoding(ctx);
		memValueExpr = getValue().toIntFormula(ctx);
	}

	@Override
	public String toString() {
		return String.format("%s[%d] := %s",base,offset,getValue());
	}

	@Override
	public IConst getMemValue(){
		return getValue();
	}

	// Visitor
	// -----------------------------------------------------------------------------------------------------------------

	@Override
	public <T> T accept(EventVisitor<T> visitor) {
		return visitor.visitInit(this);
	}
}<|MERGE_RESOLUTION|>--- conflicted
+++ resolved
@@ -3,11 +3,7 @@
 import com.dat3m.dartagnan.expression.IConst;
 import com.dat3m.dartagnan.program.event.Tag;
 import com.dat3m.dartagnan.program.event.visitors.EventVisitor;
-<<<<<<< HEAD
-import com.dat3m.dartagnan.program.memory.Address;
-=======
 import com.dat3m.dartagnan.program.memory.MemoryObject;
->>>>>>> 423023b4
 import org.sosy_lab.java_smt.api.SolverContext;
 
 /**
@@ -17,17 +13,10 @@
  */
 public class Init extends MemEvent {
 
-<<<<<<< HEAD
-	private final Address base;
-	private final int offset;
-	
-	public Init(Address b, int o) {
-=======
 	private final MemoryObject base;
 	private final int offset;
 	
 	public Init(MemoryObject b, int o) {
->>>>>>> 423023b4
 		super(b.add(o), null);
 		base = b;
 		offset = o;
@@ -39,11 +28,7 @@
 	 * @return
 	 * Address of the array whose field is initialized in this event.
 	 */
-<<<<<<< HEAD
-	public Address getBase() {
-=======
 	public MemoryObject getBase() {
->>>>>>> 423023b4
 		return base;
 	}
 
