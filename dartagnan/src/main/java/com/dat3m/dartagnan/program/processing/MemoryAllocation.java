package com.dat3m.dartagnan.program.processing;

import com.dat3m.dartagnan.exception.MalformedProgramException;
import com.dat3m.dartagnan.program.Program;
import com.dat3m.dartagnan.program.Thread;
import com.dat3m.dartagnan.program.event.EventFactory;
import com.dat3m.dartagnan.program.event.Tag;
import com.dat3m.dartagnan.program.event.core.Event;
import com.dat3m.dartagnan.program.event.core.Local;
import com.dat3m.dartagnan.program.event.lang.std.Malloc;
import com.dat3m.dartagnan.program.memory.Memory;
import com.dat3m.dartagnan.program.memory.MemoryObject;
import com.google.common.base.Preconditions;

import java.math.BigInteger;
import java.util.List;
import java.util.stream.IntStream;

/*
    This pass collects all Malloc events in the program and for each of them it:
        (1) allocates a MemoryObject of appropriate size
        (2) creates Init events that initialize the allocated memory
            (TODO: If possible, only allocate subset of relevant init events)
        (3) replaces the Malloc event with a local register assignment, assigning the newly created MemoryObject
 */
public class MemoryAllocation implements ProgramProcessor {

    private MemoryAllocation() { }

    public static MemoryAllocation newInstance() { return new MemoryAllocation(); }

    @Override
    public void run(Program program) {
        // This is not a strong requirement, but if it is weaken, events created by this
        // class do not need to get the corresponding uId. This check is in place to
        // catch such situations.
        Preconditions.checkArgument(program.isUnrolled(),
                "MemoryAllocation can only be run on unrolled programs.");
        processMallocs(program);
        moveAndAlignMemoryObjects(program.getMemory());
        createInitEvents(program);
    }

    private void processMallocs(Program program) {
        for (Malloc malloc : program.getEvents(Malloc.class)) {
            final MemoryObject allocatedObject = program.getMemory().allocate(getSize(malloc), false);
            final Local local = EventFactory.newLocal(malloc.getResultRegister(), allocatedObject);
            local.addFilters(Tag.Std.MALLOC);
<<<<<<< HEAD
            local.copyMetadataFrom(malloc);
=======
            // MemoryAllocation is run after unrolling, thus we need to assign all
            // three of oId, cId and uId.
            local.setOId(malloc.getOId());
            local.setCId(malloc.getCId());
            local.setUId(malloc.getUId());
>>>>>>> 8244330f
            malloc.replaceBy(local);
        }
    }

    private int getSize(Malloc malloc) {
        try {
            return malloc.getSizeExpr().reduce().getValueAsInt();
        } catch (Exception e) {
            final String error = String.format("Variable-sized malloc '%s' is not supported", malloc);
            throw new MalformedProgramException(error);
        }
    }

    public void moveAndAlignMemoryObjects(Memory memory) {
        // Addresses are typically at least two byte aligned
        //      https://stackoverflow.com/questions/23315939/why-2-lsbs-of-32-bit-arm-instruction-address-not-used
        // Many algorithms rely on this assumption for correctness.
        // Many objects have even stricter alignment requirements and need up to 8-byte alignment.
        final BigInteger alignment = BigInteger.valueOf(8);
        BigInteger nextAddr = alignment;
        for(MemoryObject memObj : memory.getObjects()) {
            memObj.setAddress(nextAddr);

            // Compute next aligned address as follows:
            //  nextAddr = curAddr + size + padding = k*alignment   // Alignment requirement
            //  => padding = k*alignment - curAddr - size
            //  => padding mod alignment = (-size) mod alignment    // k*alignment and curAddr are 0 mod alignment.
            //  => padding = (-size) mod alignment                  // Because padding < alignment
            final BigInteger memObjSize = BigInteger.valueOf(memObj.size());
            final BigInteger padding = memObjSize.negate().mod(alignment);
            nextAddr = nextAddr.add(memObjSize).add(padding);
        }
    }

    private void createInitEvents(Program program) {
        final List<Thread> threads = program.getThreads();
        final boolean isLitmus = program.getFormat() == Program.SourceLanguage.LITMUS;

        int nextThreadId = threads.get(threads.size() - 1).getId() + 1;
        for(MemoryObject memObj : program.getMemory().getObjects()) {
            // The last case "heuristically checks" if Smack generated initialization or not:
            // we expect at least every 8 bytes to be initialized.
            final boolean isStaticallyInitialized = !isLitmus
                    && memObj.isStaticallyAllocated()
                    && (memObj.getStaticallyInitializedFields().size() >= memObj.size() / 8);
            final Iterable<Integer> fieldsToInit = isStaticallyInitialized ?
                    memObj.getStaticallyInitializedFields() : IntStream.range(0, memObj.size()).boxed()::iterator;

            for(int i : fieldsToInit) {
                final Event init = EventFactory.newInit(memObj, i);
                final Thread thread = new Thread(nextThreadId++, init);

                program.add(thread);
                thread.setProgram(program);
                thread.getEntry().setSuccessor(EventFactory.newLabel("END_OF_T" + thread.getId()));
                thread.updateExit(thread.getEntry());
            }
        }
    }
}<|MERGE_RESOLUTION|>--- conflicted
+++ resolved
@@ -46,15 +46,7 @@
             final MemoryObject allocatedObject = program.getMemory().allocate(getSize(malloc), false);
             final Local local = EventFactory.newLocal(malloc.getResultRegister(), allocatedObject);
             local.addFilters(Tag.Std.MALLOC);
-<<<<<<< HEAD
             local.copyMetadataFrom(malloc);
-=======
-            // MemoryAllocation is run after unrolling, thus we need to assign all
-            // three of oId, cId and uId.
-            local.setOId(malloc.getOId());
-            local.setCId(malloc.getCId());
-            local.setUId(malloc.getUId());
->>>>>>> 8244330f
             malloc.replaceBy(local);
         }
     }
