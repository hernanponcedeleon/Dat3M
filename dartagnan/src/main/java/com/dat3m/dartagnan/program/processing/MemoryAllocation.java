--- conflicted
+++ resolved
@@ -70,22 +70,7 @@
     private void createInitEvents(Program program) {
         for(MemoryObject memObj : program.getMemory().getObjects()) {
             for(int field : memObj.getInitializedFields()) {
-<<<<<<< HEAD
-                // NOTE: We use different names to avoid symmetry detection treating all inits as symmetric.
-                final String threadName = "Init_" + nextThreadId;
-                final Thread thread = new Thread(threadName, initThreadType, paramNames, nextThreadId,
-                        EventFactory.newThreadStart(null), Thread.Type.STANDARD);
-                final Init init = EventFactory.newInit(memObj, field);
-                if (program.getArch() == Arch.C11 || program.getArch() == Arch.OPENCL) {
-                    init.addTags(Tag.C11.NONATOMIC);
-                }
-                thread.append(init);
-                thread.append(EventFactory.newLabel("END_OF_T" + thread.getId()));
-                program.addThread(thread);
-                nextThreadId++;
-=======
                 program.addInit(memObj, field);
->>>>>>> 17de047c
             }
         }
     }
