--- conflicted
+++ resolved
@@ -166,13 +166,8 @@
         Expression address = e.getAddress();
         String mo = e.getMo();
 
-<<<<<<< HEAD
         Register dummyReg = e.getFunction().newRegister(resultRegister.getType());
-        Local localOp = newLocal(dummyReg, expressions.makeBinary(resultRegister, op, value));
-=======
-        Register dummyReg = e.getThread().newRegister(resultRegister.getType());
         Local localOp = newLocal(dummyReg, expressions.makeBinary(resultRegister, e.getOperator(), e.getOperand()));
->>>>>>> ff5221b2
 
         Load load = newRMWLoadExclusiveWithMo(resultRegister, address, ARMv8.extractLoadMoFromCMo(mo));
         Store store = newRMWStoreExclusiveWithMo(address, dummyReg, true, ARMv8.extractStoreMoFromCMo(mo));
@@ -282,12 +277,7 @@
         Expression address = e.getAddress();
         String mo = e.getMo();
 
-<<<<<<< HEAD
         Register dummyReg = e.getFunction().newRegister(resultRegister.getType());
-        Local localOp = newLocal(dummyReg, expressions.makeBinary(resultRegister, op, value));
-=======
-        Register dummyReg = e.getThread().newRegister(resultRegister.getType());
->>>>>>> ff5221b2
 
         Load load = newRMWLoadExclusiveWithMo(resultRegister, address, ARMv8.extractLoadMoFromCMo(mo));
         Local localOp = newLocal(dummyReg, expressions.makeBinary(resultRegister, e.getOperator(), e.getOperand()));
@@ -502,12 +492,8 @@
     public List<Event> visitLKMMOpNoReturn(LKMMOpNoReturn e) {
         Expression address = e.getAddress();
 
-<<<<<<< HEAD
-        Register dummy = e.getFunction().newRegister(resultRegister.getType());
-=======
-        Register dummy = e.getThread().newRegister(types.getArchType());
+        Register dummy = e.getFunction().newRegister(types.getArchType());
         Expression storeValue = expressions.makeBinary(dummy, e.getOperator(), e.getOperand());
->>>>>>> ff5221b2
         Load load = newRMWLoadExclusive(dummy, address);
         Store store = newRMWStoreExclusive(address, storeValue, true);
         Label label = newLabel("FakeDep");
@@ -627,16 +613,8 @@
         Register resultRegister = e.getResultRegister();
         Expression address = e.getAddress();
         String mo = e.getMo();
-<<<<<<< HEAD
-
-        Register dummy = e.getFunction().newRegister(type);
-        Register retReg = e.getFunction().newRegister(type);
-        Local localOp = newLocal(retReg, expressions.makeBinary(dummy, op, value));
-        Local testOp = newLocal(resultRegister, expressions.makeEQ(retReg, zero));
-=======
-        Register dummy = e.getThread().newRegister(types.getArchType());
+        Register dummy = e.getFunction().newRegister(types.getArchType());
         Expression zero = expressions.makeZero(dummy.getType());
->>>>>>> ff5221b2
 
         Load load = newRMWLoadExclusiveWithMo(dummy, address, ARMv8.extractLoadMoFromLKMo(mo));
         Local localOp = newLocal(dummy, expressions.makeBinary(dummy, e.getOperator(), e.getOperand()));
