--- conflicted
+++ resolved
@@ -59,23 +59,15 @@
     public List<Event> visitEnd(End e) {
         Expression zero = expressions.makeZero(types.getArchType());
         return eventSequence(
-<<<<<<< HEAD
-                newStoreWithMo(e.getAddress(), IValue.ZERO, Tag.ARMv8.MO_REL)
-=======
-                newStore(e.getAddress(), zero, Tag.ARMv8.MO_REL)
->>>>>>> 222d28a5
+                newStoreWithMo(e.getAddress(), zero, Tag.ARMv8.MO_REL)
         );
     }
 
     @Override
     public List<Event> visitJoin(Join e) {
         Register resultRegister = e.getResultRegister();
-<<<<<<< HEAD
+        Expression zero = expressions.makeZero(resultRegister.getType());
         Load load = newLoadWithMo(resultRegister, e.getAddress(), Tag.ARMv8.MO_ACQ);
-=======
-        Expression zero = expressions.makeZero(resultRegister.getType());
-        Load load = newLoad(resultRegister, e.getAddress(), Tag.ARMv8.MO_ACQ);
->>>>>>> 222d28a5
         load.addTags(C11.PTHREAD);
 
         return eventSequence(
@@ -87,12 +79,8 @@
     @Override
     public List<Event> visitStart(Start e) {
         Register resultRegister = e.getResultRegister();
-<<<<<<< HEAD
+        Expression one = expressions.makeOne(resultRegister.getType());
         Load load = newLoadWithMo(resultRegister, e.getAddress(), Tag.ARMv8.MO_ACQ);
-=======
-        Expression one = expressions.makeOne(resultRegister.getType());
-        Load load = newLoad(resultRegister, e.getAddress(), Tag.ARMv8.MO_ACQ);
->>>>>>> 222d28a5
         load.addTags(Tag.STARTLOAD);
 
         return eventSequence(
@@ -118,25 +106,15 @@
         // assumes. With this we miss a ctrl dependency, but this does not matter
         // because the load is an acquire one.
         return eventSequence(
-<<<<<<< HEAD
                 newRMWLoadExclusiveWithMo(dummy, e.getAddress(), ARMv8.MO_ACQ),
-                newAssume(new Atom(dummy, COpBin.EQ, IValue.ZERO)),
-                newRMWStoreExclusiveWithMo(e.getAddress(), IValue.ONE, true, ""));
-=======
-                newRMWLoadExclusive(dummy, e.getAddress(), ARMv8.MO_ACQ),
                 newAssume(expressions.makeEQ(dummy, zero)),
-                newRMWStoreExclusive(e.getAddress(), one, "", true));
->>>>>>> 222d28a5
+                newRMWStoreExclusiveWithMo(e.getAddress(), one, true, ""));
     }
 
     @Override
     public List<Event> visitUnlock(Unlock e) {
         return eventSequence(
-<<<<<<< HEAD
-                newStoreWithMo(e.getAddress(), IValue.ZERO, ARMv8.MO_REL));
-=======
-                newStore(e.getAddress(), expressions.makeZero(types.getArchType()), ARMv8.MO_REL));
->>>>>>> 222d28a5
+                newStoreWithMo(e.getAddress(), expressions.makeZero(types.getArchType()), ARMv8.MO_REL));
     }
 
     // =============================================================================================
@@ -258,22 +236,13 @@
         Expression address = e.getAddress();
         Expression value = e.getMemValue();
         String mo = e.getMo();
-<<<<<<< HEAD
-        IExpr expectedAddr = e.getExpectedAddr();
-        int precision = resultRegister.getPrecision();
-        Register regExpected = e.getThread().newRegister(precision);
-        Register regValue = e.getThread().newRegister(precision);
-        Load loadExpected = newLoadWithMo(regExpected, expectedAddr, "");
-        Store storeExpected = newStoreWithMo(expectedAddr, regValue, "");
-=======
         Expression expectedAddr = e.getExpectedAddr();
         IntegerType type = resultRegister.getType();
         Expression one = expressions.makeOne(type);
         Register regExpected = e.getThread().newRegister(type);
         Register regValue = e.getThread().newRegister(type);
-        Load loadExpected = newLoad(regExpected, expectedAddr, "");
-        Store storeExpected = newStore(expectedAddr, regValue, "");
->>>>>>> 222d28a5
+        Load loadExpected = newLoad(regExpected, expectedAddr);
+        Store storeExpected = newStore(expectedAddr, regValue);
         Label casFail = newLabel("CAS_fail");
         Label casEnd = newLabel("CAS_end");
         Local casCmpResult = newLocal(resultRegister, expressions.makeEQ(regValue, regExpected));
@@ -506,15 +475,9 @@
         Expression address = e.getAddress();
         String mo = e.getMo();
 
-<<<<<<< HEAD
-        Register dummy = e.getThread().newRegister(resultRegister.getPrecision());
+        Register dummy = e.getThread().newRegister(resultRegister.getType());
         Load load = newRMWLoadExclusiveWithMo(dummy, address, ARMv8.extractLoadMoFromLKMo(mo));
-        Store store = newRMWStoreExclusiveWithMo(address, value, true, ARMv8.extractStoreMoFromLKMo(mo));
-=======
-        Register dummy = e.getThread().newRegister(resultRegister.getType());
-        Load load = newRMWLoadExclusive(dummy, address, ARMv8.extractLoadMoFromLKMo(mo));
-        Store store = newRMWStoreExclusive(address, value, ARMv8.extractStoreMoFromLKMo(mo), true);
->>>>>>> 222d28a5
+        Store store = newRMWStoreExclusiveWithMo(address, value, ARMv8.extractStoreMoFromLKMo(mo), true);
         Label label = newLabel("FakeDep");
         Event fakeCtrlDep = newFakeCtrlDep(dummy, label);
         Fence optionalMemoryBarrierAfter = mo.equals(Tag.Linux.MO_MB) ? AArch64.DMB.newISHBarrier() : null;
@@ -538,15 +501,9 @@
         Expression value = e.getMemValue();
         Expression address = e.getAddress();
 
-<<<<<<< HEAD
-        Register dummy = e.getThread().newRegister(resultRegister.getPrecision());
-        Load load = newRMWLoadExclusiveWithMo(dummy, address, "");
-        Store store = newRMWStoreExclusiveWithMo(address, new IExprBin(dummy, op, value), true, "");
-=======
         Register dummy = e.getThread().newRegister(resultRegister.getType());
-        Load load = newRMWLoadExclusive(dummy, address, "");
-        Store store = newRMWStoreExclusive(address, expressions.makeBinary(dummy, op, value), "", true);
->>>>>>> 222d28a5
+        Load load = newRMWLoadExclusive(dummy, address);
+        Store store = newRMWStoreExclusive(address, expressions.makeBinary(dummy, op, value), true);
         Label label = newLabel("FakeDep");
         Event fakeCtrlDep = newFakeCtrlDep(dummy, label);
 
@@ -570,15 +527,9 @@
         Expression address = e.getAddress();
         String mo = e.getMo();
 
-<<<<<<< HEAD
-        Register dummy = e.getThread().newRegister(resultRegister.getPrecision());
+        Register dummy = e.getThread().newRegister(resultRegister.getType());
         Load load = newRMWLoadExclusiveWithMo(dummy, address, ARMv8.extractLoadMoFromLKMo(mo));
         Store store = newRMWStoreExclusiveWithMo(address, dummy, true, ARMv8.extractStoreMoFromLKMo(mo));
-=======
-        Register dummy = e.getThread().newRegister(resultRegister.getType());
-        Load load = newRMWLoadExclusive(dummy, address, ARMv8.extractLoadMoFromLKMo(mo));
-        Store store = newRMWStoreExclusive(address, dummy, ARMv8.extractStoreMoFromLKMo(mo), true);
->>>>>>> 222d28a5
         Label label = newLabel("FakeDep");
         Event fakeCtrlDep = newFakeCtrlDep(dummy, label);
         Fence optionalMemoryBarrierAfter = mo.equals(Tag.Linux.MO_MB) ? AArch64.DMB.newISHBarrier() : null;
@@ -605,15 +556,9 @@
         Expression address = e.getAddress();
         String mo = e.getMo();
 
-<<<<<<< HEAD
-        Register dummy = e.getThread().newRegister(resultRegister.getPrecision());
+        Register dummy = e.getThread().newRegister(resultRegister.getType());
         Load load = newRMWLoadExclusiveWithMo(dummy, address, ARMv8.extractLoadMoFromLKMo(mo));
-        Store store = newRMWStoreExclusiveWithMo(address, new IExprBin(dummy, e.getOp(), value), true, ARMv8.extractStoreMoFromLKMo(mo));
-=======
-        Register dummy = e.getThread().newRegister(resultRegister.getType());
-        Load load = newRMWLoadExclusive(dummy, address, ARMv8.extractLoadMoFromLKMo(mo));
-        Store store = newRMWStoreExclusive(address, expressions.makeBinary(dummy, e.getOp(), value), ARMv8.extractStoreMoFromLKMo(mo), true);
->>>>>>> 222d28a5
+        Store store = newRMWStoreExclusiveWithMo(address, expressions.makeBinary(dummy, e.getOp(), value), true, ARMv8.extractStoreMoFromLKMo(mo));
         Label label = newLabel("FakeDep");
         Event fakeCtrlDep = newFakeCtrlDep(dummy, label);
         Fence optionalMemoryBarrierAfter = mo.equals(Tag.Linux.MO_MB) ? AArch64.DMB.newISHBarrier() : null;
@@ -642,15 +587,9 @@
         IntegerType type = resultRegister.getType();
         Expression zero = expressions.makeZero(type);
 
-<<<<<<< HEAD
-        Register regValue = e.getThread().newRegister(precision);
+        Register regValue = e.getThread().newRegister(type);
         Load load = newRMWLoadExclusiveWithMo(regValue, address, ARMv8.extractLoadMoFromLKMo(mo));
-        Store store = newRMWStoreExclusiveWithMo(address, new IExprBin(regValue, IOpBin.PLUS, (IExpr) value), true, ARMv8.extractStoreMoFromLKMo(mo));
-=======
-        Register regValue = e.getThread().newRegister(type);
-        Load load = newRMWLoadExclusive(regValue, address, ARMv8.extractLoadMoFromLKMo(mo));
-        Store store = newRMWStoreExclusive(address, expressions.makeADD(regValue, value), ARMv8.extractStoreMoFromLKMo(mo), true);
->>>>>>> 222d28a5
+        Store store = newRMWStoreExclusiveWithMo(address, expressions.makeADD(regValue, value), true, ARMv8.extractStoreMoFromLKMo(mo));
 
         Label label = newLabel("FakeDep");
         Event fakeCtrlDep = newFakeCtrlDep(regValue, label);
@@ -726,15 +665,9 @@
         // With this we miss a ctrl dependency, but this does not matter
         // because the load is an acquire one.
         return eventSequence(
-<<<<<<< HEAD
                 newRMWLoadExclusiveWithMo(dummy, e.getLock(), ARMv8.MO_ACQ),
-                newAssume(new Atom(dummy, COpBin.EQ, IValue.ZERO)),
-                newRMWStoreExclusiveWithMo(e.getLock(), IValue.ONE, true, "")
-=======
-                newRMWLoadExclusive(dummy, e.getLock(), ARMv8.MO_ACQ),
                 newAssume(expressions.makeEQ(dummy, zero)),
-                newRMWStoreExclusive(e.getLock(), one, "", true)
->>>>>>> 222d28a5
+                newRMWStoreExclusive(e.getLock(), one, true)
         );
     }
 
@@ -742,11 +675,7 @@
     public List<Event> visitLKMMUnlock(LKMMUnlock e) {
         Expression zero = expressions.makeZero(types.getArchType());
         return eventSequence(
-<<<<<<< HEAD
-                newStoreWithMo(e.getAddress(), IValue.ZERO, ARMv8.MO_REL)
-=======
-                newStore(e.getAddress(), zero, ARMv8.MO_REL)
->>>>>>> 222d28a5
+                newStoreWithMo(e.getAddress(), zero, ARMv8.MO_REL)
         );
     }
 
