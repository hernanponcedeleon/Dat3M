--- conflicted
+++ resolved
@@ -234,13 +234,8 @@
         Expression address = e.getAddress();
         Expression value = e.getStoreValue();
         String mo = e.getMo();
-<<<<<<< HEAD
-        Expression expectedAddr = e.getExpectedAddr();
+        Expression expectedAddr = e.getAddressOfExpected();
         Type type = resultRegister.getType();
-=======
-        Expression expectedAddr = e.getAddressOfExpected();
-        IntegerType type = resultRegister.getType();
->>>>>>> ff5221b2
         Expression one = expressions.makeOne(type);
         Register regExpected = e.getThread().newRegister(type);
         Register regValue = e.getThread().newRegister(type);
@@ -617,13 +612,6 @@
     @Override
     public List<Event> visitLKMMOpAndTest(LKMMOpAndTest e) {
         Register resultRegister = e.getResultRegister();
-<<<<<<< HEAD
-        Type type = resultRegister.getType();
-        Expression zero = expressions.makeZero(type);
-        IOpBin op = e.getOp();
-        Expression value = e.getMemValue();
-=======
->>>>>>> ff5221b2
         Expression address = e.getAddress();
         String mo = e.getMo();
         Register dummy = e.getThread().newRegister(types.getArchType());
