package com.dat3m.dartagnan.program.processing.compilation;

import com.dat3m.dartagnan.expression.Expression;
import com.dat3m.dartagnan.expression.op.IOpBin;
import com.dat3m.dartagnan.expression.type.IntegerType;
import com.dat3m.dartagnan.program.Register;
import com.dat3m.dartagnan.program.event.Tag;
import com.dat3m.dartagnan.program.event.Tag.C11;
import com.dat3m.dartagnan.program.event.Tag.IMM;
import com.dat3m.dartagnan.program.event.core.*;
import com.dat3m.dartagnan.program.event.lang.catomic.*;
import com.dat3m.dartagnan.program.event.lang.llvm.*;
import com.dat3m.dartagnan.program.event.lang.pthread.Create;
import com.dat3m.dartagnan.program.event.lang.pthread.End;
import com.dat3m.dartagnan.program.event.lang.pthread.Join;
import com.dat3m.dartagnan.program.event.lang.pthread.Start;
import com.dat3m.dartagnan.program.event.metadata.MemoryOrder;

import java.util.Collections;
import java.util.List;

import static com.dat3m.dartagnan.program.event.EventFactory.*;
import static com.dat3m.dartagnan.program.event.Tag.IMM.extractLoadMo;
import static com.dat3m.dartagnan.program.event.Tag.IMM.extractStoreMo;

class VisitorIMM extends VisitorBase {

	protected VisitorIMM(boolean forceStart) {
		super(forceStart);
	}

	@Override
	public List<Event> visitLoad(Load e) {
		// FIXME: It is weird to compile a core-level load by transforming its tagging.
		final MemoryOrder mo = e.getMetadata(MemoryOrder.class);
		final boolean isNonAtomic = (mo == null || mo.value().equals(C11.NONATOMIC));
        return eventSequence(
<<<<<<< HEAD
        		newLoadWithMo(e.getResultRegister(), e.getAddress(), isNonAtomic ? C11.MO_RELAXED : mo.value())
=======
				newLoad(e.getResultRegister(), e.getAddress(), mo.isEmpty() || mo.equals(C11.NONATOMIC) ? C11.MO_RELAXED : mo)
>>>>>>> 222d28a5
        );
	}

	@Override
	public List<Event> visitStore(Store e) {
		// FIXME: It is weird to compile a core-level load by transforming its tagging.
		final MemoryOrder mo = e.getMetadata(MemoryOrder.class);
		final boolean isNonAtomic = (mo == null || mo.value().equals(C11.NONATOMIC));
        return eventSequence(
<<<<<<< HEAD
        		newStoreWithMo(e.getAddress(), e.getMemValue(), isNonAtomic ? C11.MO_RELAXED : mo.value())
=======
				newStore(e.getAddress(), e.getMemValue(), mo.isEmpty() || mo.equals(C11.NONATOMIC) ? C11.MO_RELAXED : mo)
>>>>>>> 222d28a5
        );
	}

	@Override
	public List<Event> visitCreate(Create e) {
        Store store = newStoreWithMo(e.getAddress(), e.getMemValue(), C11.MO_RELEASE);
        store.addTags(C11.PTHREAD);
        
        return eventSequence(
                store
        );
	}

	@Override
	public List<Event> visitEnd(End e) {
        //TODO boolean
        return eventSequence(
<<<<<<< HEAD
        		newStoreWithMo(e.getAddress(), IValue.ZERO, C11.MO_RELEASE)
=======
                newStore(e.getAddress(), expressions.makeZero(types.getArchType()), C11.MO_RELEASE)
>>>>>>> 222d28a5
        );
	}

	@Override
	public List<Event> visitJoin(Join e) {
        Register resultRegister = e.getResultRegister();
<<<<<<< HEAD
		Load load = newLoadWithMo(resultRegister, e.getAddress(), C11.MO_ACQUIRE);
=======
        Expression zero = expressions.makeZero(resultRegister.getType());
		Load load = newLoad(resultRegister, e.getAddress(), C11.MO_ACQUIRE);
>>>>>>> 222d28a5
        load.addTags(C11.PTHREAD);

        return eventSequence(
				load,
                newJump(expressions.makeNEQ(resultRegister, zero), (Label) e.getThread().getExit())
        );
	}

	@Override
	public List<Event> visitStart(Start e) {
        Register resultRegister = e.getResultRegister();
<<<<<<< HEAD
        Load load = newLoadWithMo(resultRegister, e.getAddress(), C11.MO_ACQUIRE);
=======
        Expression one = expressions.makeOne(resultRegister.getType());
        Load load = newLoad(resultRegister, e.getAddress(), C11.MO_ACQUIRE);
>>>>>>> 222d28a5
        load.addTags(Tag.STARTLOAD);

        return eventSequence(
				load,
				super.visitStart(e),
				newJump(expressions.makeNEQ(resultRegister, one), (Label) e.getThread().getExit())
        );
	}

	// =============================================================================================
    // =========================================== C11 =============================================
    // =============================================================================================

	@Override
	public List<Event> visitAtomicCmpXchg(AtomicCmpXchg e) {
		Register resultRegister = e.getResultRegister();
        Expression address = e.getAddress();
		String mo = e.getMo();
		Fence optionalFenceLoad = mo.equals(Tag.C11.MO_SC) ? newFence(Tag.C11.MO_SC) : null;
		Fence optionalFenceStore = mo.equals(Tag.C11.MO_SC) ? newFence(Tag.C11.MO_SC) : null;
        Expression expectedAddr = e.getExpectedAddr();
        IntegerType type = resultRegister.getType();
        Expression one = expressions.makeOne(type);

<<<<<<< HEAD
		Register regExpected = e.getThread().newRegister(precision);
        Register regValue = e.getThread().newRegister(precision);
        Load loadExpected = newLoadWithMo(regExpected, expectedAddr, "");
=======
        Register regExpected = e.getThread().newRegister(type);
        Register regValue = e.getThread().newRegister(type);
        Load loadExpected = newLoad(regExpected, expectedAddr, "");
>>>>>>> 222d28a5
        loadExpected.addTags(Tag.IMM.CASDEPORIGIN);
        Store storeExpected = newStoreWithMo(expectedAddr, regValue, "");
        Label casFail = newLabel("CAS_fail");
        Label casEnd = newLabel("CAS_end");
        Local casCmpResult = newLocal(resultRegister, expressions.makeEQ(regValue, regExpected));
        CondJump branchOnCasCmpResult = newJump(expressions.makeNEQ(resultRegister, one), casFail);
        CondJump gotoCasEnd = newGoto(casEnd);
        Load loadValue = newRMWLoadWithMo(regValue, address, extractLoadMo(mo));
        Store storeValue = newRMWStoreWithMo(loadValue, address, e.getMemValue(), extractStoreMo(mo));

        return eventSequence(
                // Indentation shows the branching structure
                loadExpected,
                optionalFenceLoad,
                loadValue,
                casCmpResult,
                branchOnCasCmpResult,
				optionalFenceStore,
                    storeValue,
                    gotoCasEnd,
                casFail,
                    storeExpected,
                casEnd
        );
	}

	@Override
	public List<Event> visitAtomicFetchOp(AtomicFetchOp e) {
		Register resultRegister = e.getResultRegister();
		IOpBin op = e.getOp();
        Expression address = e.getAddress();
		String mo = e.getMo();
		Fence optionalFenceBefore = mo.equals(Tag.C11.MO_SC) ? newFence(Tag.C11.MO_SC) : null;
		Fence optionalFenceAfter = mo.equals(Tag.C11.MO_SC) ? newFence(Tag.C11.MO_SC) : null;
<<<<<<< HEAD
		
        Register dummyReg = e.getThread().newRegister(resultRegister.getPrecision());
        Load load = newRMWLoadWithMo(resultRegister, address, extractLoadMo(mo));
=======

        Register dummyReg = e.getThread().newRegister(resultRegister.getType());
        Load load = newRMWLoad(resultRegister, address, extractLoadMo(mo));
>>>>>>> 222d28a5

        return eventSequence(
				optionalFenceBefore,
                load,
<<<<<<< HEAD
                newLocal(dummyReg, new IExprBin(resultRegister, op, (IExpr) e.getMemValue())),
        		optionalFenceAfter,
                newRMWStoreWithMo(load, address, dummyReg, extractStoreMo(mo))
=======
                newLocal(dummyReg, expressions.makeBinary(resultRegister, op, e.getMemValue())),
				optionalFenceAfter,
                newRMWStore(load, address, dummyReg, extractStoreMo(mo))
>>>>>>> 222d28a5
        );
	}

	@Override
	public List<Event> visitAtomicLoad(AtomicLoad e) {
		String mo = e.getMo();
		Fence optionalFence = mo.equals(Tag.C11.MO_SC) ? newFence(Tag.C11.MO_SC) : null;
        return eventSequence(
<<<<<<< HEAD
        		optionalFence,
        		newLoadWithMo(e.getResultRegister(), e.getAddress(), extractLoadMo(mo))
=======
				optionalFence,
				newLoad(e.getResultRegister(), e.getAddress(), extractLoadMo(mo))
>>>>>>> 222d28a5
        );
	}

	@Override
	public List<Event> visitAtomicStore(AtomicStore e) {
		String mo = e.getMo();
		Fence optionalFence = mo.equals(Tag.C11.MO_SC) ? newFence(Tag.C11.MO_SC) : null;
        return eventSequence(
<<<<<<< HEAD
        		optionalFence,
        		newStoreWithMo(e.getAddress(), e.getMemValue(), extractStoreMo(mo))
=======
				optionalFence,
				newStore(e.getAddress(), e.getMemValue(), extractStoreMo(mo))
>>>>>>> 222d28a5
        );
	}

	@Override
	public List<Event> visitAtomicThreadFence(AtomicThreadFence e) {
		return Collections.singletonList(newFence(e.getMo()));
	}

	@Override
	public List<Event> visitAtomicXchg(AtomicXchg e) {
        Expression address = e.getAddress();
		String mo = e.getMo();
		Fence optionalFenceLoad = mo.equals(Tag.C11.MO_SC) ? newFence(Tag.C11.MO_SC) : null;
		Fence optionalFenceStore = mo.equals(Tag.C11.MO_SC) ? newFence(Tag.C11.MO_SC) : null;
<<<<<<< HEAD
		
        Load load = newRMWLoadWithMo(e.getResultRegister(), address, mo);
        
=======

		Load load = newRMWLoad(e.getResultRegister(), address, mo);

>>>>>>> 222d28a5
        return eventSequence(
				optionalFenceLoad,
                load,
                optionalFenceStore,
                newRMWStoreWithMo(load, address, e.getMemValue(), extractStoreMo(mo))
        );
	}

    // =============================================================================================
    // =========================================== LLVM ============================================
    // =============================================================================================

	@Override
	public List<Event> visitLlvmLoad(LlvmLoad e) {
		return eventSequence(
				newLoadWithMo(e.getResultRegister(), e.getAddress(), IMM.extractLoadMo(e.getMo())));
	}

	@Override
	public List<Event> visitLlvmStore(LlvmStore e) {
		return eventSequence(
				newStoreWithMo(e.getAddress(), e.getMemValue(), IMM.extractStoreMo(e.getMo())));
	}

	@Override
	public List<Event> visitLlvmXchg(LlvmXchg e) {
		Register resultRegister = e.getResultRegister();
        Expression value = e.getMemValue();
        Expression address = e.getAddress();
		String mo = e.getMo();

		Load load = newRMWLoadExclusiveWithMo(resultRegister, address, IMM.extractLoadMo(mo));
		Store store = newRMWStoreExclusiveWithMo(address, value, true, IMM.extractStoreMo(mo));
		Label label = newLabel("FakeDep");
		Event fakeCtrlDep = newFakeCtrlDep(resultRegister, label);

		return eventSequence(
				load,
				fakeCtrlDep,
				label,
				store);
	}

	@Override
	public List<Event> visitLlvmRMW(LlvmRMW e) {
		Register resultRegister = e.getResultRegister();
		IOpBin op = e.getOp();
        Expression value = e.getMemValue();
        Expression address = e.getAddress();
		String mo = e.getMo();

        Register dummyReg = e.getThread().newRegister(resultRegister.getType());
        Local localOp = newLocal(dummyReg, expressions.makeBinary(resultRegister, op, value));

		Load load = newRMWLoadExclusiveWithMo(resultRegister, address, IMM.extractLoadMo(mo));
		Store store = newRMWStoreExclusiveWithMo(address, dummyReg, true, IMM.extractStoreMo(mo));
		Label label = newLabel("FakeDep");
		Event fakeCtrlDep = newFakeCtrlDep(resultRegister, label);

		return eventSequence(
				load,
				fakeCtrlDep,
				label,
				localOp,
				store);
	}

	@Override
	public List<Event> visitLlvmCmpXchg(LlvmCmpXchg e) {
		Register oldValueRegister = e.getStructRegister(0);
		Register resultRegister = e.getStructRegister(1);
        Expression one = expressions.makeOne(resultRegister.getType());

        Expression value = e.getMemValue();
        Expression address = e.getAddress();
		String mo = e.getMo();
        Expression expectedValue = e.getExpectedValue();

        Local casCmpResult = newLocal(resultRegister, expressions.makeEQ(oldValueRegister, expectedValue));
		Label casEnd = newLabel("CAS_end");
        CondJump branchOnCasCmpResult = newJump(expressions.makeNEQ(resultRegister, one), casEnd);

		Load load = newRMWLoadExclusiveWithMo(oldValueRegister, address, IMM.extractLoadMo(mo));
		Store store = newRMWStoreExclusiveWithMo(address, value, true, IMM.extractStoreMo(mo));

		return eventSequence(
				// Indentation shows the branching structure
				load,
				casCmpResult,
				branchOnCasCmpResult,
                    store,
				casEnd);
	}

	@Override
	public List<Event> visitLlvmFence(LlvmFence e) {
		return eventSequence(
				newFence(e.getMo()));
	}

}<|MERGE_RESOLUTION|>--- conflicted
+++ resolved
@@ -35,11 +35,7 @@
 		final MemoryOrder mo = e.getMetadata(MemoryOrder.class);
 		final boolean isNonAtomic = (mo == null || mo.value().equals(C11.NONATOMIC));
         return eventSequence(
-<<<<<<< HEAD
         		newLoadWithMo(e.getResultRegister(), e.getAddress(), isNonAtomic ? C11.MO_RELAXED : mo.value())
-=======
-				newLoad(e.getResultRegister(), e.getAddress(), mo.isEmpty() || mo.equals(C11.NONATOMIC) ? C11.MO_RELAXED : mo)
->>>>>>> 222d28a5
         );
 	}
 
@@ -49,11 +45,7 @@
 		final MemoryOrder mo = e.getMetadata(MemoryOrder.class);
 		final boolean isNonAtomic = (mo == null || mo.value().equals(C11.NONATOMIC));
         return eventSequence(
-<<<<<<< HEAD
         		newStoreWithMo(e.getAddress(), e.getMemValue(), isNonAtomic ? C11.MO_RELAXED : mo.value())
-=======
-				newStore(e.getAddress(), e.getMemValue(), mo.isEmpty() || mo.equals(C11.NONATOMIC) ? C11.MO_RELAXED : mo)
->>>>>>> 222d28a5
         );
 	}
 
@@ -71,23 +63,15 @@
 	public List<Event> visitEnd(End e) {
         //TODO boolean
         return eventSequence(
-<<<<<<< HEAD
-        		newStoreWithMo(e.getAddress(), IValue.ZERO, C11.MO_RELEASE)
-=======
-                newStore(e.getAddress(), expressions.makeZero(types.getArchType()), C11.MO_RELEASE)
->>>>>>> 222d28a5
+                newStoreWithMo(e.getAddress(), expressions.makeZero(types.getArchType()), C11.MO_RELEASE)
         );
 	}
 
 	@Override
 	public List<Event> visitJoin(Join e) {
         Register resultRegister = e.getResultRegister();
-<<<<<<< HEAD
+        Expression zero = expressions.makeZero(resultRegister.getType());
 		Load load = newLoadWithMo(resultRegister, e.getAddress(), C11.MO_ACQUIRE);
-=======
-        Expression zero = expressions.makeZero(resultRegister.getType());
-		Load load = newLoad(resultRegister, e.getAddress(), C11.MO_ACQUIRE);
->>>>>>> 222d28a5
         load.addTags(C11.PTHREAD);
 
         return eventSequence(
@@ -99,12 +83,8 @@
 	@Override
 	public List<Event> visitStart(Start e) {
         Register resultRegister = e.getResultRegister();
-<<<<<<< HEAD
+        Expression one = expressions.makeOne(resultRegister.getType());
         Load load = newLoadWithMo(resultRegister, e.getAddress(), C11.MO_ACQUIRE);
-=======
-        Expression one = expressions.makeOne(resultRegister.getType());
-        Load load = newLoad(resultRegister, e.getAddress(), C11.MO_ACQUIRE);
->>>>>>> 222d28a5
         load.addTags(Tag.STARTLOAD);
 
         return eventSequence(
@@ -129,17 +109,11 @@
         IntegerType type = resultRegister.getType();
         Expression one = expressions.makeOne(type);
 
-<<<<<<< HEAD
-		Register regExpected = e.getThread().newRegister(precision);
-        Register regValue = e.getThread().newRegister(precision);
-        Load loadExpected = newLoadWithMo(regExpected, expectedAddr, "");
-=======
         Register regExpected = e.getThread().newRegister(type);
         Register regValue = e.getThread().newRegister(type);
-        Load loadExpected = newLoad(regExpected, expectedAddr, "");
->>>>>>> 222d28a5
+        Load loadExpected = newLoad(regExpected, expectedAddr);
         loadExpected.addTags(Tag.IMM.CASDEPORIGIN);
-        Store storeExpected = newStoreWithMo(expectedAddr, regValue, "");
+        Store storeExpected = newStore(expectedAddr, regValue);
         Label casFail = newLabel("CAS_fail");
         Label casEnd = newLabel("CAS_end");
         Local casCmpResult = newLocal(resultRegister, expressions.makeEQ(regValue, regExpected));
@@ -172,28 +146,16 @@
 		String mo = e.getMo();
 		Fence optionalFenceBefore = mo.equals(Tag.C11.MO_SC) ? newFence(Tag.C11.MO_SC) : null;
 		Fence optionalFenceAfter = mo.equals(Tag.C11.MO_SC) ? newFence(Tag.C11.MO_SC) : null;
-<<<<<<< HEAD
-		
-        Register dummyReg = e.getThread().newRegister(resultRegister.getPrecision());
+
+        Register dummyReg = e.getThread().newRegister(resultRegister.getType());
         Load load = newRMWLoadWithMo(resultRegister, address, extractLoadMo(mo));
-=======
-
-        Register dummyReg = e.getThread().newRegister(resultRegister.getType());
-        Load load = newRMWLoad(resultRegister, address, extractLoadMo(mo));
->>>>>>> 222d28a5
 
         return eventSequence(
 				optionalFenceBefore,
                 load,
-<<<<<<< HEAD
-                newLocal(dummyReg, new IExprBin(resultRegister, op, (IExpr) e.getMemValue())),
-        		optionalFenceAfter,
-                newRMWStoreWithMo(load, address, dummyReg, extractStoreMo(mo))
-=======
                 newLocal(dummyReg, expressions.makeBinary(resultRegister, op, e.getMemValue())),
 				optionalFenceAfter,
-                newRMWStore(load, address, dummyReg, extractStoreMo(mo))
->>>>>>> 222d28a5
+                newRMWStoreWithMo(load, address, dummyReg, extractStoreMo(mo))
         );
 	}
 
@@ -202,13 +164,8 @@
 		String mo = e.getMo();
 		Fence optionalFence = mo.equals(Tag.C11.MO_SC) ? newFence(Tag.C11.MO_SC) : null;
         return eventSequence(
-<<<<<<< HEAD
-        		optionalFence,
-        		newLoadWithMo(e.getResultRegister(), e.getAddress(), extractLoadMo(mo))
-=======
 				optionalFence,
-				newLoad(e.getResultRegister(), e.getAddress(), extractLoadMo(mo))
->>>>>>> 222d28a5
+				newLoadWithMo(e.getResultRegister(), e.getAddress(), extractLoadMo(mo))
         );
 	}
 
@@ -217,13 +174,8 @@
 		String mo = e.getMo();
 		Fence optionalFence = mo.equals(Tag.C11.MO_SC) ? newFence(Tag.C11.MO_SC) : null;
         return eventSequence(
-<<<<<<< HEAD
-        		optionalFence,
-        		newStoreWithMo(e.getAddress(), e.getMemValue(), extractStoreMo(mo))
-=======
 				optionalFence,
-				newStore(e.getAddress(), e.getMemValue(), extractStoreMo(mo))
->>>>>>> 222d28a5
+				newStoreWithMo(e.getAddress(), e.getMemValue(), extractStoreMo(mo))
         );
 	}
 
@@ -238,15 +190,9 @@
 		String mo = e.getMo();
 		Fence optionalFenceLoad = mo.equals(Tag.C11.MO_SC) ? newFence(Tag.C11.MO_SC) : null;
 		Fence optionalFenceStore = mo.equals(Tag.C11.MO_SC) ? newFence(Tag.C11.MO_SC) : null;
-<<<<<<< HEAD
-		
-        Load load = newRMWLoadWithMo(e.getResultRegister(), address, mo);
-        
-=======
-
-		Load load = newRMWLoad(e.getResultRegister(), address, mo);
-
->>>>>>> 222d28a5
+
+		Load load = newRMWLoadWithMo(e.getResultRegister(), address, mo);
+
         return eventSequence(
 				optionalFenceLoad,
                 load,
