--- conflicted
+++ resolved
@@ -241,13 +241,8 @@
         Expression address = e.getAddress();
         String mo = e.getMo();
 
-<<<<<<< HEAD
         Register dummyReg = e.getFunction().newRegister(resultRegister.getType());
-        Local localOp = newLocal(dummyReg, expressions.makeBinary(resultRegister, op, value));
-=======
-        Register dummyReg = e.getThread().newRegister(resultRegister.getType());
         Local localOp = newLocal(dummyReg, expressions.makeBinary(resultRegister, e.getOperator(), e.getOperand()));
->>>>>>> ff5221b2
 
         Load load = newRMWLoadExclusiveWithMo(resultRegister, address, IMM.extractLoadMo(mo));
         Store store = newRMWStoreExclusiveWithMo(address, dummyReg, true, IMM.extractStoreMo(mo));
