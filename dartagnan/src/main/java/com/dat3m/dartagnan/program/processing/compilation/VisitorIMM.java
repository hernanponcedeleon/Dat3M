package com.dat3m.dartagnan.program.processing.compilation;

import com.dat3m.dartagnan.expression.Expression;
<<<<<<< HEAD
import com.dat3m.dartagnan.expression.op.IOpBin;
import com.dat3m.dartagnan.expression.type.Type;
=======
import com.dat3m.dartagnan.expression.type.IntegerType;
>>>>>>> ff5221b2
import com.dat3m.dartagnan.program.Register;
import com.dat3m.dartagnan.program.event.Tag;
import com.dat3m.dartagnan.program.event.Tag.C11;
import com.dat3m.dartagnan.program.event.Tag.IMM;
import com.dat3m.dartagnan.program.event.core.*;
import com.dat3m.dartagnan.program.event.lang.catomic.*;
import com.dat3m.dartagnan.program.event.lang.llvm.*;
import com.dat3m.dartagnan.program.event.lang.pthread.Create;
import com.dat3m.dartagnan.program.event.lang.pthread.End;
import com.dat3m.dartagnan.program.event.lang.pthread.Join;
import com.dat3m.dartagnan.program.event.lang.pthread.Start;
import com.dat3m.dartagnan.program.event.metadata.MemoryOrder;

import java.util.Collections;
import java.util.List;

import static com.dat3m.dartagnan.program.event.EventFactory.*;
import static com.dat3m.dartagnan.program.event.Tag.IMM.extractLoadMo;
import static com.dat3m.dartagnan.program.event.Tag.IMM.extractStoreMo;

class VisitorIMM extends VisitorBase {

    protected VisitorIMM(boolean forceStart) {
        super(forceStart);
    }

    @Override
    public List<Event> visitLoad(Load e) {
        // FIXME: It is weird to compile a core-level load by transforming its tagging.
        final MemoryOrder mo = e.getMetadata(MemoryOrder.class);
        final boolean isNonAtomic = (mo == null || mo.value().equals(C11.NONATOMIC));
        return eventSequence(
                newLoadWithMo(e.getResultRegister(), e.getAddress(), isNonAtomic ? C11.MO_RELAXED : mo.value())
        );
    }

    @Override
    public List<Event> visitStore(Store e) {
        // FIXME: It is weird to compile a core-level load by transforming its tagging.
        final MemoryOrder mo = e.getMetadata(MemoryOrder.class);
        final boolean isNonAtomic = (mo == null || mo.value().equals(C11.NONATOMIC));
        return eventSequence(
                newStoreWithMo(e.getAddress(), e.getMemValue(), isNonAtomic ? C11.MO_RELAXED : mo.value())
        );
    }

    @Override
    public List<Event> visitCreate(Create e) {
        Store store = newStoreWithMo(e.getAddress(), e.getMemValue(), C11.MO_RELEASE);
        store.addTags(C11.PTHREAD);

        return eventSequence(
                store
        );
    }

    @Override
    public List<Event> visitEnd(End e) {
        //TODO boolean
        return eventSequence(
                newStoreWithMo(e.getAddress(), expressions.makeZero(types.getArchType()), C11.MO_RELEASE)
        );
    }

    @Override
    public List<Event> visitJoin(Join e) {
        Register resultRegister = e.getResultRegister();
        Expression zero = expressions.makeZero(resultRegister.getType());
        Load load = newLoadWithMo(resultRegister, e.getAddress(), C11.MO_ACQUIRE);
        load.addTags(C11.PTHREAD);

        return eventSequence(
                load,
                newJump(expressions.makeNEQ(resultRegister, zero), (Label) e.getThread().getExit())
        );
    }

    @Override
    public List<Event> visitStart(Start e) {
        Register resultRegister = e.getResultRegister();
        Expression one = expressions.makeOne(resultRegister.getType());
        Load load = newLoadWithMo(resultRegister, e.getAddress(), C11.MO_ACQUIRE);
        load.addTags(Tag.STARTLOAD);

        return eventSequence(
                load,
                super.visitStart(e),
                newJump(expressions.makeNEQ(resultRegister, one), (Label) e.getThread().getExit())
        );
    }

    // =============================================================================================
    // =========================================== C11 =============================================
    // =============================================================================================

    @Override
    public List<Event> visitAtomicCmpXchg(AtomicCmpXchg e) {
        Register resultRegister = e.getResultRegister();
        Expression address = e.getAddress();
        String mo = e.getMo();
        Fence optionalFenceLoad = mo.equals(Tag.C11.MO_SC) ? newFence(Tag.C11.MO_SC) : null;
        Fence optionalFenceStore = mo.equals(Tag.C11.MO_SC) ? newFence(Tag.C11.MO_SC) : null;
<<<<<<< HEAD
        Expression expectedAddr = e.getExpectedAddr();
        Type type = resultRegister.getType();
=======
        Expression expectedAddr = e.getAddressOfExpected();
        IntegerType type = resultRegister.getType();
>>>>>>> ff5221b2
        Expression one = expressions.makeOne(type);

        Register regExpected = e.getThread().newRegister(type);
        Register regValue = e.getThread().newRegister(type);
        Load loadExpected = newLoad(regExpected, expectedAddr);
        loadExpected.addTags(Tag.IMM.CASDEPORIGIN);
        Store storeExpected = newStore(expectedAddr, regValue);
        Label casFail = newLabel("CAS_fail");
        Label casEnd = newLabel("CAS_end");
        Local casCmpResult = newLocal(resultRegister, expressions.makeEQ(regValue, regExpected));
        CondJump branchOnCasCmpResult = newJump(expressions.makeNEQ(resultRegister, one), casFail);
        CondJump gotoCasEnd = newGoto(casEnd);
        Load loadValue = newRMWLoadWithMo(regValue, address, extractLoadMo(mo));
        Store storeValue = newRMWStoreWithMo(loadValue, address, e.getStoreValue(), extractStoreMo(mo));

        return eventSequence(
                loadExpected,
                optionalFenceLoad,
                loadValue,
                casCmpResult,
                branchOnCasCmpResult,
                optionalFenceStore,
                storeValue,
                gotoCasEnd,
                casFail,
                storeExpected,
                casEnd
        );
    }

    @Override
    public List<Event> visitAtomicFetchOp(AtomicFetchOp e) {
        Register resultRegister = e.getResultRegister();
        Expression address = e.getAddress();
        String mo = e.getMo();
        Fence optionalFenceBefore = mo.equals(Tag.C11.MO_SC) ? newFence(Tag.C11.MO_SC) : null;
        Fence optionalFenceAfter = mo.equals(Tag.C11.MO_SC) ? newFence(Tag.C11.MO_SC) : null;

        Register dummyReg = e.getThread().newRegister(resultRegister.getType());
        Load load = newRMWLoadWithMo(resultRegister, address, extractLoadMo(mo));

        return eventSequence(
                optionalFenceBefore,
                load,
                newLocal(dummyReg, expressions.makeBinary(resultRegister, e.getOperator(), e.getOperand())),
                optionalFenceAfter,
                newRMWStoreWithMo(load, address, dummyReg, extractStoreMo(mo))
        );
    }

    @Override
    public List<Event> visitAtomicLoad(AtomicLoad e) {
        String mo = e.getMo();
        Fence optionalFence = mo.equals(Tag.C11.MO_SC) ? newFence(Tag.C11.MO_SC) : null;
        return eventSequence(
                optionalFence,
                newLoadWithMo(e.getResultRegister(), e.getAddress(), extractLoadMo(mo))
        );
    }

    @Override
    public List<Event> visitAtomicStore(AtomicStore e) {
        String mo = e.getMo();
        Fence optionalFence = mo.equals(Tag.C11.MO_SC) ? newFence(Tag.C11.MO_SC) : null;
        return eventSequence(
                optionalFence,
                newStoreWithMo(e.getAddress(), e.getMemValue(), extractStoreMo(mo))
        );
    }

    @Override
    public List<Event> visitAtomicThreadFence(AtomicThreadFence e) {
        return Collections.singletonList(newFence(e.getMo()));
    }

    @Override
    public List<Event> visitAtomicXchg(AtomicXchg e) {
        Expression address = e.getAddress();
        String mo = e.getMo();
        Fence optionalFenceLoad = mo.equals(Tag.C11.MO_SC) ? newFence(Tag.C11.MO_SC) : null;
        Fence optionalFenceStore = mo.equals(Tag.C11.MO_SC) ? newFence(Tag.C11.MO_SC) : null;

        Load load = newRMWLoadWithMo(e.getResultRegister(), address, mo);

        return eventSequence(
                optionalFenceLoad,
                load,
                optionalFenceStore,
                newRMWStoreWithMo(load, address, e.getValue(), extractStoreMo(mo))
        );
    }

    // =============================================================================================
    // =========================================== LLVM ============================================
    // =============================================================================================

    @Override
    public List<Event> visitLlvmLoad(LlvmLoad e) {
        return eventSequence(
                newLoadWithMo(e.getResultRegister(), e.getAddress(), IMM.extractLoadMo(e.getMo()))
        );
    }

    @Override
    public List<Event> visitLlvmStore(LlvmStore e) {
        return eventSequence(
                newStoreWithMo(e.getAddress(), e.getMemValue(), IMM.extractStoreMo(e.getMo()))
        );
    }

    @Override
    public List<Event> visitLlvmXchg(LlvmXchg e) {
        Register resultRegister = e.getResultRegister();
        Expression address = e.getAddress();
        String mo = e.getMo();

        Load load = newRMWLoadExclusiveWithMo(resultRegister, address, IMM.extractLoadMo(mo));
        Store store = newRMWStoreExclusiveWithMo(address, e.getValue(), true, IMM.extractStoreMo(mo));
        Label label = newLabel("FakeDep");
        Event fakeCtrlDep = newFakeCtrlDep(resultRegister, label);

        return eventSequence(
                load,
                fakeCtrlDep,
                label,
                store
        );
    }

    @Override
    public List<Event> visitLlvmRMW(LlvmRMW e) {
        Register resultRegister = e.getResultRegister();
        Expression address = e.getAddress();
        String mo = e.getMo();

        Register dummyReg = e.getThread().newRegister(resultRegister.getType());
        Local localOp = newLocal(dummyReg, expressions.makeBinary(resultRegister, e.getOperator(), e.getOperand()));

        Load load = newRMWLoadExclusiveWithMo(resultRegister, address, IMM.extractLoadMo(mo));
        Store store = newRMWStoreExclusiveWithMo(address, dummyReg, true, IMM.extractStoreMo(mo));
        Label label = newLabel("FakeDep");
        Event fakeCtrlDep = newFakeCtrlDep(resultRegister, label);

        return eventSequence(
                load,
                fakeCtrlDep,
                label,
                localOp,
                store
        );
    }

    @Override
    public List<Event> visitLlvmCmpXchg(LlvmCmpXchg e) {
        Register oldValueRegister = e.getStructRegister(0);
        Register resultRegister = e.getStructRegister(1);
        Expression one = expressions.makeOne(resultRegister.getType());

        Expression address = e.getAddress();
        String mo = e.getMo();
        Expression expectedValue = e.getExpectedValue();

        Local casCmpResult = newLocal(resultRegister, expressions.makeEQ(oldValueRegister, expectedValue));
        Label casEnd = newLabel("CAS_end");
        CondJump branchOnCasCmpResult = newJump(expressions.makeNEQ(resultRegister, one), casEnd);

        Load load = newRMWLoadExclusiveWithMo(oldValueRegister, address, IMM.extractLoadMo(mo));
        Store store = newRMWStoreExclusiveWithMo(address, e.getStoreValue(), true, IMM.extractStoreMo(mo));

        return eventSequence(
                load,
                casCmpResult,
                branchOnCasCmpResult,
                store,
                casEnd
        );
    }

    @Override
    public List<Event> visitLlvmFence(LlvmFence e) {
        return eventSequence(
                newFence(e.getMo())
        );
    }

}<|MERGE_RESOLUTION|>--- conflicted
+++ resolved
@@ -1,12 +1,7 @@
 package com.dat3m.dartagnan.program.processing.compilation;
 
 import com.dat3m.dartagnan.expression.Expression;
-<<<<<<< HEAD
-import com.dat3m.dartagnan.expression.op.IOpBin;
 import com.dat3m.dartagnan.expression.type.Type;
-=======
-import com.dat3m.dartagnan.expression.type.IntegerType;
->>>>>>> ff5221b2
 import com.dat3m.dartagnan.program.Register;
 import com.dat3m.dartagnan.program.event.Tag;
 import com.dat3m.dartagnan.program.event.Tag.C11;
@@ -109,13 +104,8 @@
         String mo = e.getMo();
         Fence optionalFenceLoad = mo.equals(Tag.C11.MO_SC) ? newFence(Tag.C11.MO_SC) : null;
         Fence optionalFenceStore = mo.equals(Tag.C11.MO_SC) ? newFence(Tag.C11.MO_SC) : null;
-<<<<<<< HEAD
-        Expression expectedAddr = e.getExpectedAddr();
+        Expression expectedAddr = e.getAddressOfExpected();
         Type type = resultRegister.getType();
-=======
-        Expression expectedAddr = e.getAddressOfExpected();
-        IntegerType type = resultRegister.getType();
->>>>>>> ff5221b2
         Expression one = expressions.makeOne(type);
 
         Register regExpected = e.getThread().newRegister(type);
