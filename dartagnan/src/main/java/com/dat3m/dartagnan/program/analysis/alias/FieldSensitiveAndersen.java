--- conflicted
+++ resolved
@@ -46,12 +46,10 @@
  */
 public class FieldSensitiveAndersen implements AliasAnalysis {
 
-<<<<<<< HEAD
     private final Config config;
-=======
+
     // For providing helpful error messages, this analysis prints call-stack and loop information for events.
     private final Supplier<SyntacticContextAnalysis> synContext;
->>>>>>> ece1b56d
 
     ///When a pointer set gains new content, it is added to this queue
     private final LinkedHashSet<Object> variables = new LinkedHashSet<>();
@@ -68,24 +66,15 @@
 
     // ================================ Construction ================================
 
-<<<<<<< HEAD
     public static FieldSensitiveAndersen fromConfig(Program program, Config config) {
-        var analysis = new FieldSensitiveAndersen(config);
-=======
-    public static FieldSensitiveAndersen fromConfig(Program program, Configuration config) throws InvalidConfigurationException {
-        var analysis = new FieldSensitiveAndersen(program);
->>>>>>> ece1b56d
+        var analysis = new FieldSensitiveAndersen(program, config);
         analysis.run(program);
         return analysis;
     }
 
-<<<<<<< HEAD
-    private FieldSensitiveAndersen(Config c) {
+    private FieldSensitiveAndersen(Program p, Config c) {
         config = checkNotNull(c);
-=======
-    private FieldSensitiveAndersen(Program p) {
         synContext = Suppliers.memoize(() -> SyntacticContextAnalysis.newInstance(p));
->>>>>>> ece1b56d
     }
 
     // ================================ API ================================
