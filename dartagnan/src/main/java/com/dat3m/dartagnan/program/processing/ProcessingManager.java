package com.dat3m.dartagnan.program.processing;

import com.dat3m.dartagnan.program.Program;
import com.dat3m.dartagnan.program.memory.Memory;
import com.dat3m.dartagnan.program.processing.compilation.Compilation;
import org.sosy_lab.common.configuration.Configuration;
import org.sosy_lab.common.configuration.InvalidConfigurationException;
import org.sosy_lab.common.configuration.Option;
import org.sosy_lab.common.configuration.Options;

import java.util.ArrayList;
import java.util.Arrays;
import java.util.List;
import java.util.Objects;

import static com.dat3m.dartagnan.configuration.OptionNames.*;

@Options
public class ProcessingManager implements ProgramProcessor {

    private final List<ProgramProcessor> programProcessors = new ArrayList<>();

    // =========================== Configurables ===========================

    @Option(name = REDUCE_SYMMETRY,
            description = "Reduces the symmetry of the program (unsound in general).",
            secure = true)
    private boolean reduceSymmetry = false;

	@Option(name= ATOMIC_BLOCKS_AS_LOCKS,
			description="Transforms atomic blocks by adding global locks.",
			secure=true)
		private boolean atomicBlocksAsLocks = false;

    @Option(name= CONSTANT_PROPAGATION,
        description="Performs constant propagation.",
        secure=true)
        private boolean constantPropagation = false;

	@Option(name= DEAD_ASSIGNEMENT_ELIMINATION,
			description="Performs dead code elimination.",
			secure=true)
		private boolean dce = false;

// ======================================================================

    private ProcessingManager(Configuration config) throws InvalidConfigurationException {
        config.inject(this);

        programProcessors.addAll(Arrays.asList(
                atomicBlocksAsLocks ? AtomicAsLock.fromConfig(config) : null,
                Memory.fixateMemoryValues(),
                DeadCodeElimination.fromConfig(config),
                BranchReordering.fromConfig(config),
                Simplifier.fromConfig(config),
        		FindSpinLoops.fromConfig(config),
                LoopUnrolling.fromConfig(config),
                constantPropagation ? ConstantPropagation.fromConfig(config) : null,
<<<<<<< HEAD
                DeadAssignmentElimination.fromConfig(config),
                //RemoveDeadCondJumps.fromConfig(config),
=======
                dce ? DeadAssignmentElimination.fromConfig(config) : null,
                RemoveDeadCondJumps.fromConfig(config),
>>>>>>> c3d0aa94
                AtomicityPropagation.fromConfig(config),
                Compilation.fromConfig(config),
                //DynamicPureLoopCutting.fromConfig(),
                reduceSymmetry ? SymmetryReduction.fromConfig(config) : null
        ));
        programProcessors.removeIf(Objects::isNull);
    }

    public static ProcessingManager fromConfig(Configuration config) throws InvalidConfigurationException {
        return new ProcessingManager(config);
    }

    // ==================================================

    public void run(Program program) {
        programProcessors.forEach(p -> p.run(program));
    }


}<|MERGE_RESOLUTION|>--- conflicted
+++ resolved
@@ -3,6 +3,7 @@
 import com.dat3m.dartagnan.program.Program;
 import com.dat3m.dartagnan.program.memory.Memory;
 import com.dat3m.dartagnan.program.processing.compilation.Compilation;
+
 import org.sosy_lab.common.configuration.Configuration;
 import org.sosy_lab.common.configuration.InvalidConfigurationException;
 import org.sosy_lab.common.configuration.Option;
@@ -56,16 +57,10 @@
         		FindSpinLoops.fromConfig(config),
                 LoopUnrolling.fromConfig(config),
                 constantPropagation ? ConstantPropagation.fromConfig(config) : null,
-<<<<<<< HEAD
-                DeadAssignmentElimination.fromConfig(config),
-                //RemoveDeadCondJumps.fromConfig(config),
-=======
                 dce ? DeadAssignmentElimination.fromConfig(config) : null,
                 RemoveDeadCondJumps.fromConfig(config),
->>>>>>> c3d0aa94
                 AtomicityPropagation.fromConfig(config),
                 Compilation.fromConfig(config),
-                //DynamicPureLoopCutting.fromConfig(),
                 reduceSymmetry ? SymmetryReduction.fromConfig(config) : null
         ));
         programProcessors.removeIf(Objects::isNull);
