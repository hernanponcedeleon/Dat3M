--- conflicted
+++ resolved
@@ -8,18 +8,13 @@
 
 public class LKMMLoad extends Load {
 
-<<<<<<< HEAD
 	private String mo;
 	public String getMo() { return mo; }
 
-	public LKMMLoad(Register register, IExpr address, String mo) {
+	public LKMMLoad(Register register, Expression address, String mo) {
 		super(register, address);
 		this.mo = mo;
 		tags.add(mo);
-=======
-	public LKMMLoad(Register register, Expression address, String mo) {
-		super(register, address, mo);
->>>>>>> 222d28a5
 	}
 
 	@Override
