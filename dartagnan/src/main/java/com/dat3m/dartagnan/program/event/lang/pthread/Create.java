--- conflicted
+++ resolved
@@ -5,17 +5,7 @@
 import com.dat3m.dartagnan.program.event.core.Store;
 import com.dat3m.dartagnan.program.event.visitors.EventVisitor;
 import com.dat3m.dartagnan.program.memory.Address;
-<<<<<<< HEAD
-import static com.dat3m.dartagnan.program.event.lang.catomic.utils.Mo.SC;
-=======
-import com.google.common.base.Preconditions;
-
-import java.util.List;
-
-import static com.dat3m.dartagnan.program.event.EventFactory.*;
 import static com.dat3m.dartagnan.program.event.Tag.C11.MO_SC;
-import static com.dat3m.dartagnan.program.event.Tag.C11.PTHREAD;
->>>>>>> 93989016
 
 public class Create extends Store {
 
@@ -50,44 +40,8 @@
 	// Visitor
 	// -----------------------------------------------------------------------------------------------------------------
 
-<<<<<<< HEAD
 	@Override
 	public <T> T accept(EventVisitor<T> visitor) {
 		return visitor.visit(this);
 	}
-=======
-
-    @Override
-    public List<Event> compile(Arch target) {
-    	Preconditions.checkNotNull(target, "Target cannot be null");
-
-        Fence optionalBarrierBefore = null;
-        Fence optionalBarrierAfter = null;
-        Store store = newStore(address, value, mo, cLine);
-        store.addFilters(PTHREAD);
-
-        switch (target){
-            case NONE:
-                break;
-            case TSO:
-                optionalBarrierAfter = X86.newMemoryFence();
-                break;
-            case POWER:
-                optionalBarrierBefore = Power.newSyncBarrier();
-                break;
-            case ARM8:
-                optionalBarrierBefore = AArch64.DMB.newISHBarrier();
-                optionalBarrierAfter = AArch64.DMB.newISHBarrier();
-                break;
-            default:
-                throw new UnsupportedOperationException("Compilation to " + target + " is not supported for " + this);
-        }
-
-        return eventSequence(
-                optionalBarrierBefore,
-                store,
-                optionalBarrierAfter
-        );
-    }
->>>>>>> 93989016
 }