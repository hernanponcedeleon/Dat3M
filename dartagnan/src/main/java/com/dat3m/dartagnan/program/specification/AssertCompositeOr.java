--- conflicted
+++ resolved
@@ -12,7 +12,6 @@
     private final AbstractAssert a1;
     private final AbstractAssert a2;
 
-<<<<<<< HEAD
     public AbstractAssert getA1() {
         return a1;
     }
@@ -21,10 +20,7 @@
         return a2;
     }
 
-    public AssertCompositeOr(AbstractAssert a1, AbstractAssert a2){
-=======
     public AssertCompositeOr(AbstractAssert a1, AbstractAssert a2) {
->>>>>>> 3e258f07
         this.a1 = a1;
         this.a2 = a2;
     }
