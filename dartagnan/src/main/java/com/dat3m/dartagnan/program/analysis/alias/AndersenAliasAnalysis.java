--- conflicted
+++ resolved
@@ -102,13 +102,8 @@
         }
     }
 
-<<<<<<< HEAD
     private void processLocs(MemoryCoreEvent e) {
-        IExpr address = e.getAddress();
-=======
-    private void processLocs(MemoryEvent e) {
         Expression address = e.getAddress();
->>>>>>> 222d28a5
         // Collect for each v events of form: p = *v, *v = q
         if (address instanceof Register) {
             addEvent((Register) address, e);
@@ -137,14 +132,9 @@
             return;
         }
         //event is a store operation
-<<<<<<< HEAD
         Verify.verify(e instanceof Store,
                 "Encountered memory event that is neither store nor load: {}", e);
-        ExprInterface value = ((Store)e).getMemValue();
-=======
-        Verify.verify(e.hasTag(Tag.WRITE), "memory event that is neither tagged \"W\" nor a register writer");
-        Expression value = e.getMemValue();
->>>>>>> 222d28a5
+        Expression value = ((Store)e).getMemValue();
         if (value instanceof Register) {
             addEdge(value, location);
             return;
@@ -191,21 +181,10 @@
                             }
                         } else if (e instanceof Store store && store.getMemValue() instanceof Register register) {
                             // *variable = register
-<<<<<<< HEAD
                             // Add edge from register to location
                             if (addEdge(register, address)) {
                                 // Add register to variables if edge is new.
                                 variables.add(register);
-=======
-                            Expression value = e.getMemValue();
-                            if (value instanceof Register) {
-                                Register register = (Register) value;
-                                // Add edge from register to location
-                                if (addEdge(register, address)) {
-                                    // Add register to variables if edge is new.
-                                    variables.add(register);
-                                }
->>>>>>> 222d28a5
                             }
                         }
                     }
@@ -259,13 +238,8 @@
         }
     }
 
-<<<<<<< HEAD
     private void processResults(MemoryCoreEvent e) {
-        IExpr address = e.getAddress();
-=======
-    private void processResults(MemoryEvent e) {
         Expression address = e.getAddress();
->>>>>>> 222d28a5
         Set<Location> addresses;
         if (address instanceof Register) {
             Set<Location> target = targets.get(address);
