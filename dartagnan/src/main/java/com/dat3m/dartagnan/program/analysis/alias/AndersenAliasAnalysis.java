package com.dat3m.dartagnan.program.analysis.alias;

import com.dat3m.dartagnan.program.expression.Expression;
import com.dat3m.dartagnan.program.expression.BinaryIntegerExpression;
import com.dat3m.dartagnan.program.Program;
import com.dat3m.dartagnan.program.Register;
import com.dat3m.dartagnan.program.event.Tag;
import com.dat3m.dartagnan.program.event.core.Local;
import com.dat3m.dartagnan.program.event.core.MemEvent;
import com.dat3m.dartagnan.program.event.core.Store;
import com.dat3m.dartagnan.program.event.core.utils.RegWriter;
import com.dat3m.dartagnan.program.expression.Literal;
import com.dat3m.dartagnan.program.memory.MemoryObject;
import com.google.common.base.Preconditions;
import com.google.common.base.Verify;
import com.google.common.collect.ImmutableSet;
import com.google.common.collect.Sets;
import org.sosy_lab.common.configuration.Configuration;
import org.sosy_lab.common.configuration.InvalidConfigurationException;

import java.util.*;
import java.util.stream.Collectors;
import java.util.stream.IntStream;

import static com.dat3m.dartagnan.expression.op.IOpBin.PLUS;

/**
 * Inclusion-based pointer analysis by Andersen.
 * <p>
 * Each register and memory location gets a variable set of pointers.
 * A graph denotes inclusion relationships between pointer sets.
 * Iteratively, the sets of pointers are populated based on this graph.
 * Memory operations can generate new edges during the process.
 *
 * @author flo
 * @author xeren
 */
public class AndersenAliasAnalysis implements AliasAnalysis {

    ///When a pointer set gains new content, it is added to this queue
    private final Queue<Object> variables = new ArrayDeque<>();
    ///Super set of all pointer sets in this analysis
    private final ImmutableSet<Location> maxAddressSet;
    private final Map<Object, Set<Object>> edges = new HashMap<>();
    private final Map<Object, Set<Location>> addresses = new HashMap<>();
    private final Map<Register, Set<MemEvent>> events = new HashMap<>();
    private final Map<Register, Set<Location>> targets = new HashMap<>();
    private final Map<MemEvent, ImmutableSet<Location>> eventAddressSpaceMap = new HashMap<>();

    // ================================ Construction ================================

    private AndersenAliasAnalysis(Program program) {
        Preconditions.checkArgument(program.isCompiled(), "The program must be compiled first.");
        ImmutableSet.Builder<Location> builder = new ImmutableSet.Builder<>();
        for (MemoryObject a : program.getMemory().getObjects()) {
            for (int i = 0; i < a.size(); i++) {
                builder.add(new Location(a, i));
            }
        }
        maxAddressSet = builder.build();
        run(program);
    }

    public static AndersenAliasAnalysis fromConfig(Program program, Configuration config) throws InvalidConfigurationException {
        return new AndersenAliasAnalysis(program);
    }

    // ================================ API ================================

    @Override
    public boolean mayAlias(MemEvent x, MemEvent y) {
        return !Sets.intersection(getMaxAddressSet(x), getMaxAddressSet(y)).isEmpty();
    }

    @Override
    public boolean mustAlias(MemEvent x, MemEvent y) {
        return getMaxAddressSet(x).size() == 1 && getMaxAddressSet(x).containsAll(getMaxAddressSet(y));
    }

    private ImmutableSet<Location> getMaxAddressSet(MemEvent e) {
        return eventAddressSpaceMap.get(e);
    }

    // ================================ Processing ================================

    private void run(Program program) {
        List<MemEvent> memEvents = program.getEvents(MemEvent.class);
        List<Local> locals = program.getEvents(Local.class);
        for (MemEvent e : memEvents) {
            processLocs(e);
        }
        for (Local e : locals) {
            processRegs(e);
        }
        algorithm();
        for (Local e : locals) {
            processResults(e);
        }
        for (MemEvent e : memEvents) {
            processResults(e);
        }
    }

    private void processLocs(MemEvent e) {
        Expression address = e.getAddress();
        // Collect for each v events of form: p = *v, *v = q
        if (address instanceof Register) {
            addEvent((Register) address, e);
            return;
        }
        Constant addressConstant = new Constant(address);
        if (addressConstant.failed) {
            // r = *(CompExpr) -> loc(r) = max
            if (e instanceof RegWriter) {
                Register register = ((RegWriter) e).getResultRegister();
                addAllAddresses(register, maxAddressSet);
                variables.add(register);
            }
            //FIXME if e is a store event, then all locations should include its values
            eventAddressSpaceMap.put(e, maxAddressSet);
            return;
        }
        //address is a constant
        Location location = addressConstant.location;
        if (location == null) {
            throw new RuntimeException("memory event accessing a pure constant address");
        }
        eventAddressSpaceMap.put(e, ImmutableSet.of(location));
        if (e instanceof RegWriter) {
            addEdge(location, ((RegWriter) e).getResultRegister());
            return;
        }
        //event is a store operation
<<<<<<< HEAD
        Verify.verify(e.is(Tag.WRITE), "memory event that is neither tagged \"W\" nor a register writer");
        Expression value = e.getMemValue();
=======
        Verify.verify(e.hasTag(Tag.WRITE), "memory event that is neither tagged \"W\" nor a register writer");
        ExprInterface value = e.getMemValue();
>>>>>>> a4bdcd78
        if (value instanceof Register) {
            addEdge(value, location);
            return;
        }
        Constant v = new Constant(value);
        if (v.failed) {
            addAllAddresses(location, maxAddressSet);
        } else if (v.location != null) {
            addAddress(location, v.location);
        }
        variables.add(location);
    }

    private void processRegs(Local e) {
        Register register = e.getResultRegister();
        Expression expr = e.getExpr();
        if (expr instanceof Register) {
            // r1 = r2 -> add edge r2 --> r1
            addEdge(expr, register);
        } else if (expr instanceof BinaryIntegerExpression) {
            Expression base = ((BinaryIntegerExpression) expr).getLHS();
            while (base instanceof BinaryIntegerExpression) {
                base = ((BinaryIntegerExpression) base).getLHS();
            }
            if (base instanceof Register) {
                addAllAddresses(register, maxAddressSet);
                variables.add(register);
            }
        } else if (expr instanceof MemoryObject) {
            // r = &a
            addAddress(register, new Location((MemoryObject) expr, 0));
            variables.add(register);
        }
        //FIXME if the expression is too complicated, the register should receive maxAddressSet
    }

    private void algorithm() {
        while (!variables.isEmpty()) {
            Object variable = variables.poll();
            if (variable instanceof Register) {
                // Process rules with *variable:
                for (Location address : getAddresses(variable)) {
                    for (MemEvent e : getEvents((Register) variable)) {
                        // p = *variable:
                        if (e instanceof RegWriter) {
                            // Add edge from location to p
                            if (addEdge(address, ((RegWriter) e).getResultRegister())) {
                                // Add location to variables if edge is new.
                                variables.add(address);
                            }
                        } else if (e instanceof Store) {
                            // *variable = register
                            Expression value = e.getMemValue();
                            if (value instanceof Register) {
                                Register register = (Register) value;
                                // Add edge from register to location
                                if (addEdge(register, address)) {
                                    // Add register to variables if edge is new.
                                    variables.add(register);
                                }
                            }
                        }
                    }
                }
            }
            // Process edges
            for (Object q : getEdges(variable)) {
                if (addAllAddresses(q, getAddresses(variable))) {
                    variables.add(q);
                }
            }
        }
    }

    private void processResults(Local e) {
        Expression exp = e.getExpr();
        Register reg = e.getResultRegister();
        if (exp instanceof MemoryObject) {
            addTarget(reg, new Location((MemoryObject) exp, 0));
            return;
        }
        if (!(exp instanceof BinaryIntegerExpression)) {
            return;
        }
        Expression base = ((BinaryIntegerExpression) exp).getLHS();
        while (base instanceof BinaryIntegerExpression) {
            base = ((BinaryIntegerExpression) base).getLHS();
        }
        if (base instanceof MemoryObject) {
            Expression rhs = ((BinaryIntegerExpression) exp).getRHS();
            if (rhs instanceof Literal) {
                addTarget(reg, new Location((MemoryObject) base, ((Literal) rhs).getValueAsInt()));
            } else {
                addTargetArray(reg, (MemoryObject) base);
            }
            return;
        }
        if (!(base instanceof Register)) {
            return;
        }
        //accept register2 = register1 + constant
        for (Location target : targets.getOrDefault(base, Set.of())) {
            Expression rhs = ((BinaryIntegerExpression) exp).getRHS();
            if (rhs instanceof Literal) {
                int o = target.offset + ((Literal) rhs).getValueAsInt();
                if (o < target.base.size()) {
                    addTarget(reg, new Location(target.base, o));
                }
            } else {
                addTargetArray(reg, target.base);
            }
        }
    }

    private void processResults(MemEvent e) {
        Expression address = e.getAddress();
        Set<Location> addresses;
        if (address instanceof Register) {
            Set<Location> target = targets.get(address);
            addresses = target != null ? target : getAddresses(address);
        } else {
            Constant addressConstant = new Constant(address);
            if (addressConstant.failed) {
                addresses = maxAddressSet;
            } else {
                Verify.verify(addressConstant.location != null, "memory event accessing a pure constant address");
                addresses = ImmutableSet.of(addressConstant.location);
            }
        }
        if (addresses.size() == 0) {
            addresses = maxAddressSet;
        }
        eventAddressSpaceMap.put(e, ImmutableSet.copyOf(addresses));
    }

    private static final class Constant {

        final Location location;
        //implies location == null
        final boolean failed;

        /**
         * Tries to match an expression as a constant address.
         */
        Constant(Expression x) {
            if (x instanceof MemoryObject) {
                location = new Location((MemoryObject) x, 0);
                failed = false;
                return;
            }
            if (x instanceof Literal) {
                location = null;
                failed = false;
                return;
            }
            if (x instanceof BinaryIntegerExpression && ((BinaryIntegerExpression) x).getOp() == PLUS) {
                Expression lhs = ((BinaryIntegerExpression) x).getLHS();
                Expression rhs = ((BinaryIntegerExpression) x).getRHS();
                if (lhs instanceof MemoryObject && rhs instanceof Literal) {
                    location = new Location((MemoryObject) lhs, ((Literal) rhs).getValueAsInt());
                    failed = false;
                    return;
                }
            }
            location = null;
            failed = true;
        }

        @Override
        public String toString() {
            return failed ? "failed" : String.valueOf(location);
        }
    }

    private static final class Location {

        final MemoryObject base;
        final int offset;

        Location(MemoryObject b, int o) {
            Preconditions.checkArgument(0 <= o && o < b.size(), "Array out of bounds");
            base = b;
            offset = o;
        }

        @Override
        public int hashCode() {
            return base.hashCode() + offset;
        }

        @Override
        public boolean equals(Object o) {
            return this == o || o instanceof Location && base.equals(((Location) o).base) && offset == ((Location) o).offset;
        }

        @Override
        public String toString() {
            return String.format("%s[%d]", base, offset);
        }
    }

    private boolean addEdge(Object v1, Object v2) {
        return edges.computeIfAbsent(v1, key -> new HashSet<>()).add(v2);
    }

    private Set<Object> getEdges(Object v) {
        return edges.getOrDefault(v, ImmutableSet.of());
    }

    private void addAddress(Object v, Location a) {
        addresses.computeIfAbsent(v, key -> new HashSet<>()).add(a);
    }

    private boolean addAllAddresses(Object v, Set<Location> s) {
        return addresses.computeIfAbsent(v, key -> new HashSet<>()).addAll(s);
    }

    private Set<Location> getAddresses(Object v) {
        return addresses.getOrDefault(v, ImmutableSet.of());
    }

    private void addEvent(Register r, MemEvent e) {
        events.computeIfAbsent(r, key -> new HashSet<>()).add(e);
    }

    private Set<MemEvent> getEvents(Register r) {
        return events.getOrDefault(r, ImmutableSet.of());
    }

    private void addTarget(Register r, Location l) {
        targets.put(r, Set.of(l));
    }

    private void addTargetArray(Register r, MemoryObject b) {
        targets.put(r, IntStream.range(0, b.size())
                .mapToObj(i -> new Location(b, i))
                .collect(Collectors.toSet()));
    }
}<|MERGE_RESOLUTION|>--- conflicted
+++ resolved
@@ -131,13 +131,8 @@
             return;
         }
         //event is a store operation
-<<<<<<< HEAD
-        Verify.verify(e.is(Tag.WRITE), "memory event that is neither tagged \"W\" nor a register writer");
+        Verify.verify(e.hasTag(Tag.WRITE), "memory event that is neither tagged \"W\" nor a register writer");
         Expression value = e.getMemValue();
-=======
-        Verify.verify(e.hasTag(Tag.WRITE), "memory event that is neither tagged \"W\" nor a register writer");
-        ExprInterface value = e.getMemValue();
->>>>>>> a4bdcd78
         if (value instanceof Register) {
             addEdge(value, location);
             return;
