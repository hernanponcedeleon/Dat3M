--- conflicted
+++ resolved
@@ -149,19 +149,6 @@
 
     public BoolExpr encodeCF(Context ctx){
     	BoolExpr enc = ctx.mkTrue();
-<<<<<<< HEAD
-    	If lastIf = null;
-    	BoolExpr guard = ctx.mkTrue();
-    	for(Event e : entry.getSuccessors()) {
-    		if(lastIf != null && e.equals(lastIf.getMainBranchEvents().get(0))) {
-    			guard = ctx.mkAnd(lastIf.cf(), lastIf.getGuard().toZ3Bool(lastIf, ctx));
-    		}
-    		if (lastIf != null && e.equals(lastIf.getElseBranchEvents().get(0))) {
-    			guard = ctx.mkAnd(lastIf.cf(), ctx.mkNot(lastIf.getGuard().toZ3Bool(lastIf, ctx)));
-    		}
-    		if(lastIf != null && e.equals(lastIf.getSuccessor())) {
-    			guard = ctx.mkOr(lastIf.getExitMainBranch().getCfCond(), lastIf.getExitElseBranch().getCfCond());
-=======
     	Stack<If> ifStack = new Stack<If>();
     	BoolExpr guard = ctx.mkTrue();
     	for(Event e : entry.getSuccessors()) {
@@ -177,7 +164,6 @@
         			guard = ctx.mkOr(lastIf.getExitMainBranch().getCfCond(), lastIf.getExitElseBranch().getCfCond());
         			ifStack.pop();
         		}    			
->>>>>>> c132580d
     		}
     		enc = ctx.mkAnd(enc, e.encodeCF(ctx, guard));
     		guard = e.cf();
@@ -185,11 +171,7 @@
     			guard = ctx.mkAnd(guard, ctx.mkNot(((CondJump)e).getGuard().toZ3Bool(e, ctx)));
     		}
     		if(e instanceof If) {
-<<<<<<< HEAD
-    			lastIf = (If)e;
-=======
     			ifStack.add((If)e);
->>>>>>> c132580d
     		}
     	}
         return enc;
