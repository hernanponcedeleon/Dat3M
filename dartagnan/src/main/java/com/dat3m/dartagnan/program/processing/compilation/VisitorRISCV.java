--- conflicted
+++ resolved
@@ -480,13 +480,6 @@
             // It seem to be only used for RCU related stuff in the kernel so it makes sense
             // it is defined in that header file
             case Tag.Linux.AFTER_UNLOCK_LOCK:
-<<<<<<< HEAD
-                optionalMemoryBarrier = RISCV.newRWRWFence();
-                break;
-            default:
-                throw new UnsupportedOperationException("Compilation of fence " + e.getName() + " is not supported");
-        }
-=======
 				optionalMemoryBarrier = RISCV.newRWRWFence();
 				break;
             // https://elixir.bootlin.com/linux/v6.1/source/include/linux/compiler.h#L86
@@ -496,7 +489,6 @@
 			default:
 				throw new UnsupportedOperationException("Compilation of fence " + e.getName() + " is not supported");
 		}
->>>>>>> 4da0d4fe
 
         return eventSequence(
                 optionalMemoryBarrier
