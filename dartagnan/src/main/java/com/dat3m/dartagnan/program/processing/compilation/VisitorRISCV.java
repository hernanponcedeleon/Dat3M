--- conflicted
+++ resolved
@@ -163,13 +163,8 @@
         String mo = e.getMo();
 
         Load load = newRMWLoadExclusiveWithMo(resultRegister, address, Tag.RISCV.extractLoadMoFromCMo(mo));
-<<<<<<< HEAD
-        Store store = RISCV.newRMWStoreConditional(address, value, Tag.RISCV.extractStoreMoFromCMo(mo), true);
-        Register statusReg = e.getFunction().newRegister("status(" + e.getGlobalId() + ")", resultRegister.getType());
-=======
         Store store = RISCV.newRMWStoreConditional(address, e.getValue(), Tag.RISCV.extractStoreMoFromCMo(mo), true);
         Register statusReg = e.getThread().newRegister("status(" + e.getGlobalId() + ")", resultRegister.getType());
->>>>>>> ff5221b2
         // We normally make the following optional.
         // Here we make it mandatory to guarantee correct dependencies.
         ExecutionStatus execStatus = newExecutionStatusWithDependencyTracking(statusReg, store);
@@ -192,13 +187,8 @@
         Expression address = e.getAddress();
         String mo = e.getMo();
 
-<<<<<<< HEAD
         Register dummyReg = e.getFunction().newRegister(type);
-        Local localOp = newLocal(dummyReg, expressions.makeBinary(resultRegister, op, value));
-=======
-        Register dummyReg = e.getThread().newRegister(type);
         Local localOp = newLocal(dummyReg, expressions.makeBinary(resultRegister, e.getOperator(), e.getOperand()));
->>>>>>> ff5221b2
 
         Load load = newRMWLoadExclusiveWithMo(resultRegister, address, Tag.RISCV.extractLoadMoFromCMo(mo));
         Store store = RISCV.newRMWStoreConditional(address, dummyReg, Tag.RISCV.extractStoreMoFromCMo(mo), true);
@@ -323,13 +313,8 @@
         Expression address = e.getAddress();
         String mo = e.getMo();
 
-<<<<<<< HEAD
         Register dummyReg = e.getFunction().newRegister(type);
-        Local localOp = newLocal(dummyReg, expressions.makeBinary(resultRegister, op, value));
-=======
-        Register dummyReg = e.getThread().newRegister(type);
         Local localOp = newLocal(dummyReg, expressions.makeBinary(resultRegister, e.getOperator(), e.getOperand()));
->>>>>>> ff5221b2
 
         Load load = newRMWLoadExclusiveWithMo(resultRegister, address, Tag.RISCV.extractLoadMoFromCMo(mo));
         Store store = RISCV.newRMWStoreConditional(address, dummyReg, Tag.RISCV.extractStoreMoFromCMo(mo), true);
@@ -405,13 +390,8 @@
         String mo = e.getMo();
 
         Load load = newRMWLoadExclusiveWithMo(resultRegister, address, Tag.RISCV.extractLoadMoFromCMo(mo));
-<<<<<<< HEAD
-        Store store = RISCV.newRMWStoreConditional(address, value, Tag.RISCV.extractStoreMoFromCMo(mo), true);
+        Store store = RISCV.newRMWStoreConditional(address, e.getValue(), Tag.RISCV.extractStoreMoFromCMo(mo), true);
         Register statusReg = e.getFunction().newRegister("status(" + e.getGlobalId() + ")", resultRegister.getType());
-=======
-        Store store = RISCV.newRMWStoreConditional(address, e.getValue(), Tag.RISCV.extractStoreMoFromCMo(mo), true);
-        Register statusReg = e.getThread().newRegister("status(" + e.getGlobalId() + ")", resultRegister.getType());
->>>>>>> ff5221b2
         // We normally make the following optional.
         // Here we make it mandatory to guarantee correct dependencies.
         ExecutionStatus execStatus = newExecutionStatusWithDependencyTracking(statusReg, store);
@@ -580,14 +560,9 @@
         String mo = e.getMo();
         IntegerType type = types.getArchType();
 
-<<<<<<< HEAD
         Register dummy = e.getFunction().newRegister(type);
         Register statusReg = e.getFunction().newRegister(type);
-=======
-        Register dummy = e.getThread().newRegister(type);
-        Register statusReg = e.getThread().newRegister(type);
         Expression storeValue = expressions.makeBinary(dummy, e.getOperator(), e.getOperand());
->>>>>>> ff5221b2
         String moLoad = mo.equals(Tag.Linux.MO_MB) || mo.equals(Tag.Linux.MO_ACQUIRE) ? Tag.RISCV.MO_ACQ : "";
         Load load = newRMWLoadExclusiveWithMo(dummy, address, moLoad);
         String moStore = mo.equals(Tag.Linux.MO_MB) || mo.equals(Tag.Linux.MO_RELEASE) ? Tag.RISCV.MO_ACQ_REL : "";
@@ -736,15 +711,7 @@
         Expression address = e.getAddress();
         String mo = e.getMo();
 
-<<<<<<< HEAD
-        Register dummy = e.getFunction().newRegister(type);
-        Register statusReg = e.getFunction().newRegister(type);
-        Register retReg = e.getFunction().newRegister(type);
-        Local localOp = newLocal(retReg, expressions.makeBinary(dummy, op, value));
-        Local testOp = newLocal(resultRegister, expressions.makeEQ(retReg, expressions.makeZero(type)));
-=======
-        Register dummy = e.getThread().newRegister(types.getArchType());
->>>>>>> ff5221b2
+        Register dummy = e.getFunction().newRegister(types.getArchType());
 
         Load load = newRMWLoadExclusive(dummy, address); // TODO: No mo on the load?
         Local localOp = newLocal(dummy, expressions.makeBinary(dummy, e.getOperator(), e.getOperand()));
