--- conflicted
+++ resolved
@@ -32,7 +32,6 @@
 import static com.dat3m.dartagnan.expression.op.COpBin.EQ;
 import static com.dat3m.dartagnan.expression.op.COpBin.NEQ;
 import static com.dat3m.dartagnan.program.event.EventFactory.eventSequence;
-<<<<<<< HEAD
 import static com.dat3m.dartagnan.program.event.EventFactory.newExecutionStatus;
 import static com.dat3m.dartagnan.program.event.EventFactory.newFakeCtrlDep;
 import static com.dat3m.dartagnan.program.event.EventFactory.newGoto;
@@ -45,9 +44,7 @@
 import static com.dat3m.dartagnan.program.event.EventFactory.newStore;
 import static com.dat3m.dartagnan.program.event.Tag.STRONG;
 import static com.dat3m.dartagnan.program.event.Tag.Linux.MO_ACQUIRE;
-=======
 import static com.dat3m.dartagnan.program.event.EventFactory.newExecutionStatusWithDependencyTracking;
->>>>>>> 07338abd
 import java.util.List;
 
 class VisitorRISCV extends VisitorBase implements EventVisitor<List<Event>> {
@@ -167,12 +164,6 @@
 	public List<Event> visitAtomicFetchOp(AtomicFetchOp e) {
 		switch (atomicityScheme) {
 			case AMO:
-				Register dummy = e.getThread().newRegister(e.getResultRegister().getPrecision());
-				Local local = newLocal(dummy, e.getMemValue());
-				return eventSequence(
-						local,
-						RISCV.newAmoOp(e.getResultRegister(), dummy, e.getAddress(), Tag.RISCV.fromC11Mo(e.getMo()), e.getOp())
-				);
 			case LLSC:
 				Register resultRegister = e.getResultRegister();
 				IOpBin op = e.getOp();
@@ -258,12 +249,6 @@
 	public List<Event> visitAtomicXchg(AtomicXchg e) {
 		switch (atomicityScheme) {
 			case AMO:
-				Register dummy = e.getThread().newRegister(e.getResultRegister().getPrecision());
-				Local local = newLocal(dummy, e.getMemValue());
-				return eventSequence(
-						local,
-						RISCV.newAmoSwap(e.getResultRegister(), dummy, e.getAddress(), Tag.RISCV.fromC11Mo(e.getMo()))
-				);
 			case LLSC:
 				Register resultRegister = e.getResultRegister();
 				ExprInterface value = e.getMemValue();
