--- conflicted
+++ resolved
@@ -7,18 +7,13 @@
 
 public class LKMMStore extends Store {
 
-<<<<<<< HEAD
 	private String mo;
 	public String getMo() { return mo; }
 
-	public LKMMStore(IExpr address, ExprInterface value, String mo) {
+	public LKMMStore(Expression address, Expression value, String mo) {
 		super(address, value);
 		this.mo = mo;
 		addTags(mo);
-=======
-	public LKMMStore(Expression address, Expression value, String mo) {
-		super(address, value, mo);
->>>>>>> 222d28a5
 	}
 
 	@Override
