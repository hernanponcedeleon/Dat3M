package com.dat3m.dartagnan.parsers.program.visitors;

import com.dat3m.dartagnan.exception.ParsingException;
import com.dat3m.dartagnan.exception.ProgramProcessingException;
import com.dat3m.dartagnan.expression.*;
import com.dat3m.dartagnan.expression.integers.IntBinaryOp;
import com.dat3m.dartagnan.expression.type.*;
import com.dat3m.dartagnan.parsers.LLVMIRBaseVisitor;
import com.dat3m.dartagnan.parsers.LLVMIRParser.*;
import com.dat3m.dartagnan.parsers.program.*;
import com.dat3m.dartagnan.parsers.program.utils.ProgramBuilder;
import com.dat3m.dartagnan.program.Entrypoint;
import com.dat3m.dartagnan.program.Function;
import com.dat3m.dartagnan.program.Program;
import com.dat3m.dartagnan.program.Register;
import com.dat3m.dartagnan.program.event.Event;
import com.dat3m.dartagnan.program.event.EventFactory;
import com.dat3m.dartagnan.program.event.Tag;
import com.dat3m.dartagnan.program.event.core.Label;
import com.dat3m.dartagnan.program.event.metadata.Metadata;
import com.dat3m.dartagnan.program.event.metadata.SourceLocation;
import com.dat3m.dartagnan.program.memory.MemoryObject;
import com.google.common.base.Preconditions;
import com.google.common.collect.ImmutableList;
import com.google.common.collect.ImmutableSet;
import com.google.common.collect.Lists;
import org.antlr.v4.runtime.CharStream;
import org.antlr.v4.runtime.CharStreams;
import org.antlr.v4.runtime.ParserRuleContext;
import org.antlr.v4.runtime.tree.TerminalNode;
import org.apache.logging.log4j.LogManager;
import org.apache.logging.log4j.Logger;

import java.math.BigInteger;
import java.util.*;
import java.util.stream.Collectors;

import static com.dat3m.dartagnan.expression.utils.ExpressionHelper.isAggregateLike;
import static com.dat3m.dartagnan.program.event.EventFactory.*;
import static com.dat3m.dartagnan.program.event.EventFactory.Llvm.newCompareExchange;
import static com.google.common.base.Preconditions.checkState;
import static com.google.common.base.Verify.verify;

public class VisitorLlvm extends LLVMIRBaseVisitor<Expression> {

    private static final Logger logger = LogManager.getLogger(VisitorLlvm.class);
    private static final String DEFAULT_ENTRY_FUNCTION = "main";

    // Global context
<<<<<<< HEAD
    private final Program program;
=======
    private final Program program = new Program(new Memory(), Program.SourceLanguage.LLVM);
>>>>>>> f8748107
    private final TypeFactory types = TypeFactory.getInstance();
    private final ExpressionFactory expressions = ExpressionFactory.getInstance();
    private final Type pointerType = types.getPointerType();
    private final IntegerType integerType = types.getArchType();
    private final Map<String, Expression> constantMap = new HashMap<>();
    private final Map<String, TypeDefContext> typeDefinitionMap = new HashMap<>();
    private final Map<String, Type> typeMap = new HashMap<>();
    private final Map<String, MdNode> metadataSymbolTable = new LinkedHashMap<>();
    private int functionCounter;
    // Nonnull, if the visitor is inside a function body.
    private Function function;
    private final Map<String, Block> basicBlocks = new HashMap<>();
    private final Map<BlockPair, List<Event>> phiNodes = new HashMap<>();
    // Nonnull, if the visitor is inside a basic block.
    private Block block;
    // Nonnull, if the visitor is inside a value instruction.  Resolve overloading, like in literals.
    private Type expectedType;
    // Nonnull, if the visitor is inside a named instruction.
    private String currentRegisterName;
    // Nonnull, if a type has been parsed.
    private Type parsedType;

    public VisitorLlvm(Program p) {
        program = p;
    }

    public Program buildProgram() {
        ProgramBuilder.processAfterParsing(program);
        return program;
    }

    @Override
    public Expression visitCompilationUnit(CompilationUnitContext ctx) {
        // Create the metadata mapping beforehand, so that instructions can get all attachments.
        // Also parse all type definitions.
        for (final TopLevelEntityContext entity : ctx.topLevelEntity()) {
            if (entity.metadataDef() != null) {
                entity.accept(this);
            }
            if (entity.typeDef() != null) {
                entity.accept(this);
            }
        }

        // Declare all globals (functions and variables).
        for (final TopLevelEntityContext entity : ctx.topLevelEntity()) {
            if (entity.funcDecl() != null) {
                visitFuncHeader(entity.funcDecl().funcHeader());
            }
            if (entity.funcDef() != null) {
                visitFuncHeader(entity.funcDef().funcHeader());
            }
            if (entity.globalDef() != null) {
                visitGlobalDeclaration(entity.globalDef());
            }
        }

        // Parse global definitions after declarations.
        for (final TopLevelEntityContext entity : ctx.topLevelEntity()) {
            if (entity.globalDef() != null) {
                visitGlobalDef(entity.globalDef());
            }
        }

        // Parse definitions
        for (final TopLevelEntityContext entity : ctx.topLevelEntity()) {
            if (entity.metadataDef() == null &&
                    entity.globalDef() == null &&
                    entity.typeDef() == null &&
                    entity.funcDecl() == null) {
                entity.accept(this);
            }
        }
        return null;
    }

    // ----------------------------------------------------------------------------------------------------------------
    // Top Level Entities

    @Override
    public Expression visitTypeDef(TypeDefContext ctx) {
        final String name = localIdent(ctx.LocalIdent());
        typeDefinitionMap.put(name, ctx);
        return null;
    }

    @Override
    public Expression visitFuncHeader(FuncHeaderContext ctx) {
        final String name = globalIdent(ctx.GlobalIdent());
        final Type returnType = parseType(ctx.type());
        final List<Type> parameterTypes = new ArrayList<>();
        final List<String> parameterNames = new ArrayList<>();
        int unnamedParameters = 0;
        for (ParamContext parameter : ctx.params().param()) {
            if (parameter.type().getText().equals("metadata")) {
                //TODO also declare this.
                return null;
            }
            parameterTypes.add(parseType(parameter.type()));
            final String parameterName = parameter.LocalIdent() != null ?
                    localIdent(parameter.LocalIdent()) :
                    "dummy_" + (unnamedParameters++);
            parameterNames.add(adjustRegisterName(parameterName));
        }
        final boolean isVarArgs = ctx.params().ellipsis != null;
        final FunctionType functionType = types.getFunctionType(returnType, parameterTypes, isVarArgs);
        //TODO there are more attributes in ctx
        final var declaredFunction = new Function(name, functionType, parameterNames, functionCounter++, null);

        program.addFunction(declaredFunction);
        constantMap.put(name, declaredFunction);

        if (name.equals(DEFAULT_ENTRY_FUNCTION)) {
            program.setEntrypoint(new Entrypoint.Simple(declaredFunction));
        }
        return null;
    }

    @Override
    public Expression visitFuncDecl(FuncDeclContext ctx) {
        // Do nothing, already declared from visitFuncHeader
        return null;
    }

    @Override
    public Expression visitFuncDef(FuncDefContext ctx) {
        // Assert the function was already declared from visitFuncHeader
        final String name = globalIdent(ctx.funcHeader().GlobalIdent());
        function = program.getFunctionByName(name).orElseThrow();
        // The grammar requires at least one block, thus an entry and an exit.
        for (final BasicBlockContext basicBlockContext : ctx.funcBody().basicBlock()) {
            block = getBlock(basicBlockContext.LabelIdent());
            final List<Metadata> blockHeaderMetadata;
            if (!basicBlockContext.instruction().isEmpty()) {
                blockHeaderMetadata = parseMetadataAttachment(basicBlockContext.instruction(0).metadataAttachment());
            } else {
                blockHeaderMetadata = parseMetadataAttachment(basicBlockContext.terminator().metadataAttachment());
            }
            blockHeaderMetadata.forEach(block.label::setMetadata);
            for (final InstructionContext instructionContext : basicBlockContext.instruction()) {
                parseBlockInstructionWithMetadata(instructionContext, instructionContext.metadataAttachment());
            }
            parseBlockInstructionWithMetadata(basicBlockContext.terminator(), basicBlockContext.terminator().metadataAttachment());
            // We copy the source information of the first block event to the block label.
            // This might give slightly wrong source information for labels.
            block.label.copyMetadataFrom(block.events.get(0), SourceLocation.class);
            block = null;
        }
        //TODO validate: all basic blocks have a terminator, there is one entry, at least one exit, etc.
        for (final BasicBlockContext basicBlockContext : ctx.funcBody().basicBlock()) {
            final Block block = getBlock(basicBlockContext.LabelIdent());
            function.append(block.label);
            for (final Event event : block.events) {
                function.append(event);
            }

            final Event terminator = block.events.get(block.events.size() - 1);
            for (final Map.Entry<BlockPair, List<Event>> phiNode : phiNodes.entrySet()) {
                final BlockPair blockPair = phiNode.getKey();
                if (blockPair.from == block) {
                    for (Event event : phiNode.getValue()) {
                        event.copyAllMetadataFrom(terminator);
                        function.append(event);
                    }
                    final Event gotoTargetBlock = newGoto(blockPair.to.label);
                    gotoTargetBlock.copyAllMetadataFrom(terminator);
                    function.append(gotoTargetBlock);
                }
            }
        }
        function.validate();
        function = null;
        basicBlocks.clear();
        phiNodes.clear();
        return null;
    }

    private void parseBlockInstructionWithMetadata(ParserRuleContext instructionCtx,
                                                   List<MetadataAttachmentContext> metadataContexts) {
        final List<Metadata> currentMetadata = parseMetadataAttachment(metadataContexts);
        final int prevBlockSize = block.events.size();
        instructionCtx.accept(this);
        block.events.subList(prevBlockSize, block.events.size()).forEach(
                e -> currentMetadata.forEach(e::setMetadata)
        );
    }

    private Block getBlock(TerminalNode node) {
        final String ident = node == null ? null : node.getText();
        assert ident == null || ident.endsWith(":");
        // In serialized form, only the entry block should be able to omit its label.
        // The label is named using a counter for temporaries, which resets for each function.
        // see https://llvm.org/docs/LangRef.html#functions
        // This code assumes that all function parameters are also using this counter.
        final String labelName = ident == null ?
                String.valueOf(function.getParameterRegisters().size()) :
                //FIXME this replacing avoids conflicts with LoopAnalysis
                ident.substring(0, ident.length() - 1).replace(".loop", ".\\loop");
        return getBlock(labelName);
    }

    public void visitGlobalDeclaration(GlobalDefContext ctx) {
        final String name = globalIdent(ctx.GlobalIdent());
        check(!constantMap.containsKey(name), "Redeclared constant in %s.", ctx);
        final int size = types.getMemorySizeInBytes(parseType(ctx.type()));
        if (size > 0) {
            final MemoryObject globalObject = program.getMemory().allocate(size);
            globalObject.setName(name);
            if (ctx.threadLocal() != null) {
                globalObject.setIsThreadLocal(true);
            }
            // TODO: mark the global as constant, if possible.
            constantMap.put(name, globalObject);
            return;
        }
        throw new ParsingException(String.format("Cannot compute memory size for '%s'", name));
    }

    @Override
    public Expression visitGlobalDef(GlobalDefContext ctx) {
        final String name = globalIdent(ctx.GlobalIdent());
        final MemoryObject globalObject = (MemoryObject) constantMap.get(name);
        final Type type = parseType(ctx.type());
        final boolean isExternal = ctx.externalLinkage() != null;
        final boolean hasInitializer = ctx.constant() != null;

        check (!(isExternal && hasInitializer), "External global cannot have initializer: %s", ctx);
        check (isExternal || hasInitializer, "Global without initializer; %s", ctx);

        final Expression value;
        value = hasInitializer ? checkExpression(type, ctx.constant()) : program.newConstant(type);
        globalObject.setInitialValue(0, value);
        return null;
    }

    private Block getBlock(String label) {
        return basicBlocks.computeIfAbsent(label,
                k -> {
                    final Label l = newLabel("l" + k);
                    l.setFunction(function);
                    return new Block(l);
                });
    }

    private List<Metadata> parseMetadataAttachment(List<MetadataAttachmentContext> metadataAttachmentContexts) {
        if (metadataAttachmentContexts.isEmpty()) {
            return List.of();
        }

        final List<Metadata> metadata = new ArrayList<>();
        //FIXME: This code only looks for DILocation metadata,
        // and it only extracts the information needed to construct SourceLocation metadata
        for (MetadataAttachmentContext metadataCtx:  metadataAttachmentContexts) {
            MdNode mdNode = (MdNode) metadataCtx.accept(this);
            assert mdNode instanceof MdReference;
            mdNode = metadataSymbolTable.get(((MdReference) mdNode).mdName());

            if (mdNode instanceof SpecialMdTupleNode diLocationNode && diLocationNode.nodeType() == SpecialMdTupleNode.Type.DILocation) {
                SpecialMdTupleNode scope = diLocationNode;
                while (scope.getField("scope").isPresent()) {
                    scope = (SpecialMdTupleNode) metadataSymbolTable.get(scope.<MdReference>getField("scope").orElseThrow().mdName());
                }
                assert scope.nodeType() == SpecialMdTupleNode.Type.DIFile;
                // https://llvm.org/docs/LangRef.html#difile suggests that "file" and "directory" 
                // are mandatory fields and thus the ElseThrow
                final String filename = scope.<MdGenericValue<String>>getField("filename").orElseThrow().value();
                final String directory = scope.<MdGenericValue<String>>getField("directory").orElseThrow().value();
                // Field "line" is optional. When missing we assume value 0
                final int lineNumber = diLocationNode.<MdGenericValue<BigInteger>>getField("line")
                        .orElse(new MdGenericValue<BigInteger>(BigInteger.ZERO)).value().intValue();
                metadata.add(new SourceLocation((directory + "/" + filename).intern(), lineNumber));
            }
        }

        return metadata;
    }

    // ----------------------------------------------------------------------------------------------------------------
    // Terminators

    @Override
    public Expression visitBrTerm(BrTermContext ctx) {
        block.events.add(newGoto(getJumpLabel(ctx.label())));
        return null;
    }

    @Override
    public Expression visitCondBrTerm(CondBrTermContext ctx) {
        final Type type = parseIntType(ctx.IntType());
        final Expression guard = checkExpression(type, ctx.value());
        final Expression cast = expressions.makeBooleanCast(guard);
        block.events.add(newJump(cast, getJumpLabel(ctx.label(0))));
        block.events.add(newGoto(getJumpLabel(ctx.label(1))));
        return null;
    }

    @Override
    public Expression visitSwitchTerm(SwitchTermContext ctx) {
        final Expression switchValue = visitTypeValue(ctx.typeValue());
        final Label defaultTarget = getJumpLabel(ctx.label());
        for (LlvmcaseContext caseCtx : ctx.llvmcase()) {
            final Label jumpTarget = getJumpLabel(caseCtx.label());
            final Expression caseCheck = expressions.makeEQ(switchValue, visitTypeConst(caseCtx.typeConst()));
            block.events.add(newJump(caseCheck, jumpTarget));
        }
        block.events.add(newGoto(defaultTarget));

        return null;
    }

    @Override
    public Expression visitCallInst(CallInstContext ctx) {
        // see https://llvm.org/docs/LangRef.html#call-instruction
        final Type type = parseType(ctx.type());
        // Calls can either list the full function type or just the return type.
        final Type returnType = type instanceof FunctionType funcType ? funcType.getReturnType() : type;

        final var arguments = new ArrayList<Expression>();
        for (final ArgContext argument : ctx.args().arg()) {
            if (argument.value() == null) {
                //TODO metadata calls are ignored
                return null;
            }
            assert argument.concreteType() != null;
            final Type argumentType = parseType(argument.concreteType());
            arguments.add(checkExpression(argumentType, argument.value()));
        }

        final Register resultRegister = currentRegisterName == null ? null :
                getOrNewRegister(currentRegisterName, returnType);

        if (ctx.inlineAsm() != null) {
            String asmCode = ctx.inlineAsm().inlineAsmBody().getText();
            // see https://llvm.org/docs/LangRef.html#inline-assembler-expressions
            //FIXME ignore side effects of inline assembly
            final List<ParserAsm> parsers = List.of(
                    new ParserAsmArm(function, resultRegister, arguments),
                    new ParserAsmRISCV(function, resultRegister, arguments),
                    new ParserAsmPPC(function, resultRegister, arguments),
                    new ParserAsmX86(function, resultRegister, arguments)
            );
            Optional<List<Event>> events = Optional.empty();
            boolean unsupportedEncountered = false;
            for(ParserAsm parser : parsers){
                // we have to generate the stream each time as the parser consumes it
                CharStream charStream = CharStreams.fromString(asmCode);
                try {
                    events = tryParse(parser,charStream);
                    if(events.isPresent()){
                        block.events.addAll(events.get());
                        break;
                    }
                } catch (UnsupportedOperationException e) {
                    logger.warn("Support for inline assembly instruction '{}' is not available for parser '{}'. Setting non deterministic value ", e.getMessage(), parser.getClass().getSimpleName());
                    if(resultRegister != null){
                        Event nonDeterministicValue = EventFactory.Svcomp.newNonDetChoice(resultRegister);
                        events = Optional.of(List.of(nonDeterministicValue));
                    }
                    unsupportedEncountered = true;
                    break;
                }
            }
            if(!unsupportedEncountered && events.isEmpty()){
                logger.warn("None of the parsers succeeded for inline assembly. Setting non deterministic value");
                if(resultRegister != null){
                    block.events.add(EventFactory.Svcomp.newNonDetChoice(resultRegister));
                }
            }
            return resultRegister;
        }

        final Expression callTarget = checkPointerExpression(ctx.value());
        if (callTarget == null) {
            //FIXME ignores metadata functions, but also undeclared functions
            return null;
        }

        // Build FunctionType from return type and argument types
        final FunctionType funcType = type instanceof FunctionType t ? t :
                types.getFunctionType(returnType, Lists.transform(arguments, Expression::getType));

        final Event call = currentRegisterName == null ?
                newVoidFunctionCall(funcType, callTarget, arguments) :
                newValueFunctionCall(resultRegister, funcType, callTarget, arguments);
        block.events.add(call);
        return resultRegister;
    }


    @Override
    public Expression visitRetTerm(RetTermContext ctx) {
        final Expression value;
        if (ctx.concreteType() != null) {
            final Type type = parseType(ctx.concreteType());
            value = type instanceof VoidType ? null : checkExpression(type, ctx.value());
        } else {
            value = null;
        }
        block.events.add(newFunctionReturn(value));
        return null;
    }

    @Override
    public Expression visitUnreachableTerm(UnreachableTermContext ctx) {
        block.events.add(newAbortIf(expressions.makeTrue()));
        return null;
    }

    private Label getJumpLabel(LabelContext context) {
        final Block target = getBlock(localIdent(context.LocalIdent()));
        final Event label = getPhiNode(block, target).get(0);
        verify(label instanceof Label);
        return (Label) label;
    }

    private List<Event> getPhiNode(Block from, Block to) {
        final BlockPair pair = new BlockPair(from, to);
        final List<Event> find = phiNodes.get(pair);
        if (find != null) {
            return find;
        }
        final var newNode = new ArrayList<Event>();
        newNode.add(newLabel(from.label.getName() + "." + to.label.getName()));
        phiNodes.put(pair, newNode);
        return newNode;
    }

    // ----------------------------------------------------------------------------------------------------------------
    // Instructions

    @Override
    public Expression visitLocalDefInst(LocalDefInstContext ctx) {
        // each visitor may treat the register differently
        // i.e. a loadInst generates a load event
        currentRegisterName = localIdent(ctx.LocalIdent());
        final Expression expression = ctx.valueInstruction().accept(this);
        currentRegisterName = null;

        if (!(expression instanceof Register)) {
            throw new UnsupportedOperationException(String.format("Parsing of instruction %s.", ctx.getText()));
        }
        return null;
    }

    private Register getOrNewCurrentRegister(Type type) {
        return getOrNewRegister(currentRegisterName, type);
    }

    private Register assignToRegister(Expression expression) {
        Register register = getOrNewCurrentRegister(expression.getType());
        block.events.add(newLocal(register, expression));
        return register;
    }

    @Override
    public Expression visitStoreInst(StoreInstContext ctx) {
        final var atomic = ctx.atomic != null;
        final Expression value = visitTypeValue(ctx.typeValue(0));
        final Expression address = visitTypeValue(ctx.typeValue(1));
        check(address.getType().equals(pointerType), "Non-pointer type in %s.", ctx);
        final String mo = atomic ? parseMemoryOrder(ctx.atomicOrdering()) : "";
        final Event store = atomic ? Llvm.newStore(address, value, mo) : newStore(address, value);
        block.events.add(store);
        return null;
    }

    @Override
    public Expression visitFenceInst(FenceInstContext ctx) {
        final String mo = parseMemoryOrder(ctx.atomicOrdering());
        block.events.add(Llvm.newFence(mo));
        return null;
    }

    // ----------------------------------------------------------------------------------------------------------------
    // Instructions producing a value
    @Override
    public Expression visitAllocaInst(AllocaInstContext ctx) {
        // see https://llvm.org/docs/LangRef.html#alloca-instruction
        final Register register = getOrNewCurrentRegister(pointerType);
        //final var inalloca = ctx.inAllocaTok != null;
        //final var swifterror = ctx.swiftError != null;
        final Type elementType = parseType(ctx.type());
        final Expression sizeExpression;
        if (ctx.typeValue() == null) {
            sizeExpression = expressions.makeOne(integerType);
        } else {
            final Type sizeType = parseType(ctx.typeValue().firstClassType());
            sizeExpression = checkExpression(sizeType, ctx.typeValue().value());
        }
        final Event alloc;
        if(ctx.align() != null) {
            final Expression alignmentExpression = expressions.makeValue(parseBigInteger(ctx.align().IntLit()), types.getArchType());
            alloc = EventFactory.newAlignedAlloc(register, elementType, sizeExpression, alignmentExpression, false, false);
        } else {
            alloc = EventFactory.newAlloc(register, elementType, sizeExpression, false, false);
        }
        //final int addressSpace = parseAddressSpace(ctx.addrSpace());
        block.events.add(alloc);
        return register;
    }

    @Override
    public Expression visitLoadInst(LoadInstContext ctx) {
        final var atomic = ctx.atomic != null;
        final Register register = getOrNewCurrentRegister(parseType(ctx.type()));
        //final var isVolatile = ctx.llvmvolatile != null;
        //final SyncScopeContext syncScope = ctx.syncScope(); // == null || atomic
        //final AlignContext align = ctx.align(); // nullable
        final String mo = atomic ? parseMemoryOrder(ctx.atomicOrdering()) : "";
        checkPointerType(ctx.typeValue());
        final Expression address = checkPointerExpression(ctx.typeValue().value());
        final Event load = atomic ? Llvm.newLoad(register, address, mo) : newLoad(register, address);
        block.events.add(load);
        return register;
    }

    @Override
    public Expression visitPhiInst(PhiInstContext ctx) {
        final Type type = parseType(ctx.type());
        final Register register = getOrNewCurrentRegister(type);
        for (final IncContext inc : ctx.inc()) {
            final Block target = getBlock(localIdent(inc.LocalIdent()));
            final Expression expression = checkExpression(type, inc.value());
            getPhiNode(target, block).add(newLocal(register, expression));
        }
        return register;
    }

    // ----------------------------------------------------------------------------------------------------------------
    // Calculations

    @Override
    public Expression visitICmpInst(ICmpInstContext ctx) {
        final Expression left = visitTypeValue(ctx.typeValue());
        final Expression right = checkExpression(left.getType(), ctx.value());
        final String operator = ctx.iPred().getText();
        final Expression compared = switch (operator) {
            case "eq" -> expressions.makeEQ(left, right);
            case "ne" -> expressions.makeNEQ(left, right);
            case "slt", "ult" -> expressions.makeLT(left, right, operator.startsWith("s"));
            case "sle", "ule" -> expressions.makeLTE(left, right, operator.startsWith("s"));
            case "sgt", "ugt" -> expressions.makeGT(left, right, operator.startsWith("s"));
            case "sge", "uge" -> expressions.makeGTE(left, right, operator.startsWith("s"));
            default -> throw new ParsingException(String.format("Unknown predicate in %s.", ctx.getText()));
        };
        // LLVM does not support a distinct boolean type.
        return assignToRegister(expressions.makeIntegerCast(compared, getIntegerType(1), false));
    }

    @Override
    public Expression visitAddInst(AddInstContext ctx) {
        final Expression left = visitTypeValue(ctx.typeValue());
        final Expression right = checkExpression(left.getType(), ctx.value());
        return assignToRegister(expressions.makeAdd(left, right));
    }

    @Override
    public Expression visitSubInst(SubInstContext ctx) {
        final Expression left = visitTypeValue(ctx.typeValue());
        final Expression right = checkExpression(left.getType(), ctx.value());
        return assignToRegister(expressions.makeSub(left, right));
    }

    @Override
    public Expression visitMulInst(MulInstContext ctx) {
        final Expression left = visitTypeValue(ctx.typeValue());
        final Expression right = checkExpression(left.getType(), ctx.value());
        return assignToRegister(expressions.makeMul(left, right));
    }

    @Override
    public Expression visitShlInst(ShlInstContext ctx) {
        final Expression left = visitTypeValue(ctx.typeValue());
        final Expression right = checkExpression(left.getType(), ctx.value());
        return assignToRegister(expressions.makeLshift(left, right));
    }

    @Override
    public Expression visitLShrInst(LShrInstContext ctx) {
        final Expression left = visitTypeValue(ctx.typeValue());
        final Expression right = checkExpression(left.getType(), ctx.value());
        return assignToRegister(expressions.makeRshift(left, right, false));
    }

    @Override
    public Expression visitAShrInst(AShrInstContext ctx) {
        final Expression left = visitTypeValue(ctx.typeValue());
        final Expression right = checkExpression(left.getType(), ctx.value());
        return assignToRegister(expressions.makeRshift(left, right, true));
    }

    @Override
    public Expression visitAndInst(AndInstContext ctx) {
        final Expression left = visitTypeValue(ctx.typeValue());
        final Expression right = checkExpression(left.getType(), ctx.value());
        return assignToRegister(expressions.makeIntAnd(left, right));
    }

    @Override
    public Expression visitOrInst(OrInstContext ctx) {
        final Expression left = visitTypeValue(ctx.typeValue());
        final Expression right = checkExpression(left.getType(), ctx.value());
        return assignToRegister(expressions.makeIntOr(left, right));
    }

    @Override
    public Expression visitXorInst(XorInstContext ctx) {
        final Expression left = visitTypeValue(ctx.typeValue());
        final Expression right = checkExpression(left.getType(), ctx.value());
        final Expression xorExpr = expressions.makeIntXor(left, right);
        return assignToRegister(xorExpr);
    }

    @Override
    public Expression visitSRemInst(SRemInstContext ctx) {
        final Expression left = visitTypeValue(ctx.typeValue());
        final Expression right = checkExpression(left.getType(), ctx.value());
        return assignToRegister(expressions.makeRem(left, right, true));
    }

    @Override
    public Expression visitURemInst(URemInstContext ctx) {
        final Expression left = visitTypeValue(ctx.typeValue());
        final Expression right = checkExpression(left.getType(), ctx.value());
        return assignToRegister(expressions.makeRem(left, right, false));
    }

    @Override
    public Expression visitUDivInst(UDivInstContext ctx) {
        final Expression left = visitTypeValue(ctx.typeValue());
        final Expression right = checkExpression(left.getType(), ctx.value());
        return assignToRegister(expressions.makeDiv(left, right, false));
    }

    @Override
    public Expression visitSDivInst(SDivInstContext ctx) {
        final Expression left = visitTypeValue(ctx.typeValue());
        final Expression right = checkExpression(left.getType(), ctx.value());
        return assignToRegister(expressions.makeDiv(left, right, true));
    }

    // Aggregate instructions

    @Override
    public Expression visitExtractValueInst(ExtractValueInstContext ctx) {
        final Type type = parseType(ctx.typeValue().firstClassType());
        check(isAggregateLike(type), "Non-aggregate type in %s.", ctx);
        final Expression aggregate = checkExpression(type, ctx.typeValue().value());
        final ImmutableList<Integer> indices =
                ctx.IntLit().stream().map(n -> Integer.parseInt(n.getText())).collect(ImmutableList.toImmutableList());
        return assignToRegister(expressions.makeExtract(aggregate, indices));
    }

    @Override
    public Expression visitInsertValueInst(InsertValueInstContext ctx) {
        final Type typeAgg = parseType(ctx.typeValue(0));
        final Type insertType = parseType(ctx.typeValue(1));
        check(isAggregateLike(typeAgg), "Non-aggregate type in %s.", ctx);
        final Expression aggregate = checkExpression(typeAgg, ctx.typeValue(0));
        final Expression insertValue = checkExpression(insertType, ctx.typeValue(1));
        final ImmutableList<Integer> indices =
                ctx.IntLit().stream().map(n -> Integer.parseInt(n.getText())).collect(ImmutableList.toImmutableList());
        return assignToRegister(expressions.makeInsert(aggregate, insertValue, indices));
    }

    @Override
    public Expression visitGetElementPtrInst(GetElementPtrInstContext ctx) {
        final Type type = parseType(ctx.type());
        final var operands = new ArrayList<Expression>();
        for (final TypeValueContext typeValue : ctx.typeValue()) {
            operands.add(visitTypeValue(typeValue));
        }
        assert !operands.isEmpty();
        return assignToRegister(
                expressions.makeGetElementPointer(type, operands.get(0), operands.subList(1, operands.size())));
    }

    @Override
    public Expression visitSelectInst(SelectInstContext ctx) {
        assert ctx.typeValue().size() == 3;
        final Expression guard = visitTypeValue(ctx.typeValue(0));
        final Expression trueValue = visitTypeValue(ctx.typeValue(1));
        final Expression falseValue = visitTypeValue(ctx.typeValue(2));
        final Expression cast = expressions.makeBooleanCast(guard);
        return assignToRegister(expressions.makeITE(cast, trueValue, falseValue));
    }

    @Override
    public Expression visitCmpXchgInst(CmpXchgInstContext ctx) {
        // see https://llvm.org/docs/LangRef.html#cmpxchg-instruction
        // TODO LLVM has no distinguished boolean type.
        final Expression address = visitTypeValue(ctx.typeValue(0));
        final Expression comparator = visitTypeValue(ctx.typeValue(1));
        final Expression substitute = visitTypeValue(ctx.typeValue(2));
        check(comparator.getType().equals(substitute.getType()), "Type mismatch for comparator and new in %s.", ctx);
        final Register value = function.newRegister(comparator.getType());
        final Register asExpected = function.newRegister(types.getBooleanType());
        final boolean weak = ctx.weak != null;
        final String mo = parseMemoryOrder(ctx.atomicOrdering(0));
        block.events.add(newCompareExchange(value, asExpected, address, comparator, substitute, mo, weak));
        final Register register = currentRegisterName == null ? null :
                getOrNewCurrentRegister(types.getAggregateType(List.of(comparator.getType(), getIntegerType(1))));
        if (register != null) {
            final Expression cast = expressions.makeIntegerCast(asExpected, getIntegerType(1), false);
            final Type type = types.getAggregateType(List.of(value.getType(), cast.getType()));
            final Expression result = expressions.makeConstruct(type, List.of(value, cast));
            block.events.add(newLocal(register, result));
        }
        return register;
    }

    @Override
    public Expression visitAtomicRMWInst(AtomicRMWInstContext ctx) {
        final Expression address = visitTypeValue(ctx.typeValue(0));
        final Expression operand = visitTypeValue(ctx.typeValue(1));
        final Type valueType = operand.getType();
        final Register register = getOrNewCurrentRegister(valueType);
        final String operator = ctx.atomicOp().getText();
        final String mo = parseMemoryOrder(ctx.atomicOrdering());
        final Event event;
        if (operator.equals("xchg")) {
            event = Llvm.newExchange(register, address, operand, mo);
        } else {
            final IntBinaryOp op = switch (operator) {
                case "add" -> IntBinaryOp.ADD;
                case "sub" -> IntBinaryOp.SUB;
                case "and" -> IntBinaryOp.AND;
                case "or" -> IntBinaryOp.OR;
                case "xor" -> IntBinaryOp.XOR;
                //TODO nand, min, umin, max, umax, uinc_wrap, udec_wrap, fadd, fsub, fmax, fmin
                default -> throw new UnsupportedOperationException(String.format("Unknown atomic operand %s.", ctx.getText()));
            };
            event = Llvm.newRMW(register, address, operand, op, mo);
        }
        block.events.add(event);
        return register;
    }

    // Conversions

    @Override
    public Expression visitTruncInst(TruncInstContext ctx) {
        return conversionInstruction(ctx.typeValue(), ctx.type(), false);
    }

    @Override
    public Expression visitZExtInst(ZExtInstContext ctx) {
        return conversionInstruction(ctx.typeValue(), ctx.type(), false);
    }

    @Override
    public Expression visitSExtInst(SExtInstContext ctx) {
        return conversionInstruction(ctx.typeValue(), ctx.type(), true);
    }

    @Override
    public Expression visitPtrToIntInst(PtrToIntInstContext ctx) {
        return conversionInstruction(ctx.typeValue(), ctx.type(), true);
    }

    @Override
    public Expression visitIntToPtrInst(IntToPtrInstContext ctx) {
        return conversionInstruction(ctx.typeValue(), ctx.type(), true);
    }

    @Override
    public Expression visitBitCastInst(BitCastInstContext ctx) {
        return conversionInstruction(ctx.typeValue(), ctx.type(), true);
    }

    @Override
    public Expression visitAddrSpaceCastInst(AddrSpaceCastInstContext ctx) {
        return conversionInstruction(ctx.typeValue(), ctx.type(), true);
    }

    private Register conversionInstruction(TypeValueContext operand, TypeContext target, boolean signed) {
        final Expression operandExpression = visitTypeValue(operand);
        final Type targetType = parseType(target);
        checkSupport(targetType instanceof IntegerType, "Non-integer in %s.", target);
        final Expression result = expressions.makeIntegerCast(operandExpression, (IntegerType) targetType, signed);
        return assignToRegister(result);
    }

    // =================================================================================================================
    // Expressions

    @Override
    public Expression visitConstant(ConstantContext ctx) {
        if (ctx.GlobalIdent() == null) {
            return super.visitConstant(ctx);
        }
        final String name = globalIdent(ctx.GlobalIdent());
        //TODO check for null.  Currently, this ignores metadata functions.
        return constantMap.get(name);
    }

    @Override
    public Expression visitNullConst(NullConstContext ctx) {
        return expressions.makeZero((IntegerType) pointerType);
    }

    @Override
    public Expression visitBoolConst(BoolConstContext ctx) {
        BigInteger value = Boolean.parseBoolean(ctx.getText()) ? BigInteger.ONE : BigInteger.ZERO;
        return expressions.makeValue(value, getIntegerType(1));
    }

    @Override
    public Expression visitIntConst(IntConstContext ctx) {
        final BigInteger value = parseBigInteger(ctx.IntLit());
        checkState(expectedType instanceof IntegerType, "Expected non-integer type.");
        return expressions.makeValue(value, (IntegerType) expectedType);
    }

    @Override
    public Expression visitValue(ValueContext ctx) {
        if (ctx.constant() != null) {
            return visitConstant(ctx.constant());
        }
        assert expectedType != null : "No expected type.";
        final String id = localIdent(ctx.LocalIdent());
        return getOrNewRegister(id, expectedType);
    }

    @Override
    public Expression visitTypeValue(TypeValueContext ctx) {
        final Type type = parseType(ctx.firstClassType());
        return checkExpression(type, ctx.value());
    }

    @Override
    public Expression visitArrayConst(ArrayConstContext ctx) {
        assert expectedType instanceof ArrayType;
        final Type elementType = ((ArrayType)expectedType).getElementType();
        if (ctx.StringLit() != null) {
            //TODO handle strings
            return expressions.makeGeneralZero(expectedType); // We make a 0 for now.
        }
        final List<Expression> arrayValues = new ArrayList<>();
        for (TypeConstContext typeConst : ctx.typeConst()) {
            arrayValues.add(visitTypeConst(typeConst));
        }
        return expressions.makeArray(elementType, arrayValues, true);
    }

    @Override
    public Expression visitPoisonConst(PoisonConstContext ctx) {
        // It is correct to replace a poison value with an undef value or any value of the type.
        return program.newConstant(expectedType);
    }

    @Override
    public Expression visitStructConst(StructConstContext ctx) {
        List<Expression> structMembers = ctx.typeConst().stream().map(this::visitTypeConst).toList();
        List<Type> structTypes = structMembers.stream().map(Expression::getType).toList();
        return expressions.makeConstruct(types.getAggregateType(structTypes), structMembers);
    }

    @Override
    public Expression visitZeroInitializerConst(ZeroInitializerConstContext ctx) {
        return expressions.makeGeneralZero(expectedType);
    }

    // Operations

    @Override
    public Expression visitTypeConst(TypeConstContext ctx) {
        final Type type = parseType(ctx.firstClassType());
        return checkExpression(type, ctx.constant());
    }

    @Override
    public Expression visitAddExpr(AddExprContext ctx) {
        assert ctx.typeConst().size() == 2;
        final Expression left = visitTypeConst(ctx.typeConst(0));
        final Expression right = visitTypeConst(ctx.typeConst(1));
        return expressions.makeAdd(left, right);
    }

    @Override
    public Expression visitSubExpr(SubExprContext ctx) {
        assert ctx.typeConst().size() == 2;
        final Expression left = visitTypeConst(ctx.typeConst(0));
        final Expression right = visitTypeConst(ctx.typeConst(1));
        return expressions.makeSub(left, right);
    }

    @Override
    public Expression visitMulExpr(MulExprContext ctx) {
        assert ctx.typeConst().size() == 2;
        final Expression left = visitTypeConst(ctx.typeConst(0));
        final Expression right = visitTypeConst(ctx.typeConst(1));
        return expressions.makeMul(left, right);
    }

    @Override
    public Expression visitShlExpr(ShlExprContext ctx) {
        assert ctx.typeConst().size() == 2;
        final Expression left = visitTypeConst(ctx.typeConst(0));
        final Expression right = visitTypeConst(ctx.typeConst(1));
        return expressions.makeLshift(left, right);
    }

    @Override
    public Expression visitLShrExpr(LShrExprContext ctx) {
        assert ctx.typeConst().size() == 2;
        final Expression left = visitTypeConst(ctx.typeConst(0));
        final Expression right = visitTypeConst(ctx.typeConst(1));
        return expressions.makeRshift(left, right, false);
    }

    @Override
    public Expression visitAShrExpr(AShrExprContext ctx) {
        assert ctx.typeConst().size() == 2;
        final Expression left = visitTypeConst(ctx.typeConst(0));
        final Expression right = visitTypeConst(ctx.typeConst(1));
        return expressions.makeRshift(left, right, true);
    }

    @Override
    public Expression visitAndExpr(AndExprContext ctx) {
        assert ctx.typeConst().size() == 2;
        final Expression left = visitTypeConst(ctx.typeConst(0));
        final Expression right = visitTypeConst(ctx.typeConst(1));
        return expressions.makeIntAnd(left, right);
    }

    @Override
    public Expression visitOrExpr(OrExprContext ctx) {
        assert ctx.typeConst().size() == 2;
        final Expression left = visitTypeConst(ctx.typeConst(0));
        final Expression right = visitTypeConst(ctx.typeConst(1));
        return expressions.makeIntOr(left, right);
    }

    @Override
    public Expression visitXorExpr(XorExprContext ctx) {
        assert ctx.typeConst().size() == 2;
        final Expression left = visitTypeConst(ctx.typeConst(0));
        final Expression right = visitTypeConst(ctx.typeConst(1));
        return expressions.makeIntXor(left, right);
    }

    // Conversions

    @Override
    public Expression visitTruncExpr(TruncExprContext ctx) {
        return castExpression(ctx.typeConst(), ctx.type(), false);
    }

    @Override
    public Expression visitZExtExpr(ZExtExprContext ctx) {
        return castExpression(ctx.typeConst(), ctx.type(), false);
    }

    @Override
    public Expression visitSExtExpr(SExtExprContext ctx) {
        return castExpression(ctx.typeConst(), ctx.type(), true);
    }

    @Override
    public Expression visitPtrToIntExpr(PtrToIntExprContext ctx) {
        return castExpression(ctx.typeConst(), ctx.type(), true);
    }

    @Override
    public Expression visitIntToPtrExpr(IntToPtrExprContext ctx) {
        return castExpression(ctx.typeConst(), ctx.type(), true);
    }

    @Override
    public Expression visitBitCastExpr(BitCastExprContext ctx) {
        return castExpression(ctx.typeConst(), ctx.type(), true);
    }

    @Override
    public Expression visitAddrSpaceCastExpr(AddrSpaceCastExprContext ctx) {
        return castExpression(ctx.typeConst(), ctx.type(), true);
    }

    @Override
    public Expression visitGetElementPtrExpr(GetElementPtrExprContext ctx) {
        final Type indexingType = parseType(ctx.type());
        final Expression base = visitTypeConst(ctx.typeConst());
        final var offsets = new ArrayList<Expression>();
        for (final GepIndexContext index : ctx.gepIndex()) {
            offsets.add(visitTypeConst(index.typeConst()));
        }
        return expressions.makeGetElementPointer(indexingType, base, offsets);
    }

    @Override
    public Expression visitSelectExpr(SelectExprContext ctx) {
        assert ctx.typeConst().size() == 3;
        final Expression guard = visitTypeConst(ctx.typeConst(0));
        final Expression trueValue = visitTypeConst(ctx.typeConst(1));
        final Expression falseValue = visitTypeConst(ctx.typeConst(2));
        final Expression cast = expressions.makeBooleanCast(guard);
        return expressions.makeITE(cast, trueValue, falseValue);
    }

    @Override
    public Expression visitUndefConst(UndefConstContext ctx) {
        logger.warn("Encountered undef constant of type {}. " +
                "Constant was replaced by zero.", expectedType);
        return expressions.makeGeneralZero(expectedType);
    }

    private Expression checkPointerExpression(ParserRuleContext context) {
        return checkExpression(pointerType, context);
    }

    private Expression checkExpression(Type type, ParserRuleContext context) {
        expectedType = type;
        Expression o = context.accept(this);
        expectedType = null;
        return o;
    }

    private Expression castExpression(TypeConstContext operand, TypeContext target, boolean signed) {
        final Expression operandExpression = visitTypeConst(operand);
        final Type targetType = parseType(target);
        checkSupport(targetType instanceof IntegerType, "Non-integer type %s.", target);
        return expressions.makeIntegerCast(operandExpression, (IntegerType) targetType, signed);
    }

    // ----------------------------------------------------------------------------------------------------------------
    // Types

    @Override
    public Expression visitIntType(IntTypeContext ctx) {
        parsedType = parseIntType(ctx.IntType());
        return null;
    }

    @Override
    public Expression visitPointerType(PointerTypeContext ctx) {
        parsedType = pointerType;
        return null;
    }

    @Override
    public Expression visitStructType(StructTypeContext ctx) {
        final var fields = new ArrayList<Type>();
        for (final TypeContext typeContext : ctx.type()) {
            fields.add(parseType(typeContext));
        }
        parsedType = types.getAggregateType(fields);
        return null;
    }

    @Override
    public Expression visitArrayType(ArrayTypeContext ctx) {
        final Type elementType = parseType(ctx.type());
        if (ctx.IntLit() == null) {
            parsedType = types.getArrayType(elementType);
        } else {
            final int size = Integer.parseUnsignedInt(ctx.IntLit().getText());
            parsedType = types.getArrayType(elementType, size);
        }
        return null;
    }

    @Override
    public Expression visitType(TypeContext ctx) {
        // translate opaque pointer types
        if (ctx.type() != null && ctx.params() == null || ctx.opaquePointerType() != null) {
            parsedType = pointerType;
            return null;
        } else if (ctx.getText().equals("void")) {
            parsedType = types.getVoidType();
            return null;
        } else if (ctx.type() != null && ctx.params() != null) {
            //FIXME: this should parse a function type "retType (params)", but
            // for now we just return "retType"
            ctx.type().accept(this);
            final Type returnType = parsedType;
            final boolean isVarArgs = ctx.params().ellipsis != null;
            final List<Type> paramTypes = new ArrayList<>();
            for (ParamContext paramContext : ctx.params().param()) {
                paramContext.type().accept(this);
                paramTypes.add(parsedType);
            }
            parsedType = types.getFunctionType(returnType, paramTypes, isVarArgs);
            return null;
        } else {
            return super.visitType(ctx);
        }
    }

    @Override
    public Expression visitNamedType(NamedTypeContext ctx) {
        final String name = localIdent(ctx.LocalIdent());
        // define types on demand, as they might be used before their definition.
        final TypeDefContext definition = typeDefinitionMap.remove(name);
        if (definition != null) {
            final Type type = parseType(definition.type());
            final Type oldType = typeMap.putIfAbsent(name, type);
            check(oldType == null, "Type redefinition in %s.", definition);
        }
        parsedType = typeMap.get(name);
        check(parsedType != null, "Undefined named type %s.", ctx);
        return null;
    }

    private Type parseIntType(TerminalNode t) {
        assert t.getText().startsWith("i");
        return getIntegerType(Integer.parseUnsignedInt(t.getText().substring(1)));
    }

    private Type parseType(ParserRuleContext context) {
        Expression o = context.accept(this);
        assert o == null : "Unexpected return value, expected type.";
        checkSupport(parsedType != null, "Unsupported type in %s.", context);
        Type type = parsedType != null ? parsedType : types.getVoidType();
        parsedType = null;
        return type;
    }

    private IntegerType getIntegerType(int precision) {
        return types.getIntegerType(precision);
    }

    // ----------------------------------------------------------------------------------------------------------------
    // Metadata

    @Override
    public Expression visitMetadataDef(MetadataDefContext ctx) {
        final String metadataId = ctx.MetadataId().getText();
        final MdNode metadata;
        if (ctx.mdTuple() != null) {
            metadata = (MdNode) visitMdTuple(ctx.mdTuple());
        } else if (ctx.specializedMDNode() != null) {
            metadata = (MdNode) visitSpecializedMDNode(ctx.specializedMDNode());
        } else {
            metadata = MD_NOT_PARSED;
        }
        metadataSymbolTable.put(metadataId, metadata);
        return null;
    }

    @Override
    public Expression visitMetadata(MetadataContext ctx) {
        if (ctx.typeValue() != null) {
            return new MdGenericValue<>(visitTypeValue(ctx.typeValue()));
        } else if (ctx.MetadataId() != null) {
            return new MdReference(parseID(ctx.MetadataId()));
        } else if (ctx.diArgList() != null) {
            // TODO: Handle diArgList (if needed)
            return MD_NOT_PARSED;
        }
        return super.visitMetadata(ctx);
    }

    @Override
    public Expression visitMdNode(MdNodeContext ctx) {
        if (ctx.MetadataId() != null) {
            return new MdReference(parseID(ctx.MetadataId()));
        }
        return super.visitMdNode(ctx);
    }

    @Override
    public Expression visitMdTuple(MdTupleContext ctx) {
        final MdTuple mdTuple = new MdTuple(new ArrayList<>(ctx.mdField().size()));
        for (MdFieldContext field : ctx.mdField()) {
            mdTuple.mdFields().add((MdNode) visitMdField(field));
        }
        return mdTuple;
    }

    @Override
    public Expression visitMdField(MdFieldContext ctx) {
        return ctx.metadata() == null ? MD_NULL : visitMetadata(ctx.metadata());
    }

    @Override
    public Expression visitMdString(MdStringContext ctx) {
        return new MdGenericValue<>(parseQuotedString(ctx.StringLit()));
    }


    @Override
    public Expression visitSpecializedMDNode(SpecializedMDNodeContext ctx) {
        final Expression mdNode = super.visitSpecializedMDNode(ctx);
        return mdNode == null ? MD_NOT_PARSED : mdNode;
    }

    @Override
    public Expression visitDiLocation(DiLocationContext ctx) {
        return parseSpecialMdNode(SpecialMdTupleNode.Type.DILocation, ctx.diLocationField());
    }

    @Override
    public Expression visitDiLexicalBlock(DiLexicalBlockContext ctx) {
        return parseSpecialMdNode(SpecialMdTupleNode.Type.DILexicalBlock, ctx.diLexicalBlockField());
    }

    @Override
    public Expression visitDiSubprogram(DiSubprogramContext ctx) {
        return parseSpecialMdNode(SpecialMdTupleNode.Type.DISubprogram, ctx.diSubprogramField());
    }

    @Override
    public Expression visitDiFile(DiFileContext ctx) {
        return parseSpecialMdNode(SpecialMdTupleNode.Type.DIFile, ctx.diFileField());
    }

    // Generic helper method to parse special metadata nodes with named fields.
    private Expression parseSpecialMdNode(SpecialMdTupleNode.Type type, List<? extends ParserRuleContext> namedFieldContexts) {
        final List<NamedMdNode> namedFields = new ArrayList<>(namedFieldContexts.size());
        for (ParserRuleContext field : namedFieldContexts) {
            final Object parseResult = field.accept(this);
            if (parseResult instanceof NamedMdNode namedField) {
                // We skip unsupported field entries
                namedFields.add(namedField);
            }
        }
        return new SpecialMdTupleNode(type, namedFields);
    }

    // ================ Special node fields ================

    @Override
    public Expression visitNameField(NameFieldContext ctx) {
        return new NamedMdNode("name", new MdGenericValue<>(parseQuotedString(ctx.StringLit())));
    }

    @Override
    public Expression visitLineField(LineFieldContext ctx) {
        return new NamedMdNode("line", new MdGenericValue<>(parseBigInteger(ctx.IntLit())));
    }

    @Override
    public Expression visitColumnField(ColumnFieldContext ctx) {
        return new NamedMdNode("column", new MdGenericValue<>(parseBigInteger(ctx.IntLit())));
    }

    @Override
    public Expression visitScopeField(ScopeFieldContext ctx) {
        return new NamedMdNode("scope", (MdNode)visitMdField(ctx.mdField()));
    }

    @Override
    public Expression visitFileField(FileFieldContext ctx) {
        return new NamedMdNode("file", (MdNode)visitMdField(ctx.mdField()));
    }

    @Override
    public Expression visitDirectoryField(DirectoryFieldContext ctx) {
        return new NamedMdNode("directory", new MdGenericValue<>(parseQuotedString(ctx.StringLit())));
    }

    @Override
    public Expression visitFilenameField(FilenameFieldContext ctx) {
        return new NamedMdNode("filename", new MdGenericValue<>(parseQuotedString(ctx.StringLit())));
    }

    // ----------------------------------------------------------------------------------------------------------------
    // Helpers

    private void check(boolean condition, String message, ParserRuleContext context) {
        if (!condition) {
            throw new ParsingException(String.format(message, context.getText()));
        }
    }

    private void checkSupport(boolean condition, String message, ParserRuleContext context) {
        if (!condition) {
            throw new UnsupportedOperationException(String.format(message, context.getText()));
        }
    }

    private Type checkPointerType(TypeValueContext context) {
        final ConcreteTypeContext concreteTypeContext = context.firstClassType().concreteType();
        // NOTE this also accepts the legacy pointer types, but discards their element type information.
        if (concreteTypeContext == null || concreteTypeContext.pointerType() == null) {
            throw new ParsingException(
                    String.format("Expected pointer type, instead of %s.", context.firstClassType().getText()));
        }
        return pointerType;
    }

    private BigInteger parseBigInteger(TerminalNode node) {
        final String nodeString = node.getText();
        final int radix;
        final String valueString;
        // Hexa numbers are used for floating point in llvm.
        // Prefix "u" is used to force interpreting them as hexa ints
        // https://stackoverflow.com/questions/16310509/is-it-possible-to-specify-a-hexadecimal-number-in-llvm-ir-code
        if (nodeString.startsWith("u0x")) {
           radix = 16;
           // Get rid of u0x prefix
           valueString = nodeString.substring(3);
        } else {
           radix = 10;
           valueString = nodeString;
        }
        return new BigInteger(valueString, radix);
    }

    private String parseQuotedString(TerminalNode node) {
        final String value = node.getText();
        return value.substring(1, value.length() - 1); // Remove surrounding quotes
    }

    private String parseID(TerminalNode node) {
        return node.getText();
    }

    private static String parseMemoryOrder(AtomicOrderingContext ctx) {
        return switch (ctx.getText()) {
            case "unordered" -> Tag.C11.NONATOMIC;
            case "monotonic" -> Tag.C11.MO_RELAXED;
            case "acquire" -> Tag.C11.MO_ACQUIRE;
            case "release" -> Tag.C11.MO_RELEASE;
            case "acq_rel" -> Tag.C11.MO_ACQUIRE_RELEASE;
            case "seq_cst" -> Tag.C11.MO_SC;
            default -> throw new ParsingException(String.format("Unknown ordering '%s'", ctx.getText()));
        };
    }

    private static String globalIdent(TerminalNode node) {
        //see https://llvm.org/docs/LangRef.html#identifiers
        // Names can be quoted, to allow escaping and other characters than .
        // This should not bother us after parsing: @fun and @"fun" should be identical.
        final String ident = node.getText();
        assert ident.startsWith("@");
        final String unescapedIdent = unescape(ident.substring(1));
        // LLVM prepends \01 to a global, if subsequent name mangling should be disabled.
        // Clang produces this flag, when a C declaration contains an explicit __asm alias.
        // We ignore this flag.
        final String trimmedIdent = unescapedIdent.startsWith("\1") ? unescapedIdent.substring(1) : unescapedIdent;
        return trimmedIdent.replace(".loop", ".\\loop");
    }

    private static String localIdent(TerminalNode node) {
        final String ident = node.getText();
        assert ident.startsWith("%");
        return unescape(ident.substring(1)).replace(".loop", ".\\loop");
    }

    private static String unescape(String original) {
        final boolean quoted = original.startsWith("\"");
        assert quoted == (original.endsWith("\""));
        final String unquoted = quoted ? original.substring(1, original.length() - 1) : original;
        int escape = unquoted.indexOf('\\');
        if (escape == -1) {
            return unquoted;
        }
        final StringBuilder sb = new StringBuilder(unquoted.length());
        int progress = 0;
        do {
            sb.append(unquoted, progress, escape);
            progress = escape + 3;
            sb.append((char) Integer.parseInt(unquoted.substring(escape + 1, progress), 16));
            escape = unquoted.indexOf('\\', progress);
        } while (escape != -1);
        return sb.append(unquoted, progress, unquoted.length()).toString();
    }

    private Register getOrNewRegister(String name, Type type) {
        return function.getOrNewRegister(adjustRegisterName(name), type);
    }

    private static String adjustRegisterName(String original) {
        return "r" + original;
    }

    private record BlockPair(Block from, Block to) {}

    private static final class Block {
        private final Label label;
        private final List<Event> events = new ArrayList<>();
        private Block(Label l) {
            label = l;
        }
    }

    // ----------------------------------------------------------------------------------------------------------------
    // Metadata nodes that reflect LLVM's notion of metadata

    private interface MdNode extends Expression {

        Type TYPE = new Type() { };
        ExpressionKind MdKind = new ExpressionKind() {
            @Override
            public String getSymbol() { return "Md"; }
            @Override
            public String getName() { return "Metadata"; }
            @Override
            public String toString() { return getName(); }
        };

        @Override
        default Type getType() { return TYPE; }
        @Override
        default ImmutableSet<Register> getRegs() { throw new UnsupportedOperationException(); }
        @Override
        default <T> T accept(ExpressionVisitor<T> visitor) { throw new UnsupportedOperationException(); }
        @Override
        default ImmutableList<Expression> getOperands() { return ImmutableList.of(); }
        @Override
        default ExpressionKind getKind() { return MdKind; }
    }

    private static final MdNode MD_NULL = new MdNode() {
        @Override
        public String toString() { return "NULL"; }
    };

    private static final MdNode MD_NOT_PARSED = new MdNode() {
        @Override
        public String toString() { return "NOT PARSED"; }
    };

    private record MdReference(String mdName) implements MdNode {
        @Override
        public String toString() { return mdName; }
    }

    private record MdGenericValue<T>(T value) implements MdNode {
        MdGenericValue {
            // This node should only hold values external to the MdNode hierarchy.
            Preconditions.checkArgument(!(value instanceof MdNode));
        }
        @Override
        public String toString() { return value.toString(); }
    }

    private record MdTuple(List<MdNode> mdFields) implements MdNode {
        public String toString() { return mdFields.stream().map(Object::toString)
                .collect(Collectors.joining(", ", "!{", "}")); }
    }

    private record NamedMdNode(String name, MdNode node) implements MdNode {
        @Override
        public String toString() { return String.format("%s: %s", name, node); }
    }

    private record SpecialMdTupleNode(Type nodeType, List<NamedMdNode> namedMDFields) implements MdNode {

        public enum Type {
            DILocation,
            DIFile,
            DISubprogram,
            DILexicalBlock
        }

        @Override
        public String toString() {
            return String.format("!%s(%s)", nodeType,
                    namedMDFields.stream().map(Object::toString).collect(Collectors.joining(", ")));
        }

        public <T extends MdNode> Optional<T> getField(String fieldName) {
            for (NamedMdNode field : namedMDFields) {
                if (field.name().equals(fieldName)) {
                    return Optional.of((T)field.node());
                }
            }
            return Optional.empty();
        }
    }

    // ----------------------------------------------------------------------------------------------------------------
    // Helper to parse inline asm code
    private Optional<List<Event>> tryParse(ParserAsm parser, CharStream asmCode) throws ProgramProcessingException{
        try{
            List<Event> events = parser.parse(asmCode);
            return (events != null) ? Optional.of(events) : Optional.empty();
        } catch (ParsingException e){}
        return Optional.empty();
    }

}<|MERGE_RESOLUTION|>--- conflicted
+++ resolved
@@ -47,11 +47,7 @@
     private static final String DEFAULT_ENTRY_FUNCTION = "main";
 
     // Global context
-<<<<<<< HEAD
     private final Program program;
-=======
-    private final Program program = new Program(new Memory(), Program.SourceLanguage.LLVM);
->>>>>>> f8748107
     private final TypeFactory types = TypeFactory.getInstance();
     private final ExpressionFactory expressions = ExpressionFactory.getInstance();
     private final Type pointerType = types.getPointerType();
