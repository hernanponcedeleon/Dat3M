package com.dat3m.dartagnan.parsers.program.visitors;

import com.dat3m.dartagnan.configuration.Arch;
import com.dat3m.dartagnan.exception.ParsingException;
import com.dat3m.dartagnan.expression.*;
import com.dat3m.dartagnan.expression.op.IOpBin;
import com.dat3m.dartagnan.parsers.LitmusAArch64BaseVisitor;
import com.dat3m.dartagnan.parsers.LitmusAArch64Parser.*;
import com.dat3m.dartagnan.parsers.program.utils.AssertionHelper;
import com.dat3m.dartagnan.program.Program;
import com.dat3m.dartagnan.program.Register;
import com.dat3m.dartagnan.program.Thread;
import com.dat3m.dartagnan.program.event.EventFactory;
<<<<<<< HEAD
import com.dat3m.dartagnan.program.event.core.Cmp;
import com.dat3m.dartagnan.program.event.core.Event;
=======
import com.dat3m.dartagnan.program.event.arch.StoreExclusive;
>>>>>>> d2542461
import com.dat3m.dartagnan.program.event.core.Label;
import com.dat3m.dartagnan.program.expression.Expression;
import com.dat3m.dartagnan.program.expression.ExpressionFactory;
import com.dat3m.dartagnan.program.expression.type.Type;
import com.dat3m.dartagnan.program.expression.type.TypeFactory;
import com.dat3m.dartagnan.program.memory.MemoryObject;
import com.dat3m.dartagnan.program.processing.EventIdReassignment;
import org.antlr.v4.runtime.misc.Interval;

<<<<<<< HEAD
import java.util.HashMap;
import java.util.Map;

public class VisitorLitmusAArch64 extends LitmusAArch64BaseVisitor<Object> {

    private final Program program = new Program(Program.SourceLanguage.LITMUS);
    private final ExpressionFactory expressions = ExpressionFactory.getInstance();
    private final Type type = TypeFactory.getInstance().getPointerType();
    private Thread[] threadList;
    private Thread thread;
    private final Map<String, Label> labelMap = new HashMap<>();
=======
import java.math.BigInteger;
import java.util.HashMap;
import java.util.Map;

import static com.dat3m.dartagnan.GlobalSettings.getArchPrecision;

public class VisitorLitmusAArch64 extends LitmusAArch64BaseVisitor<Object> {

    private static class CmpInstruction {
        private final IExpr left;
        private final IExpr right;

        public CmpInstruction(IExpr left, IExpr right) {
            this.left = left;
            this.right = right;
        }
    }


    private final ProgramBuilder programBuilder;
    private int mainThread;
    private int threadCount = 0;
    private final Map<Integer, CmpInstruction> lastCmpInstructionPerThread = new HashMap<>();

    public VisitorLitmusAArch64(ProgramBuilder pb){
        this.programBuilder = pb;
    }

>>>>>>> d2542461

    // ----------------------------------------------------------------------------------------------------------------
    // Entry point

    @Override
    public Object visitMain(MainContext ctx) {
        program.setArch(Arch.ARM8);
        visitThreadDeclaratorList(ctx.program().threadDeclaratorList());
        visitVariableDeclaratorList(ctx.variableDeclaratorList());
        visitInstructionList(ctx.program().instructionList());
        if (ctx.assertionList() != null) {
            int a = ctx.assertionList().getStart().getStartIndex();
            int b = ctx.assertionList().getStop().getStopIndex();
            String raw = ctx.assertionList().getStart().getInputStream().getText(new Interval(a, b));
            AssertionHelper.parseAssertionList(program, raw);
        }
        if (ctx.assertionFilter() != null) {
            int a = ctx.assertionFilter().getStart().getStartIndex();
            int b = ctx.assertionFilter().getStop().getStopIndex();
            String raw = ctx.assertionFilter().getStart().getInputStream().getText(new Interval(a, b));
            AssertionHelper.parseAssertionFilter(program, raw);
        }
        for (Thread thread : threadList) {
            thread.append(labelMap.computeIfAbsent(thread.getEndLabelName(), EventFactory::newLabel));
        }
        EventIdReassignment.newInstance().run(program);
        program.getEvents().forEach(e -> e.setOId(e.getGlobalId()));
        return program;
    }


    // ----------------------------------------------------------------------------------------------------------------
    // Variable declarator list, e.g., { 0:EAX=0; 1:EAX=1; x=2; }

    @Override
    public Object visitVariableDeclaratorLocation(VariableDeclaratorLocationContext ctx) {
        MemoryObject object = program.getMemory().getOrNewObject(ctx.location().getText());
        IValue value = expressions.parseValue(ctx.constant().getText(), type);
        object.setInitialValue(0, value);
        return null;
    }

    @Override
    public Object visitVariableDeclaratorRegister(VariableDeclaratorRegisterContext ctx) {
        Thread thread = program.getOrNewThread(Integer.toString(ctx.threadId().id));
        Register register = thread.getOrNewRegister(ctx.register64().id, type);
        IValue value = expressions.parseValue(ctx.constant().getText(), type);
        thread.append(EventFactory.newLocal(register, value));
        return null;
    }

    @Override
    public Object visitVariableDeclaratorRegisterLocation(VariableDeclaratorRegisterLocationContext ctx) {
        Thread thread = program.getOrNewThread(Integer.toString(ctx.threadId().id));
        Register register = thread.getOrNewRegister(ctx.register64().id, type);
        MemoryObject value = program.getMemory().getObject(ctx.location().getText()).orElseThrow();
        thread.append(EventFactory.newLocal(register, value));
        return null;
    }

    @Override
    public Object visitVariableDeclaratorLocationLocation(VariableDeclaratorLocationLocationContext ctx) {
        MemoryObject object = program.getMemory().getOrNewObject(ctx.location(0).getText());
        MemoryObject value = program.getMemory().getObject(ctx.location(1).getText()).orElseThrow();
        object.setInitialValue(0, value);
        return null;
    }


    // ----------------------------------------------------------------------------------------------------------------
    // Thread declarator list (on top of instructions), e.g. " P0  |   P1  |   P2  ;"

    @Override
    public Object visitThreadDeclaratorList(ThreadDeclaratorListContext ctx) {
        threadList = new Thread[ctx.threadId().size()];
        for (int i = 0; i < threadList.length; i++) {
            threadList[i] = program.getOrNewThread(Integer.toString(ctx.threadId(i).id));
        }
        return null;
    }

    // ----------------------------------------------------------------------------------------------------------------
    // Instruction list (the program itself)

    @Override
    public Object visitInstructionRow(InstructionRowContext ctx) {
        for (int i = 0; i < threadList.length; i++) {
            thread = threadList[i];
            visitInstruction(ctx.instruction(i));
        }
        return null;
    }

    @Override
    public Object visitMov(MovContext ctx) {
        Register register = thread.getOrNewRegister(ctx.rD, type);
        Expression expr = ctx.expr32() != null ? (Expression) ctx.expr32().accept(this) : (Expression) ctx.expr64().accept(this);
        thread.append(EventFactory.newLocal(register, expr));
        return null;
    }

    @Override
<<<<<<< HEAD
    public Object visitCmp(CmpContext ctx) {
        Register register = thread.getOrNewRegister(ctx.rD, type);
        Expression expr = ctx.expr32() != null ? (Expression) ctx.expr32().accept(this) : (Expression) ctx.expr64().accept(this);
        thread.append(EventFactory.newCompare(register, expr));
=======
    public Object visitCmp(LitmusAArch64Parser.CmpContext ctx) {
        Register register = programBuilder.getOrCreateRegister(mainThread, ctx.rD, getArchPrecision());
        IExpr expr = ctx.expr32() != null ? (IExpr)ctx.expr32().accept(this) : (IExpr)ctx.expr64().accept(this);
        lastCmpInstructionPerThread.put(mainThread, new CmpInstruction(register, expr));
>>>>>>> d2542461
        return null;
    }

    @Override
    public Object visitArithmetic(ArithmeticContext ctx) {
        Register rD = thread.getOrNewRegister(ctx.rD, type);
        Register r1 = thread.getRegister(ctx.rV).orElseThrow();
        Expression expr = ctx.expr32() != null ? (Expression) ctx.expr32().accept(this) : (Expression) ctx.expr64().accept(this);
        thread.append(EventFactory.newLocal(rD, expressions.makeBinary(r1, ctx.arithmeticInstruction().op, expr)));
        return null;
    }

    @Override
    public Object visitLoad(LoadContext ctx) {
        Register register = thread.getOrNewRegister(ctx.rD, type);
        Register address = thread.getRegister(ctx.address().id).orElseThrow();
        if (ctx.offset() != null) {
            address = visitOffset(ctx.offset(), address);
        }
        thread.append(EventFactory.newLoad(register, address, ctx.loadInstruction().mo));
        return null;
    }

    @Override
    public Object visitLoadExclusive(LoadExclusiveContext ctx) {
        Register register = thread.getOrNewRegister(ctx.rD, type);
        Register address = thread.getRegister(ctx.address().id).orElseThrow();
        if (ctx.offset() != null) {
            address = visitOffset(ctx.offset(), address);
        }
        thread.append(EventFactory.newRMWLoadExclusive(register, address, ctx.loadExclusiveInstruction().mo));
        return null;
    }

    @Override
    public Object visitStore(StoreContext ctx) {
        Register register = thread.getOrNewRegister(ctx.rV, type);
        Register address = thread.getRegister(ctx.address().id).orElseThrow();
        if (ctx.offset() != null) {
            address = visitOffset(ctx.offset(), address);
        }
        thread.append(EventFactory.newStore(address, register, ctx.storeInstruction().mo));
        return null;
    }

    @Override
    public Object visitStoreExclusive(StoreExclusiveContext ctx) {
        Register register = thread.getOrNewRegister(ctx.rV, type);
        Register statusReg = thread.getOrNewRegister(ctx.rS, type);
        Register address = thread.getRegister(ctx.address().id).orElseThrow();
        if (ctx.offset() != null) {
            address = visitOffset(ctx.offset(), address);
        }
        thread.append(EventFactory.Common.newExclusiveStore(statusReg, address, register, ctx.storeExclusiveInstruction().mo));
        return null;
    }

    @Override
    public Object visitBranch(BranchContext ctx) {
        Label label = labelMap.computeIfAbsent(ctx.label().getText(), EventFactory::newLabel);
        if (ctx.branchCondition() == null) {
            thread.append(EventFactory.newGoto(label));
            return null;
        }
<<<<<<< HEAD
        Event lastEvent = thread.getExit();
        if (!(lastEvent instanceof Cmp)) {
            throw new ParsingException("Invalid syntax near " + ctx.getText());
        }
        Cmp cmp = (Cmp) lastEvent;
        Expression expr = expressions.makeBinary(cmp.getLeft(), ctx.branchCondition().op, cmp.getRight());
        thread.append(EventFactory.newJump(expr, label));
        return null;
=======
        CmpInstruction cmp = lastCmpInstructionPerThread.put(mainThread, null);
        if(cmp == null){
            throw new ParsingException("Invalid syntax near " + ctx.getText());
        }
        Atom expr = new Atom(cmp.left, ctx.branchCondition().op, cmp.right);
        return programBuilder.addChild(mainThread, EventFactory.newJump(expr, label));
>>>>>>> d2542461
    }

    @Override
    public Object visitBranchRegister(BranchRegisterContext ctx) {
        Register register = thread.getRegister(ctx.rV).orElseThrow();
        IValue zero = expressions.makeZero(register.getType());
        Expression expr = expressions.makeBinary(register, ctx.branchRegInstruction().op, zero);
        Label label = labelMap.computeIfAbsent(ctx.label().getText(), EventFactory::newLabel);
        thread.append(EventFactory.newJump(expr, label));
        return null;
    }

    @Override
    public Object visitBranchLabel(BranchLabelContext ctx) {
        Label label = labelMap.computeIfAbsent(ctx.label().getText(), EventFactory::newLabel);
        thread.append(label);
        return null;
    }

    @Override
    public Object visitFence(FenceContext ctx) {
        thread.append(EventFactory.newFenceOpt(ctx.Fence().getText(), ctx.opt));
        return null;
    }

    @Override
    public Expression visitExpressionRegister64(ExpressionRegister64Context ctx) {
        Expression expr = thread.getOrNewRegister(ctx.register64().id, type);
        if (ctx.shift() != null) {
            IValue val = expressions.parseValue(ctx.shift().immediate().constant().getText(), type);
            expr = expressions.makeBinary(expr, ctx.shift().shiftOperator().op, val);
        }
        return expr;
    }

    @Override
    public Expression visitExpressionRegister32(ExpressionRegister32Context ctx) {
        Expression expr = thread.getOrNewRegister(ctx.register32().id, type);
        if (ctx.shift() != null) {
            IValue val = expressions.parseValue(ctx.shift().immediate().constant().getText(), type);
            expr = expressions.makeBinary(expr, ctx.shift().shiftOperator().op, val);
        }
        return expr;
    }

    @Override
    public Expression visitExpressionImmediate(ExpressionImmediateContext ctx) {
        Expression expr = expressions.parseValue(ctx.immediate().constant().getText(), type);
        if (ctx.shift() != null) {
            IValue val = expressions.parseValue(ctx.shift().immediate().constant().getText(), type);
            expr = expressions.makeBinary(expr, ctx.shift().shiftOperator().op, val);
        }
        return expr;
    }

    @Override
    public Expression visitExpressionConversion(ExpressionConversionContext ctx) {
        // TODO: Implement when adding support for mixed-size accesses
        return thread.getOrNewRegister(ctx.register32().id, type);
    }

    private Register visitOffset(OffsetContext ctx, Register register) {
        Register result = thread.newRegister(type);
        Expression expr = ctx.immediate() == null
                ? thread.getRegister(ctx.expressionConversion().register32().id).orElseThrow()
                : expressions.parseValue(ctx.immediate().constant().getText(), type);
        thread.append(EventFactory.newLocal(result, expressions.makeBinary(register, IOpBin.PLUS, expr)));
        return result;
    }
}<|MERGE_RESOLUTION|>--- conflicted
+++ resolved
@@ -11,12 +11,6 @@
 import com.dat3m.dartagnan.program.Register;
 import com.dat3m.dartagnan.program.Thread;
 import com.dat3m.dartagnan.program.event.EventFactory;
-<<<<<<< HEAD
-import com.dat3m.dartagnan.program.event.core.Cmp;
-import com.dat3m.dartagnan.program.event.core.Event;
-=======
-import com.dat3m.dartagnan.program.event.arch.StoreExclusive;
->>>>>>> d2542461
 import com.dat3m.dartagnan.program.event.core.Label;
 import com.dat3m.dartagnan.program.expression.Expression;
 import com.dat3m.dartagnan.program.expression.ExpressionFactory;
@@ -26,48 +20,30 @@
 import com.dat3m.dartagnan.program.processing.EventIdReassignment;
 import org.antlr.v4.runtime.misc.Interval;
 
-<<<<<<< HEAD
 import java.util.HashMap;
 import java.util.Map;
 
 public class VisitorLitmusAArch64 extends LitmusAArch64BaseVisitor<Object> {
+
+    private static class CmpInstruction {
+        private final Expression left;
+        private final Expression right;
+
+        public CmpInstruction(Expression left, Expression right) {
+            this.left = left;
+            this.right = right;
+        }
+    }
+
 
     private final Program program = new Program(Program.SourceLanguage.LITMUS);
     private final ExpressionFactory expressions = ExpressionFactory.getInstance();
     private final Type type = TypeFactory.getInstance().getPointerType();
+    private final Map<Integer, CmpInstruction> lastCmpInstructionPerThread = new HashMap<>();
     private Thread[] threadList;
+    private int mainThread;
     private Thread thread;
     private final Map<String, Label> labelMap = new HashMap<>();
-=======
-import java.math.BigInteger;
-import java.util.HashMap;
-import java.util.Map;
-
-import static com.dat3m.dartagnan.GlobalSettings.getArchPrecision;
-
-public class VisitorLitmusAArch64 extends LitmusAArch64BaseVisitor<Object> {
-
-    private static class CmpInstruction {
-        private final IExpr left;
-        private final IExpr right;
-
-        public CmpInstruction(IExpr left, IExpr right) {
-            this.left = left;
-            this.right = right;
-        }
-    }
-
-
-    private final ProgramBuilder programBuilder;
-    private int mainThread;
-    private int threadCount = 0;
-    private final Map<Integer, CmpInstruction> lastCmpInstructionPerThread = new HashMap<>();
-
-    public VisitorLitmusAArch64(ProgramBuilder pb){
-        this.programBuilder = pb;
-    }
-
->>>>>>> d2542461
 
     // ----------------------------------------------------------------------------------------------------------------
     // Entry point
@@ -155,6 +131,7 @@
     @Override
     public Object visitInstructionRow(InstructionRowContext ctx) {
         for (int i = 0; i < threadList.length; i++) {
+            mainThread = i;
             thread = threadList[i];
             visitInstruction(ctx.instruction(i));
         }
@@ -170,17 +147,10 @@
     }
 
     @Override
-<<<<<<< HEAD
-    public Object visitCmp(CmpContext ctx) {
+    public Object visitCmp(LitmusAArch64Parser.CmpContext ctx) {
         Register register = thread.getOrNewRegister(ctx.rD, type);
         Expression expr = ctx.expr32() != null ? (Expression) ctx.expr32().accept(this) : (Expression) ctx.expr64().accept(this);
-        thread.append(EventFactory.newCompare(register, expr));
-=======
-    public Object visitCmp(LitmusAArch64Parser.CmpContext ctx) {
-        Register register = programBuilder.getOrCreateRegister(mainThread, ctx.rD, getArchPrecision());
-        IExpr expr = ctx.expr32() != null ? (IExpr)ctx.expr32().accept(this) : (IExpr)ctx.expr64().accept(this);
         lastCmpInstructionPerThread.put(mainThread, new CmpInstruction(register, expr));
->>>>>>> d2542461
         return null;
     }
 
@@ -245,23 +215,13 @@
             thread.append(EventFactory.newGoto(label));
             return null;
         }
-<<<<<<< HEAD
-        Event lastEvent = thread.getExit();
-        if (!(lastEvent instanceof Cmp)) {
+        CmpInstruction cmp = lastCmpInstructionPerThread.put(mainThread, null);
+        if (cmp == null) {
             throw new ParsingException("Invalid syntax near " + ctx.getText());
         }
-        Cmp cmp = (Cmp) lastEvent;
-        Expression expr = expressions.makeBinary(cmp.getLeft(), ctx.branchCondition().op, cmp.getRight());
+        Expression expr = expressions.makeBinary(cmp.left, ctx.branchCondition().op, cmp.right);
         thread.append(EventFactory.newJump(expr, label));
         return null;
-=======
-        CmpInstruction cmp = lastCmpInstructionPerThread.put(mainThread, null);
-        if(cmp == null){
-            throw new ParsingException("Invalid syntax near " + ctx.getText());
-        }
-        Atom expr = new Atom(cmp.left, ctx.branchCondition().op, cmp.right);
-        return programBuilder.addChild(mainThread, EventFactory.newJump(expr, label));
->>>>>>> d2542461
     }
 
     @Override
