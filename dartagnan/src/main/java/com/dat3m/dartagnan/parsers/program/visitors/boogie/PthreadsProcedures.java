package com.dat3m.dartagnan.parsers.program.visitors.boogie;

import com.dat3m.dartagnan.exception.ParsingException;
import com.dat3m.dartagnan.expression.ExprInterface;
import com.dat3m.dartagnan.expression.IExpr;
import com.dat3m.dartagnan.expression.IValue;
import com.dat3m.dartagnan.parsers.BoogieParser.Call_cmdContext;
import com.dat3m.dartagnan.parsers.BoogieParser.ExprContext;
import com.dat3m.dartagnan.parsers.BoogieParser.ExprsContext;
import com.dat3m.dartagnan.program.Register;
import com.dat3m.dartagnan.program.event.EventFactory;
import com.dat3m.dartagnan.program.memory.MemoryObject;

import java.util.ArrayList;
import java.util.Arrays;
import java.util.List;

import static com.dat3m.dartagnan.GlobalSettings.ARCH_PRECISION;

public class PthreadsProcedures {
	
	public static List<String> PTHREADPROCEDURES = Arrays.asList( 
			"pthread_create", 
			"pthread_cond_init",
			"pthread_cond_wait",			
			"pthread_cond_signal",
			"pthread_cond_broadcast",
			"pthread_exit",
			"pthread_getspecific", 
			"pthread_join",
			"pthread_key_create", 
			"pthread_mutex_init",
			"pthread_mutex_destroy",
			"pthread_mutex_lock", 
			"pthread_mutex_unlock",
			"pthread_setspecific");

	public static void handlePthreadsFunctions(VisitorBoogie visitor, Call_cmdContext ctx) {
		String name = ctx.call_params().Define() == null ? ctx.call_params().Ident(0).getText() : ctx.call_params().Ident(1).getText();
		switch(name) {
		case "pthread_create":
			pthread_create(visitor, ctx);
			break;
		case "pthread_join":
			pthread_join(visitor, ctx);
			break;
		case "pthread_cond_init":
		case "pthread_cond_wait":
		case "pthread_cond_signal":
		case "pthread_cond_broadcast":
		case "pthread_exit":
		case "pthread_mutex_destroy":
			break;
		case "pthread_mutex_init":
			mutexInit(visitor, ctx);
			break;
		case "pthread_mutex_lock":
			mutexLock(visitor, ctx);
			break;
		case "pthread_mutex_unlock":
			mutexUnlock(visitor, ctx);
			break;
		default:
			throw new ParsingException(name + " cannot be handled");
		}
	}
	
	private static void pthread_create(VisitorBoogie visitor, Call_cmdContext ctx) {
		visitor.currentThread++;
		visitor.threadCallingValues.put(visitor.currentThread, new ArrayList<>());
		String namePtr = ctx.call_params().exprs().expr().get(0).getText();
		// This names are global so we don't use currentScope.getID(), but per thread.
		Register threadPtr = visitor.programBuilder.getOrCreateRegister(visitor.threadCount, namePtr, ARCH_PRECISION);
		String threadName = ctx.call_params().exprs().expr().get(2).getText();
		ExprInterface callingValue = (ExprInterface)ctx.call_params().exprs().expr().get(3).accept(visitor);
		visitor.threadCallingValues.get(visitor.currentThread).add(callingValue);
		visitor.pool.add(threadPtr, threadName, visitor.threadCount);
		Register reg = visitor.programBuilder.getOrCreateRegister(visitor.threadCount, visitor.currentScope.getID() + ":" + ctx.call_params().Ident(0).getText(), ARCH_PRECISION);
		// We assume pthread_create always succeeds
		visitor.programBuilder.addChild(visitor.threadCount, EventFactory.newLocal(reg, IValue.ZERO));
		if(visitor.lkmm) {
			visitor.programBuilder.addChild(visitor.threadCount, EventFactory.Linux.newMemoryBarrier());
		}
        MemoryObject object = visitor.programBuilder.getOrNewObject(String.format("%s(%s)_active", threadPtr, visitor.pool.getCreatorFromPtr(threadPtr)));
        visitor.programBuilder.addChild(visitor.threadCount, EventFactory.Pthread.newCreate(threadPtr, threadName, object, visitor.currentLine));
	}
	
	private static void pthread_join(VisitorBoogie visitor, Call_cmdContext ctx) {
		String namePtr = ctx.call_params().exprs().expr().get(0).getText();
		// This names are global so we don't use currentScope.getID(), but per thread.
		Register callReg = visitor.programBuilder.getOrCreateRegister(visitor.threadCount, namePtr, ARCH_PRECISION);
		if(visitor.pool.getPtrFromReg(callReg) == null) {
        	throw new UnsupportedOperationException("pthread_join cannot be handled");
		}
        MemoryObject object = visitor.programBuilder.getOrNewObject(String.format("%s(%s)_active", visitor.pool.getPtrFromReg(callReg), visitor.pool.getCreatorFromPtr(visitor.pool.getPtrFromReg(callReg))));
        Register reg = visitor.programBuilder.getOrCreateRegister(visitor.threadCount, null, ARCH_PRECISION);
<<<<<<< HEAD
        Label label = visitor.programBuilder.getOrCreateLabel("END_OF_T" + visitor.threadCount);
        visitor.programBuilder.addChild(visitor.threadCount, EventFactory.Pthread.newJoin(visitor.pool.getPtrFromReg(callReg), reg, object, label));
        if(visitor.lkmm) {
        	visitor.programBuilder.addChild(visitor.threadCount,EventFactory.Linux.newMemoryBarrier());
        }
=======
        visitor.programBuilder.addChild(visitor.threadCount, EventFactory.Pthread.newJoin(visitor.pool.getPtrFromReg(callReg), reg, object));
>>>>>>> c0abaf8b
	}

	private static void mutexInit(VisitorBoogie visitor, Call_cmdContext ctx) {
		ExprContext lock = ctx.call_params().exprs().expr(0);
		IExpr lockAddress = (IExpr)lock.accept(visitor);
		IExpr value = (IExpr)ctx.call_params().exprs().expr(1).accept(visitor);
		if(lockAddress != null) {
			visitor.programBuilder.addChild(visitor.threadCount, EventFactory.Pthread.newInitLock(lock.getText(), lockAddress, value));
		}
	}
	
	private static void mutexLock(VisitorBoogie visitor, Call_cmdContext ctx) {
		ExprsContext lock = ctx.call_params().exprs();
        Register register = visitor.programBuilder.getOrCreateRegister(visitor.threadCount, null, ARCH_PRECISION);
		IExpr lockAddress = (IExpr)lock.accept(visitor);
		if(lockAddress != null) {
			visitor.programBuilder.addChild(visitor.threadCount, EventFactory.Pthread.newLock(lock.getText(), lockAddress, register));
		}
	}
	
	private static void mutexUnlock(VisitorBoogie visitor, Call_cmdContext ctx) {
		ExprsContext lock = ctx.call_params().exprs();
        Register register = visitor.programBuilder.getOrCreateRegister(visitor.threadCount, null, ARCH_PRECISION);
		IExpr lockAddress = (IExpr)lock.accept(visitor);
		if(lockAddress != null) {
			visitor.programBuilder.addChild(visitor.threadCount, EventFactory.Pthread.newUnlock(lock.getText(), lockAddress, register));
		}
	}
}<|MERGE_RESOLUTION|>--- conflicted
+++ resolved
@@ -94,15 +94,10 @@
 		}
         MemoryObject object = visitor.programBuilder.getOrNewObject(String.format("%s(%s)_active", visitor.pool.getPtrFromReg(callReg), visitor.pool.getCreatorFromPtr(visitor.pool.getPtrFromReg(callReg))));
         Register reg = visitor.programBuilder.getOrCreateRegister(visitor.threadCount, null, ARCH_PRECISION);
-<<<<<<< HEAD
-        Label label = visitor.programBuilder.getOrCreateLabel("END_OF_T" + visitor.threadCount);
-        visitor.programBuilder.addChild(visitor.threadCount, EventFactory.Pthread.newJoin(visitor.pool.getPtrFromReg(callReg), reg, object, label));
+        visitor.programBuilder.addChild(visitor.threadCount, EventFactory.Pthread.newJoin(visitor.pool.getPtrFromReg(callReg), reg, object));
         if(visitor.lkmm) {
         	visitor.programBuilder.addChild(visitor.threadCount,EventFactory.Linux.newMemoryBarrier());
         }
-=======
-        visitor.programBuilder.addChild(visitor.threadCount, EventFactory.Pthread.newJoin(visitor.pool.getPtrFromReg(callReg), reg, object));
->>>>>>> c0abaf8b
 	}
 
 	private static void mutexInit(VisitorBoogie visitor, Call_cmdContext ctx) {
