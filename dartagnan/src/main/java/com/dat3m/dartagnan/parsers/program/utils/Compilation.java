--- conflicted
+++ resolved
@@ -21,19 +21,13 @@
 				file.getName().substring(0, file.getName().lastIndexOf('.'));
 
     	ArrayList<String> cmd = new ArrayList<String>();
-<<<<<<< HEAD
     	cmd.add("smack");
     	// Needed to handle more than one flag in SMACK_FLAGS
     	for(String option : System.getenv().getOrDefault("SMACK_FLAGS", "").split(" ")) {
     		cmd.add(option);
     	}
     	// Here there is not need to iterate over CFLAG values
-        cmd.add("--clang-options=-I" + System.getenv("DAT3M_HOME") + "/include/ " + System.getenv().getOrDefault("CFLAGS", ""));
-=======
-    	cmd.addAll(asList("smack", "-q", "-t", "--no-memory-splitting"));
-    	// Here there is not need to iterate over CFLAG values
         cmd.add("--clang-options=-I" + System.getenv("DAT3M_HOME") + "/include/smack " + System.getenv().getOrDefault("CFLAGS", ""));
->>>>>>> 3086237c
     	cmd.addAll(asList("-bpl", System.getenv("DAT3M_HOME") + "/output/" + name + ".bpl"));
     	cmd.add(file.getAbsolutePath());
     	
@@ -57,14 +51,8 @@
 	}	
 
 	public static void compileWithClang(File file) throws Exception {
-<<<<<<< HEAD
 		ArrayList<String> cmd = new ArrayList<String>();
     	cmd.addAll(asList("clang", "-S", "-o", System.getenv("DAT3M_HOME") + "/output/test.s"));
-=======
-    	ArrayList<String> cmd = new ArrayList<String>();
-    	cmd.addAll(asList("clang", "-S", "-o"));
-    	cmd.add(System.getenv("DAT3M_HOME") + "/output/test.s");
->>>>>>> 3086237c
     	// Needed to handle more than one flag in CFLAGS
     	for(String option : System.getenv().getOrDefault("CFLAGS", "").split(" ")) {
     		cmd.add(option);
