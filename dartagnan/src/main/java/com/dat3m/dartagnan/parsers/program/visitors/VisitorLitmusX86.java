package com.dat3m.dartagnan.parsers.program.visitors;

import com.dat3m.dartagnan.configuration.Arch;
import com.dat3m.dartagnan.exception.ParsingException;
import com.dat3m.dartagnan.expression.ExpressionFactory;
import com.dat3m.dartagnan.expression.IntLiteral;
import com.dat3m.dartagnan.expression.type.IntegerType;
import com.dat3m.dartagnan.expression.type.TypeFactory;
import com.dat3m.dartagnan.parsers.LitmusX86BaseVisitor;
import com.dat3m.dartagnan.parsers.LitmusX86Parser;
import com.dat3m.dartagnan.parsers.program.utils.AssertionHelper;
import com.dat3m.dartagnan.parsers.program.utils.ProgramBuilder;
import com.dat3m.dartagnan.program.Program;
import com.dat3m.dartagnan.program.Register;
import com.dat3m.dartagnan.program.event.EventFactory;
import com.dat3m.dartagnan.program.memory.MemoryObject;
import com.google.common.collect.ImmutableSet;
import org.antlr.v4.runtime.misc.Interval;

import static com.dat3m.dartagnan.wmm.RelationNameRepository.MFENCE;

public class VisitorLitmusX86 extends LitmusX86BaseVisitor<Object> {

    private final static ImmutableSet<String> fences = ImmutableSet.of(MFENCE);

    private final ProgramBuilder programBuilder = ProgramBuilder.forArch(Program.SourceLanguage.LITMUS, Arch.TSO);
    private final TypeFactory types = programBuilder.getTypeFactory();
    private final ExpressionFactory expressions = programBuilder.getExpressionFactory();
    private final EventFactory.X86 eventFactory = programBuilder.getEventFactory().withX86();
    private final IntegerType archType = types.getArchType();
    private int mainThread;
    private int threadCount = 0;

    public VisitorLitmusX86(){
    }

    // ----------------------------------------------------------------------------------------------------------------
    // Entry point

    @Override
    public Object visitMain(LitmusX86Parser.MainContext ctx) {
        visitThreadDeclaratorList(ctx.program().threadDeclaratorList());
        visitVariableDeclaratorList(ctx.variableDeclaratorList());
        visitInstructionList(ctx.program().instructionList());
        if(ctx.assertionList() != null){
            int a = ctx.assertionList().getStart().getStartIndex();
            int b = ctx.assertionList().getStop().getStopIndex();
            String raw = ctx.assertionList().getStart().getInputStream().getText(new Interval(a, b));
            programBuilder.setAssert(AssertionHelper.parseAssertionList(programBuilder, raw));
        }
        if(ctx.assertionFilter() != null){
            int a = ctx.assertionFilter().getStart().getStartIndex();
            int b = ctx.assertionFilter().getStop().getStopIndex();
            String raw = ctx.assertionFilter().getStart().getInputStream().getText(new Interval(a, b));
            programBuilder.setAssertFilter(AssertionHelper.parseAssertionFilter(programBuilder, raw));
        }
        return programBuilder.build();
    }


    // ----------------------------------------------------------------------------------------------------------------
    // Variable declarator list, e.g., { 0:EAX=0; 1:EAX=1; x=2; }

    @Override
    public Object visitVariableDeclaratorLocation(LitmusX86Parser.VariableDeclaratorLocationContext ctx) {
        IntLiteral value = expressions.parseValue(ctx.constant().getText(), archType);
        programBuilder.initLocEqConst(ctx.location().getText(), value);
        return null;
    }

    @Override
    public Object visitVariableDeclaratorRegister(LitmusX86Parser.VariableDeclaratorRegisterContext ctx) {
        IntLiteral value = expressions.parseValue(ctx.constant().getText(), archType);
        programBuilder.initRegEqConst(ctx.threadId().id, ctx.register().getText(), value);
        return null;
    }

    @Override
    public Object visitVariableDeclaratorRegisterLocation(LitmusX86Parser.VariableDeclaratorRegisterLocationContext ctx) {
        programBuilder.initRegEqLocPtr(ctx.threadId().id, ctx.register().getText(), ctx.location().getText(), archType);
        return null;
    }

    @Override
    public Object visitVariableDeclaratorLocationLocation(LitmusX86Parser.VariableDeclaratorLocationLocationContext ctx) {
        programBuilder.initLocEqLocPtr(ctx.location(0).getText(), ctx.location(1).getText());
        return null;
    }


    // ----------------------------------------------------------------------------------------------------------------
    // Thread declarator list (on top of instructions), e.g. " P0  |   P1  |   P2  ;"

    @Override
    public Object visitThreadDeclaratorList(LitmusX86Parser.ThreadDeclaratorListContext ctx) {
        for(LitmusX86Parser.ThreadIdContext threadCtx : ctx.threadId()){
            programBuilder.newThread(threadCtx.id);
            threadCount++;
        }
        return null;
    }


    // ----------------------------------------------------------------------------------------------------------------
    // Instruction list (the program itself)

    @Override
    public Object visitInstructionRow(LitmusX86Parser.InstructionRowContext ctx) {
        for(int i = 0; i < threadCount; i++){
            mainThread = i;
            visitInstruction(ctx.instruction(i));
        }
        return null;
    }

    @Override
    public Object visitLoadValueToRegister(LitmusX86Parser.LoadValueToRegisterContext ctx) {
        Register register = programBuilder.getOrNewRegister(mainThread, ctx.register().getText(), archType);
<<<<<<< HEAD
        IValue constant = expressions.parseValue(ctx.constant().getText(), archType);
        return programBuilder.addChild(mainThread, eventFactory.newLocal(register, constant));
=======
        IntLiteral constant = expressions.parseValue(ctx.constant().getText(), archType);
        return programBuilder.addChild(mainThread, EventFactory.newLocal(register, constant));
>>>>>>> 77bc93b7
    }

    @Override
    public Object visitLoadLocationToRegister(LitmusX86Parser.LoadLocationToRegisterContext ctx) {
        Register register = programBuilder.getOrNewRegister(mainThread, ctx.register().getText(), archType);
        MemoryObject object = programBuilder.getOrNewMemoryObject(ctx.location().getText());
        return programBuilder.addChild(mainThread, eventFactory.newLoad(register, object));
    }

    @Override
    public Object visitStoreValueToLocation(LitmusX86Parser.StoreValueToLocationContext ctx) {
        MemoryObject object = programBuilder.getOrNewMemoryObject(ctx.location().getText());
<<<<<<< HEAD
        IValue constant = expressions.parseValue(ctx.constant().getText(), archType);
        return programBuilder.addChild(mainThread, eventFactory.newStore(object, constant));
=======
        IntLiteral constant = expressions.parseValue(ctx.constant().getText(), archType);
        return programBuilder.addChild(mainThread, EventFactory.newStore(object, constant));
>>>>>>> 77bc93b7
    }

    @Override
    public Object visitStoreRegisterToLocation(LitmusX86Parser.StoreRegisterToLocationContext ctx) {
        Register register = programBuilder.getOrErrorRegister(mainThread, ctx.register().getText());
        MemoryObject object = programBuilder.getOrNewMemoryObject(ctx.location().getText());
        return programBuilder.addChild(mainThread, eventFactory.newStore(object, register));
    }

    @Override
    public Object visitExchangeRegisterLocation(LitmusX86Parser.ExchangeRegisterLocationContext ctx) {
        Register register = programBuilder.getOrErrorRegister(mainThread, ctx.register().getText());
        MemoryObject object = programBuilder.getOrNewMemoryObject(ctx.location().getText());
        return programBuilder.addChild(mainThread, eventFactory.newExchange(object, register));
    }

    @Override
    public Object visitIncrementLocation(LitmusX86Parser.IncrementLocationContext ctx) {
        // TODO: Implementation
        throw new ParsingException("INC is not implemented");
    }

    @Override
    public Object visitCompareRegisterValue(LitmusX86Parser.CompareRegisterValueContext ctx) {
        // TODO: Implementation
        throw new ParsingException("CMP is not implemented");
    }

    @Override
    public Object visitCompareLocationValue(LitmusX86Parser.CompareLocationValueContext ctx) {
        // TODO: Implementation
        throw new ParsingException("CMP is not implemented");
    }

    @Override
    public Object visitAddRegisterRegister(LitmusX86Parser.AddRegisterRegisterContext ctx) {
        // TODO: Implementation
        throw new ParsingException("ADD is not implemented");
    }

    @Override
    public Object visitAddRegisterValue(LitmusX86Parser.AddRegisterValueContext ctx) {
        // TODO: Implementation
        throw new ParsingException("ADD is not implemented");
    }

    @Override
    public Object visitFence(LitmusX86Parser.FenceContext ctx) {
        String name = ctx.getText().toLowerCase();
        if(fences.contains(name)) {
            return programBuilder.addChild(mainThread, eventFactory.newFence(name));
        }
        throw new ParsingException("Unrecognised fence " + name);
    }
}<|MERGE_RESOLUTION|>--- conflicted
+++ resolved
@@ -116,13 +116,8 @@
     @Override
     public Object visitLoadValueToRegister(LitmusX86Parser.LoadValueToRegisterContext ctx) {
         Register register = programBuilder.getOrNewRegister(mainThread, ctx.register().getText(), archType);
-<<<<<<< HEAD
-        IValue constant = expressions.parseValue(ctx.constant().getText(), archType);
+        IntLiteral constant = expressions.parseValue(ctx.constant().getText(), archType);
         return programBuilder.addChild(mainThread, eventFactory.newLocal(register, constant));
-=======
-        IntLiteral constant = expressions.parseValue(ctx.constant().getText(), archType);
-        return programBuilder.addChild(mainThread, EventFactory.newLocal(register, constant));
->>>>>>> 77bc93b7
     }
 
     @Override
@@ -135,13 +130,8 @@
     @Override
     public Object visitStoreValueToLocation(LitmusX86Parser.StoreValueToLocationContext ctx) {
         MemoryObject object = programBuilder.getOrNewMemoryObject(ctx.location().getText());
-<<<<<<< HEAD
-        IValue constant = expressions.parseValue(ctx.constant().getText(), archType);
+        IntLiteral constant = expressions.parseValue(ctx.constant().getText(), archType);
         return programBuilder.addChild(mainThread, eventFactory.newStore(object, constant));
-=======
-        IntLiteral constant = expressions.parseValue(ctx.constant().getText(), archType);
-        return programBuilder.addChild(mainThread, EventFactory.newStore(object, constant));
->>>>>>> 77bc93b7
     }
 
     @Override
