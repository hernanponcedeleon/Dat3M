--- conflicted
+++ resolved
@@ -128,13 +128,8 @@
     @Override
     public Object visitStoreValueToLocation(LitmusX86Parser.StoreValueToLocationContext ctx) {
         MemoryObject object = programBuilder.getOrNewObject(ctx.location().getText());
-<<<<<<< HEAD
-        IValue constant = new IValue(new BigInteger(ctx.constant().getText()), getArchPrecision());
+        IValue constant = expressions.parseValue(ctx.constant().getText(), archType);
         return programBuilder.addChild(mainThread, EventFactory.newStoreWithMo(object, constant, "_rx"));
-=======
-        IValue constant = expressions.parseValue(ctx.constant().getText(), archType);
-        return programBuilder.addChild(mainThread, EventFactory.newStore(object, constant, "_rx"));
->>>>>>> 222d28a5
     }
 
     @Override
