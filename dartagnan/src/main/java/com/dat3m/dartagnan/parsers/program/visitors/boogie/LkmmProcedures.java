--- conflicted
+++ resolved
@@ -80,11 +80,7 @@
 			return;
 		case "__LKMM_ATOMIC_OP":
 			op = IOpBin.intToOp(((IConst) p2).getValueAsInt());
-<<<<<<< HEAD
-	        visitor.programBuilder.addChild(visitor.threadCount, EventFactory.Linux.newRMWOp(p0, reg, p1, op))
-=======
-	        visitor.programBuilder.addChild(visitor.threadCount, EventFactory.Linux.newRMWOp((IExpr) p0, (IExpr) p1, op))
->>>>>>> ff5221b2
+	        visitor.programBuilder.addChild(visitor.threadCount, EventFactory.Linux.newRMWOp(p0, reg, op))
 					.setCFileInformation(visitor.currentLine, visitor.sourceCodeFile);
 			return;
 		case "__LKMM_FENCE":
