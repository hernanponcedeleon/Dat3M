package com.dat3m.dartagnan.parsers.program.visitors;

import com.dat3m.dartagnan.expression.*;
import com.dat3m.dartagnan.expression.op.COpBin;
import com.dat3m.dartagnan.expression.op.IOpBin;
import com.dat3m.dartagnan.parsers.LitmusLISABaseVisitor;
import com.dat3m.dartagnan.parsers.LitmusLISAParser;
import com.dat3m.dartagnan.parsers.LitmusLISAVisitor;
import com.dat3m.dartagnan.parsers.program.utils.AssertionHelper;
import com.dat3m.dartagnan.parsers.program.utils.ProgramBuilder;
import com.dat3m.dartagnan.program.Register;
import com.dat3m.dartagnan.program.event.EventFactory;
import com.dat3m.dartagnan.program.event.core.Label;
import com.dat3m.dartagnan.program.memory.MemoryObject;

import org.antlr.v4.runtime.misc.Interval;

import java.math.BigInteger;

public class VisitorLitmusLISA
        extends LitmusLISABaseVisitor<Object>
        implements LitmusLISAVisitor<Object> {

    private final ProgramBuilder programBuilder;
    private int mainThread;
    private int threadCount = 0;

    public VisitorLitmusLISA(ProgramBuilder pb){
        this.programBuilder = pb;
    }

    // ----------------------------------------------------------------------------------------------------------------
    // Entry point

    @Override
    public Object visitMain(LitmusLISAParser.MainContext ctx) {
        visitThreadDeclaratorList(ctx.program().threadDeclaratorList());
        visitVariableDeclaratorList(ctx.variableDeclaratorList());
        visitInstructionList(ctx.program().instructionList());
        if(ctx.assertionList() != null){
            int a = ctx.assertionList().getStart().getStartIndex();
            int b = ctx.assertionList().getStop().getStopIndex();
            String raw = ctx.assertionList().getStart().getInputStream().getText(new Interval(a, b));
            programBuilder.setAssert(AssertionHelper.parseAssertionList(programBuilder, raw));
        }
        if(ctx.assertionFilter() != null){
            int a = ctx.assertionFilter().getStart().getStartIndex();
            int b = ctx.assertionFilter().getStop().getStopIndex();
            String raw = ctx.assertionFilter().getStart().getInputStream().getText(new Interval(a, b));
            programBuilder.setAssertFilter(AssertionHelper.parseAssertionFilter(programBuilder, raw));
        }
        return programBuilder.build();
    }


    // ----------------------------------------------------------------------------------------------------------------

    @Override
    public Object visitVariableDeclaratorLocation(LitmusLISAParser.VariableDeclaratorLocationContext ctx) {
        programBuilder.initLocEqConst(ctx.location().getText(), new IValue(new BigInteger(ctx.constant().getText()), -1));
        return null;
    }

    @Override
    public Object visitVariableDeclaratorRegister(LitmusLISAParser.VariableDeclaratorRegisterContext ctx) {
        programBuilder.initRegEqConst(ctx.threadId().id, ctx.register().getText(), new IValue(new BigInteger(ctx.constant().getText()), -1));
        return null;
    }

    @Override
    public Object visitVariableDeclaratorRegisterLocation(LitmusLISAParser.VariableDeclaratorRegisterLocationContext ctx) {
        programBuilder.initRegEqLocPtr(ctx.threadId().id, ctx.register().getText(), ctx.location().getText(), -1);
        return null;
    }

    @Override
    public Object visitVariableDeclaratorLocationLocation(LitmusLISAParser.VariableDeclaratorLocationLocationContext ctx) {
        programBuilder.initLocEqLocPtr(ctx.location(0).getText(), ctx.location(1).getText());
        return null;
    }


    // ----------------------------------------------------------------------------------------------------------------
    // Thread declarator list (on top of instructions), e.g. " P0  |   P1  |   P2  ;"

    @Override
    public Object visitThreadDeclaratorList(LitmusLISAParser.ThreadDeclaratorListContext ctx) {
        for(LitmusLISAParser.ThreadIdContext threadCtx : ctx.threadId()){
            programBuilder.initThread(threadCtx.id);
            threadCount++;
        }
        return null;
    }


    // ----------------------------------------------------------------------------------------------------------------
    // Instruction list (the program itself)

    @Override
    public Object visitInstructionRow(LitmusLISAParser.InstructionRowContext ctx) {
        for(int i = 0; i < threadCount; i++){
            mainThread = i;
            visitInstruction(ctx.instruction(i));
        }
        return null;
    }

	@Override
	public Object visitLoad(LitmusLISAParser.LoadContext ctx) {
        Register reg = programBuilder.getOrCreateRegister(mainThread, ctx.register().getText(), -1);
        IExpr address = (IExpr) ctx.expression().accept(this);
        String mo = ctx.mo() != null ? ctx.mo().getText() : null;
		programBuilder.addChild(mainThread, EventFactory.newLoad(reg, address, mo));
		return null;
	}

	@Override
	public Object visitLocal(LitmusLISAParser.LocalContext ctx) {
        Register reg = programBuilder.getOrCreateRegister(mainThread, ctx.register().getText(), -1);
		ExprInterface e = (ExprInterface) ctx.expression().accept(this);
        programBuilder.addChild(mainThread, EventFactory.newLocal(reg, e));
		return null;
	}

	@Override
	public Object visitStore(LitmusLISAParser.StoreContext ctx) {
		IExpr value = (IExpr) ctx.value().accept(this);
        IExpr address = (IExpr) ctx.expression().accept(this);
        String mo = ctx.mo() != null ? ctx.mo().getText() : null;
        programBuilder.addChild(mainThread, EventFactory.newStore(address, value, mo));
		return null;

	}
	
	@Override
	public Object visitRmw(LitmusLISAParser.RmwContext ctx) {
        Register reg = programBuilder.getOrCreateRegister(mainThread, ctx.register().getText(), -1);
		IExpr value = (IExpr) ctx.value().accept(this);
        IExpr address = (IExpr) ctx.expression().accept(this);
        String mo = ctx.mo() != null ? ctx.mo().getText() : null;
        programBuilder.addChild(mainThread, EventFactory.LISA.newRMW(address, reg, value, mo));
		return null;
	}

	@Override
	public Object visitFence(LitmusLISAParser.FenceContext ctx) {
        String mo = ctx.mo() != null ? ctx.mo().getText() : null;
        programBuilder.addChild(mainThread, EventFactory.newFence(mo));
		return null;
	}
	
	@Override
	public Object visitLabel(LitmusLISAParser.LabelContext ctx) {
		String name = ctx.getText();
        Label label = programBuilder.getOrCreateLabel(name.substring(0, name.length()-1));
		programBuilder.addChild(mainThread, label);
		return null;
	}

	@Override
	public Object visitJump(LitmusLISAParser.JumpContext ctx) {
        Label label = programBuilder.getOrCreateLabel(ctx.labelName().getText());
        Register reg = (Register) ctx.register().accept(this);
        Atom cond = new Atom(reg, COpBin.EQ, IValue.ONE);
		programBuilder.addChild(mainThread, EventFactory.newJump(cond, label));
		return null;
	}

	// Other
	
	@Override
	public Object visitLocation(LitmusLISAParser.LocationContext ctx) {
<<<<<<< HEAD
		return programBuilder.getOrCreateAddress(ctx.getText());
=======
		return programBuilder.getOrNewObject(ctx.getText());
>>>>>>> 423023b4
	}

	@Override
	public Object visitRegister(LitmusLISAParser.RegisterContext ctx) {
		return programBuilder.getOrCreateRegister(mainThread, ctx.getText(), -1);
	}

	@Override
	public Object visitConstant(LitmusLISAParser.ConstantContext ctx) {
<<<<<<< HEAD
		return new IValue(new BigInteger(ctx.getText()), -1);
=======
		return new IValue(new BigInteger(ctx.getText()),-1);
>>>>>>> 423023b4
	}

	@Override
	public Object visitAdd(LitmusLISAParser.AddContext ctx) {
		IExpr e1 = (IExpr) ctx.expression(0).accept(this);
		IExpr e2 = (IExpr) ctx.expression(1).accept(this);
		return new IExprBin(e1, IOpBin.PLUS, e2);
	}

	@Override
	public Object visitSub(LitmusLISAParser.SubContext ctx) {
		IExpr e1 = (IExpr) ctx.expression(0).accept(this);
		IExpr e2 = (IExpr) ctx.expression(1).accept(this);
		return new IExprBin(e1, IOpBin.MINUS, e2);
	}

	@Override
	public Object visitXor(LitmusLISAParser.XorContext ctx) {
		IExpr e1 = (IExpr) ctx.expression(0).accept(this);
		IExpr e2 = (IExpr) ctx.expression(1).accept(this);
		return new IExprBin(e1, IOpBin.XOR, e2);
	}

	@Override
	public Object visitOr(LitmusLISAParser.OrContext ctx) {
		IExpr e1 = (IExpr) ctx.expression(0).accept(this);
		IExpr e2 = (IExpr) ctx.expression(1).accept(this);
		return new IExprBin(e1, IOpBin.OR, e2);
	}

	@Override
	public Object visitAnd(LitmusLISAParser.AndContext ctx) {
		IExpr e1 = (IExpr) ctx.expression(0).accept(this);
		IExpr e2 = (IExpr) ctx.expression(1).accept(this);
		return new IExprBin(e1, IOpBin.AND, e2);
	}

	@Override
	public Object visitEq(LitmusLISAParser.EqContext ctx) {
		ExprInterface e1 = (ExprInterface) ctx.expression(0).accept(this);
		ExprInterface e2 = (ExprInterface) ctx.expression(1).accept(this);
		return new Atom(e1, COpBin.EQ, e2);
	}

	@Override
	public Object visitNeq(LitmusLISAParser.NeqContext ctx) {
		ExprInterface e1 = (ExprInterface) ctx.expression(0).accept(this);
		ExprInterface e2 = (ExprInterface) ctx.expression(1).accept(this);
		return new Atom(e1, COpBin.NEQ, e2);
	}
	
	@Override
	public Object visitParaExpr(LitmusLISAParser.ParaExprContext ctx) {
		return ctx.expression().accept(this);
	}

	@Override
	public Object visitArrayAccess(LitmusLISAParser.ArrayAccessContext ctx) {
		MemoryObject base = (MemoryObject) ctx.location().accept(this);
		IExpr offset = (IExpr) ctx.value().accept(this);
		return new IExprBin(base, IOpBin.PLUS, offset);
	}

}<|MERGE_RESOLUTION|>--- conflicted
+++ resolved
@@ -170,11 +170,7 @@
 	
 	@Override
 	public Object visitLocation(LitmusLISAParser.LocationContext ctx) {
-<<<<<<< HEAD
-		return programBuilder.getOrCreateAddress(ctx.getText());
-=======
 		return programBuilder.getOrNewObject(ctx.getText());
->>>>>>> 423023b4
 	}
 
 	@Override
@@ -184,11 +180,7 @@
 
 	@Override
 	public Object visitConstant(LitmusLISAParser.ConstantContext ctx) {
-<<<<<<< HEAD
-		return new IValue(new BigInteger(ctx.getText()), -1);
-=======
 		return new IValue(new BigInteger(ctx.getText()),-1);
->>>>>>> 423023b4
 	}
 
 	@Override
