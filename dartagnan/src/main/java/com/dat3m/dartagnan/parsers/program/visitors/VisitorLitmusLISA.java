package com.dat3m.dartagnan.parsers.program.visitors;

import com.dat3m.dartagnan.expression.Expression;
import com.dat3m.dartagnan.expression.ExpressionFactory;
import com.dat3m.dartagnan.expression.IValue;
import com.dat3m.dartagnan.expression.type.IntegerType;
import com.dat3m.dartagnan.parsers.LitmusLISABaseVisitor;
import com.dat3m.dartagnan.parsers.LitmusLISAParser;
import com.dat3m.dartagnan.parsers.program.utils.AssertionHelper;
import com.dat3m.dartagnan.parsers.program.utils.ProgramBuilder;
import com.dat3m.dartagnan.program.Program;
import com.dat3m.dartagnan.program.Register;
import com.dat3m.dartagnan.program.event.EventFactory;
import com.dat3m.dartagnan.program.event.core.Label;
import com.dat3m.dartagnan.program.memory.MemoryObject;
import org.antlr.v4.runtime.misc.Interval;

public class VisitorLitmusLISA extends LitmusLISABaseVisitor<Object> {

    private final ProgramBuilder programBuilder = ProgramBuilder.forLanguage(Program.SourceLanguage.LITMUS);
    private final ExpressionFactory expressions = programBuilder.getExpressionFactory();
    private final IntegerType archType = programBuilder.getTypeFactory().getArchType();
    private int mainThread;
    private int threadCount = 0;

    public VisitorLitmusLISA() {
    }

    // ----------------------------------------------------------------------------------------------------------------
    // Entry point

    @Override
    public Object visitMain(LitmusLISAParser.MainContext ctx) {
        visitThreadDeclaratorList(ctx.program().threadDeclaratorList());
        visitVariableDeclaratorList(ctx.variableDeclaratorList());
        visitInstructionList(ctx.program().instructionList());
        if (ctx.assertionList() != null) {
            int a = ctx.assertionList().getStart().getStartIndex();
            int b = ctx.assertionList().getStop().getStopIndex();
            String raw = ctx.assertionList().getStart().getInputStream().getText(new Interval(a, b));
            programBuilder.setAssert(AssertionHelper.parseAssertionList(programBuilder, raw));
        }
        if (ctx.assertionFilter() != null) {
            int a = ctx.assertionFilter().getStart().getStartIndex();
            int b = ctx.assertionFilter().getStop().getStopIndex();
            String raw = ctx.assertionFilter().getStart().getInputStream().getText(new Interval(a, b));
            programBuilder.setAssertFilter(AssertionHelper.parseAssertionFilter(programBuilder, raw));
        }
        return programBuilder.build();
    }


    // ----------------------------------------------------------------------------------------------------------------

    @Override
    public Object visitVariableDeclaratorLocation(LitmusLISAParser.VariableDeclaratorLocationContext ctx) {
        IValue value = expressions.parseValue(ctx.constant().getText(), archType);
        programBuilder.initLocEqConst(ctx.location().getText(), value);
        return null;
    }

    @Override
    public Object visitVariableDeclaratorRegister(LitmusLISAParser.VariableDeclaratorRegisterContext ctx) {
        IValue value = expressions.parseValue(ctx.constant().getText(), archType);
        programBuilder.initRegEqConst(ctx.threadId().id, ctx.register().getText(), value);
        return null;
    }

    @Override
    public Object visitVariableDeclaratorRegisterLocation(LitmusLISAParser.VariableDeclaratorRegisterLocationContext ctx) {
        programBuilder.initRegEqLocPtr(ctx.threadId().id, ctx.register().getText(), ctx.location().getText(), archType);
        return null;
    }

    @Override
    public Object visitVariableDeclaratorLocationLocation(LitmusLISAParser.VariableDeclaratorLocationLocationContext ctx) {
        programBuilder.initLocEqLocPtr(ctx.location(0).getText(), ctx.location(1).getText());
        return null;
    }


    // ----------------------------------------------------------------------------------------------------------------
    // Thread declarator list (on top of instructions), e.g. " P0  |   P1  |   P2  ;"

    @Override
    public Object visitThreadDeclaratorList(LitmusLISAParser.ThreadDeclaratorListContext ctx) {
        for (LitmusLISAParser.ThreadIdContext threadCtx : ctx.threadId()) {
            programBuilder.newThread(threadCtx.id);
            threadCount++;
        }
        return null;
    }


    // ----------------------------------------------------------------------------------------------------------------
    // Instruction list (the program itself)

    @Override
    public Object visitInstructionRow(LitmusLISAParser.InstructionRowContext ctx) {
        for (int i = 0; i < threadCount; i++) {
            mainThread = i;
            visitInstruction(ctx.instruction(i));
        }
        return null;
    }

    @Override
    public Object visitLoad(LitmusLISAParser.LoadContext ctx) {
        Register reg = programBuilder.getOrNewRegister(mainThread, ctx.register().getText(), archType);
        Expression address = (Expression) ctx.expression().accept(this);
        String mo = ctx.mo() != null ? ctx.mo().getText() : "";
        programBuilder.addChild(mainThread, EventFactory.newLoadWithMo(reg, address, mo));
        return null;
    }

    @Override
    public Object visitLocal(LitmusLISAParser.LocalContext ctx) {
        Register reg = programBuilder.getOrNewRegister(mainThread, ctx.register().getText(), archType);
        Expression e = (Expression) ctx.expression().accept(this);
        programBuilder.addChild(mainThread, EventFactory.newLocal(reg, e));
        return null;
    }

    @Override
    public Object visitStore(LitmusLISAParser.StoreContext ctx) {
        Expression value = (Expression) ctx.value().accept(this);
        Expression address = (Expression) ctx.expression().accept(this);
        String mo = ctx.mo() != null ? ctx.mo().getText() : "";
        programBuilder.addChild(mainThread, EventFactory.newStoreWithMo(address, value, mo));
        return null;

    }

    @Override
    public Object visitRmw(LitmusLISAParser.RmwContext ctx) {
        Register reg = programBuilder.getOrNewRegister(mainThread, ctx.register().getText(), archType);
        Expression value = (Expression) ctx.value().accept(this);
        Expression address = (Expression) ctx.expression().accept(this);
        String mo = ctx.mo() != null ? ctx.mo().getText() : "";
        programBuilder.addChild(mainThread, EventFactory.LISA.newRMW(address, reg, value, mo));
        return null;
    }

    @Override
    public Object visitFence(LitmusLISAParser.FenceContext ctx) {
        String mo = ctx.mo() != null ? ctx.mo().getText() : "";
        programBuilder.addChild(mainThread, EventFactory.newFence(mo));
        return null;
    }

    @Override
    public Object visitLabel(LitmusLISAParser.LabelContext ctx) {
        String name = ctx.getText();
        Label label = programBuilder.getOrCreateLabel(mainThread, name.substring(0, name.length() - 1));
        programBuilder.addChild(mainThread, label);
        return null;
    }

    @Override
    public Object visitJump(LitmusLISAParser.JumpContext ctx) {
        Label label = programBuilder.getOrCreateLabel(mainThread, ctx.labelName().getText());
        Register reg = (Register) ctx.register().accept(this);
<<<<<<< HEAD
        Expression cond = expressions.makeBooleanCast(reg);
		programBuilder.addChild(mainThread, EventFactory.newJump(cond, label));
		return null;
	}

	// Other

	@Override
	public Object visitLocation(LitmusLISAParser.LocationContext ctx) {
		return programBuilder.getOrNewObject(ctx.getText());
	}

	@Override
	public Object visitRegister(LitmusLISAParser.RegisterContext ctx) {
		return programBuilder.getOrNewRegister(mainThread, ctx.getText(), archType);
	}

	@Override
	public Object visitConstant(LitmusLISAParser.ConstantContext ctx) {
		return expressions.parseValue(ctx.getText(), archType);
	}

	@Override
	public Object visitAdd(LitmusLISAParser.AddContext ctx) {
		Expression e1 = (Expression) ctx.expression(0).accept(this);
		Expression e2 = (Expression) ctx.expression(1).accept(this);
		return expressions.makeADD(e1, e2);
	}

	@Override
	public Object visitSub(LitmusLISAParser.SubContext ctx) {
		Expression e1 = (Expression) ctx.expression(0).accept(this);
		Expression e2 = (Expression) ctx.expression(1).accept(this);
		return expressions.makeSUB(e1, e2);
	}

	@Override
	public Object visitXor(LitmusLISAParser.XorContext ctx) {
		Expression e1 = (Expression) ctx.expression(0).accept(this);
		Expression e2 = (Expression) ctx.expression(1).accept(this);
		return expressions.makeXOR(e1, e2);
	}

	@Override
	public Object visitOr(LitmusLISAParser.OrContext ctx) {
		Expression e1 = (Expression) ctx.expression(0).accept(this);
		Expression e2 = (Expression) ctx.expression(1).accept(this);
		return expressions.makeOR(e1, e2);
	}

	@Override
	public Object visitAnd(LitmusLISAParser.AndContext ctx) {
		Expression e1 = (Expression) ctx.expression(0).accept(this);
		Expression e2 = (Expression) ctx.expression(1).accept(this);
		return expressions.makeAND(e1, e2);
	}

	@Override
	public Object visitEq(LitmusLISAParser.EqContext ctx) {
		Expression e1 = (Expression) ctx.expression(0).accept(this);
		Expression e2 = (Expression) ctx.expression(1).accept(this);
		return expressions.makeCast(expressions.makeEQ(e1, e2), archType);
	}

	@Override
	public Object visitNeq(LitmusLISAParser.NeqContext ctx) {
		Expression e1 = (Expression) ctx.expression(0).accept(this);
		Expression e2 = (Expression) ctx.expression(1).accept(this);
		return expressions.makeCast(expressions.makeNEQ(e1, e2), archType);
	}

	@Override
	public Object visitParaExpr(LitmusLISAParser.ParaExprContext ctx) {
		return ctx.expression().accept(this);
	}

	@Override
	public Object visitArrayAccess(LitmusLISAParser.ArrayAccessContext ctx) {
		MemoryObject base = (MemoryObject) ctx.location().accept(this);
		Expression offset = (Expression) ctx.value().accept(this);
		return expressions.makeADD(base, offset);
	}
=======
        Expression one = expressions.makeOne(reg.getType());
        Expression cond = expressions.makeEQ(reg, one);
        programBuilder.addChild(mainThread, EventFactory.newJump(cond, label));
        return null;
    }

    // Other

    @Override
    public Object visitLocation(LitmusLISAParser.LocationContext ctx) {
        return programBuilder.getOrNewMemoryObject(ctx.getText());
    }

    @Override
    public Object visitRegister(LitmusLISAParser.RegisterContext ctx) {
        return programBuilder.getOrNewRegister(mainThread, ctx.getText(), archType);
    }

    @Override
    public Object visitConstant(LitmusLISAParser.ConstantContext ctx) {
        return expressions.parseValue(ctx.getText(), archType);
    }

    @Override
    public Object visitAdd(LitmusLISAParser.AddContext ctx) {
        Expression e1 = (Expression) ctx.expression(0).accept(this);
        Expression e2 = (Expression) ctx.expression(1).accept(this);
        return expressions.makeADD(e1, e2);
    }

    @Override
    public Object visitSub(LitmusLISAParser.SubContext ctx) {
        Expression e1 = (Expression) ctx.expression(0).accept(this);
        Expression e2 = (Expression) ctx.expression(1).accept(this);
        return expressions.makeSUB(e1, e2);
    }

    @Override
    public Object visitXor(LitmusLISAParser.XorContext ctx) {
        Expression e1 = (Expression) ctx.expression(0).accept(this);
        Expression e2 = (Expression) ctx.expression(1).accept(this);
        return expressions.makeXOR(e1, e2);
    }

    @Override
    public Object visitOr(LitmusLISAParser.OrContext ctx) {
        Expression e1 = (Expression) ctx.expression(0).accept(this);
        Expression e2 = (Expression) ctx.expression(1).accept(this);
        return expressions.makeOR(e1, e2);
    }

    @Override
    public Object visitAnd(LitmusLISAParser.AndContext ctx) {
        Expression e1 = (Expression) ctx.expression(0).accept(this);
        Expression e2 = (Expression) ctx.expression(1).accept(this);
        return expressions.makeAND(e1, e2);
    }

    @Override
    public Object visitEq(LitmusLISAParser.EqContext ctx) {
        Expression e1 = (Expression) ctx.expression(0).accept(this);
        Expression e2 = (Expression) ctx.expression(1).accept(this);
        return expressions.makeEQ(e1, e2);
    }

    @Override
    public Object visitNeq(LitmusLISAParser.NeqContext ctx) {
        Expression e1 = (Expression) ctx.expression(0).accept(this);
        Expression e2 = (Expression) ctx.expression(1).accept(this);
        return expressions.makeNEQ(e1, e2);
    }

    @Override
    public Object visitParaExpr(LitmusLISAParser.ParaExprContext ctx) {
        return ctx.expression().accept(this);
    }

    @Override
    public Object visitArrayAccess(LitmusLISAParser.ArrayAccessContext ctx) {
        MemoryObject base = (MemoryObject) ctx.location().accept(this);
        Expression offset = (Expression) ctx.value().accept(this);
        return expressions.makeADD(base, offset);
    }
>>>>>>> 7278dd24

}<|MERGE_RESOLUTION|>--- conflicted
+++ resolved
@@ -160,63 +160,62 @@
     public Object visitJump(LitmusLISAParser.JumpContext ctx) {
         Label label = programBuilder.getOrCreateLabel(mainThread, ctx.labelName().getText());
         Register reg = (Register) ctx.register().accept(this);
-<<<<<<< HEAD
         Expression cond = expressions.makeBooleanCast(reg);
 		programBuilder.addChild(mainThread, EventFactory.newJump(cond, label));
 		return null;
 	}
 
-	// Other
-
-	@Override
-	public Object visitLocation(LitmusLISAParser.LocationContext ctx) {
-		return programBuilder.getOrNewObject(ctx.getText());
-	}
-
-	@Override
-	public Object visitRegister(LitmusLISAParser.RegisterContext ctx) {
-		return programBuilder.getOrNewRegister(mainThread, ctx.getText(), archType);
-	}
-
-	@Override
-	public Object visitConstant(LitmusLISAParser.ConstantContext ctx) {
-		return expressions.parseValue(ctx.getText(), archType);
-	}
-
-	@Override
-	public Object visitAdd(LitmusLISAParser.AddContext ctx) {
-		Expression e1 = (Expression) ctx.expression(0).accept(this);
-		Expression e2 = (Expression) ctx.expression(1).accept(this);
-		return expressions.makeADD(e1, e2);
-	}
-
-	@Override
-	public Object visitSub(LitmusLISAParser.SubContext ctx) {
-		Expression e1 = (Expression) ctx.expression(0).accept(this);
-		Expression e2 = (Expression) ctx.expression(1).accept(this);
-		return expressions.makeSUB(e1, e2);
-	}
-
-	@Override
-	public Object visitXor(LitmusLISAParser.XorContext ctx) {
-		Expression e1 = (Expression) ctx.expression(0).accept(this);
-		Expression e2 = (Expression) ctx.expression(1).accept(this);
-		return expressions.makeXOR(e1, e2);
-	}
-
-	@Override
-	public Object visitOr(LitmusLISAParser.OrContext ctx) {
-		Expression e1 = (Expression) ctx.expression(0).accept(this);
-		Expression e2 = (Expression) ctx.expression(1).accept(this);
-		return expressions.makeOR(e1, e2);
-	}
-
-	@Override
-	public Object visitAnd(LitmusLISAParser.AndContext ctx) {
-		Expression e1 = (Expression) ctx.expression(0).accept(this);
-		Expression e2 = (Expression) ctx.expression(1).accept(this);
-		return expressions.makeAND(e1, e2);
-	}
+    // Other
+
+    @Override
+    public Object visitLocation(LitmusLISAParser.LocationContext ctx) {
+        return programBuilder.getOrNewMemoryObject(ctx.getText());
+    }
+
+    @Override
+    public Object visitRegister(LitmusLISAParser.RegisterContext ctx) {
+        return programBuilder.getOrNewRegister(mainThread, ctx.getText(), archType);
+    }
+
+    @Override
+    public Object visitConstant(LitmusLISAParser.ConstantContext ctx) {
+        return expressions.parseValue(ctx.getText(), archType);
+    }
+
+    @Override
+    public Object visitAdd(LitmusLISAParser.AddContext ctx) {
+        Expression e1 = (Expression) ctx.expression(0).accept(this);
+        Expression e2 = (Expression) ctx.expression(1).accept(this);
+        return expressions.makeADD(e1, e2);
+    }
+
+    @Override
+    public Object visitSub(LitmusLISAParser.SubContext ctx) {
+        Expression e1 = (Expression) ctx.expression(0).accept(this);
+        Expression e2 = (Expression) ctx.expression(1).accept(this);
+        return expressions.makeSUB(e1, e2);
+    }
+
+    @Override
+    public Object visitXor(LitmusLISAParser.XorContext ctx) {
+        Expression e1 = (Expression) ctx.expression(0).accept(this);
+        Expression e2 = (Expression) ctx.expression(1).accept(this);
+        return expressions.makeXOR(e1, e2);
+    }
+
+    @Override
+    public Object visitOr(LitmusLISAParser.OrContext ctx) {
+        Expression e1 = (Expression) ctx.expression(0).accept(this);
+        Expression e2 = (Expression) ctx.expression(1).accept(this);
+        return expressions.makeOR(e1, e2);
+    }
+
+    @Override
+    public Object visitAnd(LitmusLISAParser.AndContext ctx) {
+        Expression e1 = (Expression) ctx.expression(0).accept(this);
+        Expression e2 = (Expression) ctx.expression(1).accept(this);
+        return expressions.makeAND(e1, e2);
+    }
 
 	@Override
 	public Object visitEq(LitmusLISAParser.EqContext ctx) {
@@ -232,90 +231,6 @@
 		return expressions.makeCast(expressions.makeNEQ(e1, e2), archType);
 	}
 
-	@Override
-	public Object visitParaExpr(LitmusLISAParser.ParaExprContext ctx) {
-		return ctx.expression().accept(this);
-	}
-
-	@Override
-	public Object visitArrayAccess(LitmusLISAParser.ArrayAccessContext ctx) {
-		MemoryObject base = (MemoryObject) ctx.location().accept(this);
-		Expression offset = (Expression) ctx.value().accept(this);
-		return expressions.makeADD(base, offset);
-	}
-=======
-        Expression one = expressions.makeOne(reg.getType());
-        Expression cond = expressions.makeEQ(reg, one);
-        programBuilder.addChild(mainThread, EventFactory.newJump(cond, label));
-        return null;
-    }
-
-    // Other
-
-    @Override
-    public Object visitLocation(LitmusLISAParser.LocationContext ctx) {
-        return programBuilder.getOrNewMemoryObject(ctx.getText());
-    }
-
-    @Override
-    public Object visitRegister(LitmusLISAParser.RegisterContext ctx) {
-        return programBuilder.getOrNewRegister(mainThread, ctx.getText(), archType);
-    }
-
-    @Override
-    public Object visitConstant(LitmusLISAParser.ConstantContext ctx) {
-        return expressions.parseValue(ctx.getText(), archType);
-    }
-
-    @Override
-    public Object visitAdd(LitmusLISAParser.AddContext ctx) {
-        Expression e1 = (Expression) ctx.expression(0).accept(this);
-        Expression e2 = (Expression) ctx.expression(1).accept(this);
-        return expressions.makeADD(e1, e2);
-    }
-
-    @Override
-    public Object visitSub(LitmusLISAParser.SubContext ctx) {
-        Expression e1 = (Expression) ctx.expression(0).accept(this);
-        Expression e2 = (Expression) ctx.expression(1).accept(this);
-        return expressions.makeSUB(e1, e2);
-    }
-
-    @Override
-    public Object visitXor(LitmusLISAParser.XorContext ctx) {
-        Expression e1 = (Expression) ctx.expression(0).accept(this);
-        Expression e2 = (Expression) ctx.expression(1).accept(this);
-        return expressions.makeXOR(e1, e2);
-    }
-
-    @Override
-    public Object visitOr(LitmusLISAParser.OrContext ctx) {
-        Expression e1 = (Expression) ctx.expression(0).accept(this);
-        Expression e2 = (Expression) ctx.expression(1).accept(this);
-        return expressions.makeOR(e1, e2);
-    }
-
-    @Override
-    public Object visitAnd(LitmusLISAParser.AndContext ctx) {
-        Expression e1 = (Expression) ctx.expression(0).accept(this);
-        Expression e2 = (Expression) ctx.expression(1).accept(this);
-        return expressions.makeAND(e1, e2);
-    }
-
-    @Override
-    public Object visitEq(LitmusLISAParser.EqContext ctx) {
-        Expression e1 = (Expression) ctx.expression(0).accept(this);
-        Expression e2 = (Expression) ctx.expression(1).accept(this);
-        return expressions.makeEQ(e1, e2);
-    }
-
-    @Override
-    public Object visitNeq(LitmusLISAParser.NeqContext ctx) {
-        Expression e1 = (Expression) ctx.expression(0).accept(this);
-        Expression e2 = (Expression) ctx.expression(1).accept(this);
-        return expressions.makeNEQ(e1, e2);
-    }
-
     @Override
     public Object visitParaExpr(LitmusLISAParser.ParaExprContext ctx) {
         return ctx.expression().accept(this);
@@ -327,6 +242,5 @@
         Expression offset = (Expression) ctx.value().accept(this);
         return expressions.makeADD(base, offset);
     }
->>>>>>> 7278dd24
 
 }