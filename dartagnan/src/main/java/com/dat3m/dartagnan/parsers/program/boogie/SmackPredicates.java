package com.dat3m.dartagnan.parsers.program.boogie;

<<<<<<< HEAD
import com.dat3m.dartagnan.exception.ParsingException;
import com.dat3m.dartagnan.expression.Expression;
import com.dat3m.dartagnan.expression.ExpressionFactory;
import com.dat3m.dartagnan.expression.IValue;
import com.dat3m.dartagnan.expression.type.IntegerType;
=======
import com.dat3m.dartagnan.expression.Expression;
import com.dat3m.dartagnan.expression.ExpressionFactory;
import com.dat3m.dartagnan.exception.ParsingException;
>>>>>>> e81e154f

import java.util.Arrays;
import java.util.List;

public class SmackPredicates {

	public static List<String> SMACKPREDICATES = Arrays.asList(
			"$tou.i1", "$tou.i5", "$tou.i6", "$tou.i8", "$tou.i16", "$tou.i24", "$tou.i32", "$tou.i33", "$tou.i40", "$tou.i48", 
			"$tou.i56", "$tou.i64", "$tou.i80", "$tou.i88", "$tou.i96", "$tou.i128", "$tou.i160", "$tou.i256",
			"$tos.i1", "$tos.i5", "$tos.i6", "$tos.i8", "$tos.i16", "$tos.i24", "$tos.i32", "$tos.i33", "$tos.i40", "$tos.i48", 
			"$tos.i56", "$tos.i64", "$tos.i80", "$tos.i88", "$tos.i96", "$tos.i128", "$tos.i160", "$tos.i256"
			);
	
	public static Object smackPredicate(String name, List<Expression> callParams, ExpressionFactory expressions) {
		final Expression var = callParams.get(0);
		final IntegerType varType = (IntegerType) var.getType(); // TODO: Generalize

		String min = "0";
		String max = "1";
<<<<<<< HEAD
=======
		Expression var = (Expression) callParams.get(0);
>>>>>>> e81e154f
		if(name.startsWith("$tou.")) {
			max = switch (name.substring(name.lastIndexOf(".") + 1)) {
				case "i1" -> "1";
				case "i5" -> "32";
				case "i6" -> "64";
				case "i8" -> "256";
				case "i16" -> "65536";
				case "i24" -> "16777216";
				case "i32" -> "4294967296";
				case "i33" -> "8589934592";
				case "i40" -> "1099511627776";
				case "i48" -> "281474976710656";
				case "i56" -> "72057594037927936";
				case "i64" -> "18446744073709551616";
				case "i80" -> "1208925819614629174706176";
				case "i88" -> "309485009821345068724781056";
				case "i96" -> "79228162514264337593543950336";
				case "i128" -> "340282366920938463463374607431768211456";
				case "i160" -> "1461501637330902918203684832716283019655932542976";
				case "i256" -> "115792089237316195423570985008687907853269984665640564039457584007913129639936";
				default -> throw new ParsingException("Function " + name + " has no implementation");
			};
		}
		if(name.startsWith("$tos.")) {
			switch(name.substring(name.lastIndexOf(".")+1)) {
			case "i1":
				min = "-1"; max = "1"; break;
			case "i5":
				min = "-16"; max = "16"; break;
			case "i6":
				min = "-32"; max = "32"; break;
			case "i8":
				min = "-128"; max = "128"; break;
			case "i16":
				min = "-32768"; max = "32768"; break;
			case "i24":
				min = "-8388608"; max = "8388608"; break;
			case "i32":
				min = "-2147483648"; max = "2147483648"; break;
			case "i33":
				min = "-4294967296"; max = "4294967296"; break;
			case "i40":
				min = "-549755813888"; max = "549755813888"; break;
			case "i48":
				min = "-140737488355328"; max = "140737488355328"; break;
			case "i56":
				min = "-36028797018963968"; max = "36028797018963968"; break;
			case "i64":
				min = "-9223372036854775808"; max = "9223372036854775808"; break;
			case "i80":
				min = "-604462909807314587353088"; max = "604462909807314587353088"; break;
			case "i88":
				min = "-154742504910672534362390528"; max = "154742504910672534362390528"; break;
			case "i96":
				min = "-39614081257132168796771975168"; max = "39614081257132168796771975168"; break;
			case "i128":
				min = "-170141183460469231731687303715884105728"; max = "170141183460469231731687303715884105728"; break;
			case "i160":
				min = "-730750818665451459101842416358141509827966271488"; max = "730750818665451459101842416358141509827966271488"; break;
			case "i256":
				min = "-57896044618658097711785492504343953926634992332820282019728792003956564819968"; max = "57896044618658097711785492504343953926634992332820282019728792003956564819968"; break;
			default:
				throw new ParsingException("Function " + name + " has no implementation");
			}
		}
<<<<<<< HEAD
		final IValue maxValue = expressions.parseValue(max, varType);
		final IValue minValue = expressions.parseValue(min, varType);
=======
		Expression maxValue = expressions.parseValue(max, var.getType());
>>>>>>> e81e154f
		return expressions.makeConditional(
				expressions.makeAnd(
						expressions.makeGTE(var, minValue, true),
						expressions.makeLTE(var, maxValue, true)),
				var,
				expressions.makeMOD(var, maxValue));
	}
}<|MERGE_RESOLUTION|>--- conflicted
+++ resolved
@@ -1,16 +1,8 @@
 package com.dat3m.dartagnan.parsers.program.boogie;
 
-<<<<<<< HEAD
-import com.dat3m.dartagnan.exception.ParsingException;
-import com.dat3m.dartagnan.expression.Expression;
-import com.dat3m.dartagnan.expression.ExpressionFactory;
-import com.dat3m.dartagnan.expression.IValue;
-import com.dat3m.dartagnan.expression.type.IntegerType;
-=======
 import com.dat3m.dartagnan.expression.Expression;
 import com.dat3m.dartagnan.expression.ExpressionFactory;
 import com.dat3m.dartagnan.exception.ParsingException;
->>>>>>> e81e154f
 
 import java.util.Arrays;
 import java.util.List;
@@ -26,14 +18,10 @@
 	
 	public static Object smackPredicate(String name, List<Expression> callParams, ExpressionFactory expressions) {
 		final Expression var = callParams.get(0);
-		final IntegerType varType = (IntegerType) var.getType(); // TODO: Generalize
+		final Type varType = var.getType(); // TODO: Generalize
 
 		String min = "0";
 		String max = "1";
-<<<<<<< HEAD
-=======
-		Expression var = (Expression) callParams.get(0);
->>>>>>> e81e154f
 		if(name.startsWith("$tou.")) {
 			max = switch (name.substring(name.lastIndexOf(".") + 1)) {
 				case "i1" -> "1";
@@ -99,12 +87,8 @@
 				throw new ParsingException("Function " + name + " has no implementation");
 			}
 		}
-<<<<<<< HEAD
-		final IValue maxValue = expressions.parseValue(max, varType);
-		final IValue minValue = expressions.parseValue(min, varType);
-=======
-		Expression maxValue = expressions.parseValue(max, var.getType());
->>>>>>> e81e154f
+		final Expression maxValue = expressions.parseValue(max, varType);
+		final Expression minValue = expressions.parseValue(min, varType);
 		return expressions.makeConditional(
 				expressions.makeAnd(
 						expressions.makeGTE(var, minValue, true),
