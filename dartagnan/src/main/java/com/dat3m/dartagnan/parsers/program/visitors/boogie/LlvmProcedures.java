package com.dat3m.dartagnan.parsers.program.visitors.boogie;

import com.dat3m.dartagnan.expression.Expression;
import com.dat3m.dartagnan.expression.IConst;
import com.dat3m.dartagnan.expression.op.IOpBin;
import com.dat3m.dartagnan.expression.type.IntegerType;
import com.dat3m.dartagnan.parsers.BoogieParser;
import com.dat3m.dartagnan.parsers.BoogieParser.Call_cmdContext;
import com.dat3m.dartagnan.program.Register;
import com.dat3m.dartagnan.program.event.EventFactory;
import com.dat3m.dartagnan.program.event.EventFactory.Llvm;
import com.dat3m.dartagnan.program.event.Tag.C11;

import java.util.Arrays;
import java.util.List;

public class LlvmProcedures {

    public static List<String> LLVMPROCEDURES = Arrays.asList(
            // Atomic operations
            "__llvm_atomic8_load",
            "__llvm_atomic16_load",
            "__llvm_atomic32_load",
            "__llvm_atomic64_load",
            "__llvm_atomic8_store",
            "__llvm_atomic16_store",
            "__llvm_atomic32_store",
            "__llvm_atomic64_store",
            "__llvm_atomic8_cmpxchg",
            "__llvm_atomic16_cmpxchg",
            "__llvm_atomic32_cmpxchg",
            "__llvm_atomic64_cmpxchg",
            "__llvm_atomic8_rmw",
            "__llvm_atomic16_rmw",
            "__llvm_atomic32_rmw",
            "__llvm_atomic64_rmw",
            "__llvm_atomic_fence",
            // Intrinsics
            "llvm.smax.i32",
            "llvm.smax.i64",
            "llvm.umax.i32",
            "llvm.umax.i64",
            "llvm.smin.i32",
            "llvm.smin.i64",
            "llvm.umin.i32",
            "llvm.umin.i64",
            "llvm.ctlz.i32",
            "llvm.ctlz.i64");

    public static void handleLlvmFunction(VisitorBoogie visitor, Call_cmdContext ctx) {
        String name = ctx.call_params().Define() == null ? ctx.call_params().Ident(0).getText() : ctx.call_params().Ident(1).getText();
        List<BoogieParser.ExprContext> params = ctx.call_params().exprs().expr();

        String regName = visitor.currentScope.getID() + ":" + ctx.call_params().Ident(0).getText();
        Register reg = visitor.programBuilder.getOrNewRegister(visitor.threadCount, regName);

        Expression p0 = (Expression) params.get(0).accept(visitor);
        Expression p1 = params.size() > 1 ? (Expression) params.get(1).accept(visitor) : null;
        Expression p2 = params.size() > 2 ? (Expression) params.get(2).accept(visitor) : null;
        Expression p3 = params.size() > 3 ? (Expression) params.get(3).accept(visitor) : null;

        String mo;

        // For intrinsics
        Expression cond;

        switch (name) {
            case "__llvm_atomic8_load":
            case "__llvm_atomic16_load":
            case "__llvm_atomic32_load":
            case "__llvm_atomic64_load":
                mo = C11.intToMo(((IConst) p1).getValueAsInt());
                visitor.programBuilder.addChild(visitor.threadCount, Llvm.newLoad(reg, p0, mo))
                        .setCFileInformation(visitor.currentLine, visitor.sourceCodeFile);
                return;
            case "__llvm_atomic8_store":
            case "__llvm_atomic16_store":
            case "__llvm_atomic32_store":
            case "__llvm_atomic64_store":
<<<<<<< HEAD
                    mo = C11.intToMo(((IConst) p2).getValueAsInt());
                visitor.programBuilder.addChild(visitor.threadCount, Llvm.newStore((IExpr) p0, (ExprInterface) p1, mo))
=======
                mo = C11.intToMo(((IConst) p2).getValueAsInt());
                visitor.programBuilder.addChild(visitor.threadCount, Llvm.newStore(p0, p1, mo))
>>>>>>> dda250bc
                        .setCFileInformation(visitor.currentLine, visitor.sourceCodeFile);
                return;
            case "__llvm_atomic_fence":
                mo = C11.intToMo(((IConst) p0).getValueAsInt());
                visitor.programBuilder.addChild(visitor.threadCount, Llvm.newFence(mo))
                        .setCFileInformation(visitor.currentLine, visitor.sourceCodeFile);
                return;
            case "__llvm_atomic8_cmpxchg":
            case "__llvm_atomic16_cmpxchg":
            case "__llvm_atomic32_cmpxchg":
            case "__llvm_atomic64_cmpxchg":
                // Since we don't support struct types, we instead model each member as a
                // register.
                // It is the responsibility of each LLVM istruction creating a structure to
                // create such registers,
                // then when calling "extractvalue" we can check if the member was properly
                // initialized
                Register oldValueRegister = visitor.programBuilder.getOrNewRegister(visitor.threadCount, regName + "(0)");
                Register cmpRegister = visitor.programBuilder.getOrNewRegister(visitor.threadCount, regName + "(1)");
                // The compilation of Llvm.newCompareExchange will
                // assign the correct values to the registers above
                mo = C11.intToMo(((IConst) p3).getValueAsInt());
                visitor.programBuilder
                        .addChild(visitor.threadCount, Llvm.newCompareExchange(oldValueRegister, cmpRegister, p0, p1, p2, mo, true))
                        .setCFileInformation(visitor.currentLine, visitor.sourceCodeFile);
                return;
            case "__llvm_atomic8_rmw":
            case "__llvm_atomic16_rmw":
            case "__llvm_atomic32_rmw":
            case "__llvm_atomic64_rmw":
                mo = C11.intToMo(((IConst) p2).getValueAsInt());
                IOpBin op;
                switch (((IConst) p3).getValueAsInt()) {
                    case 0:
                        visitor.programBuilder
                                .addChild(visitor.threadCount, Llvm.newExchange(reg, p0, p1, mo))
                                .setCFileInformation(visitor.currentLine, visitor.sourceCodeFile);
                        return;
                    case 1:
                        op = IOpBin.PLUS;
                        break;
                    case 2:
                        op = IOpBin.MINUS;
                        break;
                    case 3:
                        op = IOpBin.AND;
                        break;
                    case 4:
                        op = IOpBin.OR;
                        break;
                    case 5:
                        op = IOpBin.XOR;
                        break;
                    default:
                        throw new UnsupportedOperationException("Operation " + params.get(3).getText() + " is not recognized.");
                }
                visitor.programBuilder.addChild(visitor.threadCount, Llvm.newRMW(reg, p0, p1, op, mo))
                        .setCFileInformation(visitor.currentLine, visitor.sourceCodeFile);
                return;
            case "llvm.smax.i32":
            case "llvm.smax.i64":
            case "llvm.umax.i32":
            case "llvm.umax.i64":
                cond = visitor.expressions.makeGT(p0, p1, name.contains("smax"));
                visitor.programBuilder
                        .addChild(visitor.threadCount, EventFactory.newLocal(reg, visitor.expressions.makeConditional(cond, p0, p1)))
                        .setCFileInformation(visitor.currentLine, visitor.sourceCodeFile);
                return;
            case "llvm.smin.i32":
            case "llvm.smin.i64":
            case "llvm.umin.i32":
            case "llvm.umin.i64":
                cond = visitor.expressions.makeLT(p0, p1, name.contains("smin"));
                visitor.programBuilder
                        .addChild(visitor.threadCount, EventFactory.newLocal(reg, visitor.expressions.makeConditional(cond, p0, p1)))
                        .setCFileInformation(visitor.currentLine, visitor.sourceCodeFile);
                return;
            case "llvm.ctlz.i32":
            case "llvm.ctlz.i64":
                visitor.programBuilder
                        .addChild(visitor.threadCount, EventFactory.newLocal(reg, visitor.expressions.makeCTLZ(p0, (IntegerType) p0.getType())))
                        .setCFileInformation(visitor.currentLine, visitor.sourceCodeFile);
                return;
            default:
                throw new UnsupportedOperationException(name + " procedure is not part of LLVMPROCEDURES");
        }
    }
}<|MERGE_RESOLUTION|>--- conflicted
+++ resolved
@@ -77,13 +77,8 @@
             case "__llvm_atomic16_store":
             case "__llvm_atomic32_store":
             case "__llvm_atomic64_store":
-<<<<<<< HEAD
-                    mo = C11.intToMo(((IConst) p2).getValueAsInt());
-                visitor.programBuilder.addChild(visitor.threadCount, Llvm.newStore((IExpr) p0, (ExprInterface) p1, mo))
-=======
                 mo = C11.intToMo(((IConst) p2).getValueAsInt());
                 visitor.programBuilder.addChild(visitor.threadCount, Llvm.newStore(p0, p1, mo))
->>>>>>> dda250bc
                         .setCFileInformation(visitor.currentLine, visitor.sourceCodeFile);
                 return;
             case "__llvm_atomic_fence":
