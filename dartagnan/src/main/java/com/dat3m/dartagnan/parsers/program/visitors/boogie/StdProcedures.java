--- conflicted
+++ resolved
@@ -60,14 +60,10 @@
             // FIXME: In noinline mode, we cannot resolve the tId yet.
             final String registerName = ctx.call_params().Ident(0).getText();
             final Register register = visitor.getScopedRegister(registerName);
-<<<<<<< HEAD
             if (!(register.getType() instanceof IntegerType integerType)) {
                 throw new ParsingException("Fetching get_my_tid with non-integer register.");
             }
             final IValue tid = visitor.expressions.makeValue(BigInteger.valueOf(visitor.threadCount), integerType);
-=======
-            final IValue tid = visitor.expressions.makeValue(BigInteger.valueOf(visitor.currentThread), register.getType());
->>>>>>> 7278dd24
             visitor.addEvent(EventFactory.newLocal(register, tid));
             return;
         }
