package com.dat3m.dartagnan.parsers.program;

import com.dat3m.dartagnan.exception.AbortErrorListener;
import com.dat3m.dartagnan.parsers.*;
import com.dat3m.dartagnan.parsers.program.visitors.VisitorSpirv;
import com.dat3m.dartagnan.program.Program;
import org.antlr.v4.runtime.*;

public class ParserSpirv implements ParserInterface {

    @Override
    public Program parse(CharStream charStream) {
        SpirvLexer lexer = new SpirvLexer(charStream);
<<<<<<< HEAD
        lexer.addErrorListener(new ParserErrorListener());
=======
        lexer.addErrorListener(new AbortErrorListener());
>>>>>>> 3e258f07
        lexer.addErrorListener(new DiagnosticErrorListener(true));
        CommonTokenStream tokenStream = new CommonTokenStream(lexer);

        SpirvParser parser = new SpirvParser(tokenStream);
<<<<<<< HEAD
        parser.addErrorListener(new ParserErrorListener());
=======
        parser.addErrorListener(new AbortErrorListener());
>>>>>>> 3e258f07
        parser.addErrorListener(new DiagnosticErrorListener(true));
        ParserRuleContext parserEntryPoint = parser.spv();
        VisitorSpirv visitor = new VisitorSpirv();

        return parserEntryPoint.accept(visitor);
    }
}<|MERGE_RESOLUTION|>--- conflicted
+++ resolved
@@ -11,20 +11,12 @@
     @Override
     public Program parse(CharStream charStream) {
         SpirvLexer lexer = new SpirvLexer(charStream);
-<<<<<<< HEAD
-        lexer.addErrorListener(new ParserErrorListener());
-=======
         lexer.addErrorListener(new AbortErrorListener());
->>>>>>> 3e258f07
         lexer.addErrorListener(new DiagnosticErrorListener(true));
         CommonTokenStream tokenStream = new CommonTokenStream(lexer);
 
         SpirvParser parser = new SpirvParser(tokenStream);
-<<<<<<< HEAD
-        parser.addErrorListener(new ParserErrorListener());
-=======
         parser.addErrorListener(new AbortErrorListener());
->>>>>>> 3e258f07
         parser.addErrorListener(new DiagnosticErrorListener(true));
         ParserRuleContext parserEntryPoint = parser.spv();
         VisitorSpirv visitor = new VisitorSpirv();
