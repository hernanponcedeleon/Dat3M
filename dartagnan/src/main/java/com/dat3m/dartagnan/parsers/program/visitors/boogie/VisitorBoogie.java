package com.dat3m.dartagnan.parsers.program.visitors.boogie;

import com.dat3m.dartagnan.exception.ParsingException;
import com.dat3m.dartagnan.expression.*;
import com.dat3m.dartagnan.expression.processing.ExprSimplifier;
import com.dat3m.dartagnan.expression.type.IntegerType;
import com.dat3m.dartagnan.expression.type.TypeFactory;
import com.dat3m.dartagnan.parsers.BoogieBaseVisitor;
import com.dat3m.dartagnan.parsers.BoogieParser.*;
import com.dat3m.dartagnan.parsers.program.boogie.*;
import com.dat3m.dartagnan.parsers.program.utils.ProgramBuilder;
import com.dat3m.dartagnan.program.Register;
import com.dat3m.dartagnan.program.event.EventFactory;
import com.dat3m.dartagnan.program.event.Tag;
import com.dat3m.dartagnan.program.event.core.CondJump;
import com.dat3m.dartagnan.program.event.core.Event;
import com.dat3m.dartagnan.program.event.core.Label;
import com.dat3m.dartagnan.program.event.core.annotations.FunCall;
import com.dat3m.dartagnan.program.event.lang.svcomp.BeginAtomic;
import com.dat3m.dartagnan.program.memory.MemoryObject;
import org.antlr.v4.runtime.tree.ParseTree;
import org.apache.logging.log4j.LogManager;
import org.apache.logging.log4j.Logger;

import java.util.*;
import java.util.stream.Collectors;

import static com.dat3m.dartagnan.expression.op.COpBin.EQ;
import static com.dat3m.dartagnan.parsers.program.boogie.LlvmFunctions.LLVMFUNCTIONS;
import static com.dat3m.dartagnan.parsers.program.boogie.LlvmFunctions.llvmFunction;
import static com.dat3m.dartagnan.parsers.program.boogie.LlvmPredicates.LLVMPREDICATES;
import static com.dat3m.dartagnan.parsers.program.boogie.LlvmPredicates.llvmPredicate;
import static com.dat3m.dartagnan.parsers.program.boogie.LlvmUnary.LLVMUNARY;
import static com.dat3m.dartagnan.parsers.program.boogie.LlvmUnary.llvmUnary;
import static com.dat3m.dartagnan.parsers.program.boogie.SmackPredicates.SMACKPREDICATES;
import static com.dat3m.dartagnan.parsers.program.boogie.SmackPredicates.smackPredicate;
import static com.dat3m.dartagnan.parsers.program.visitors.boogie.DummyProcedures.DUMMYPROCEDURES;
import static com.dat3m.dartagnan.parsers.program.visitors.boogie.LkmmProcedures.LKMMPROCEDURES;
import static com.dat3m.dartagnan.parsers.program.visitors.boogie.LkmmProcedures.handleLkmmFunction;
import static com.dat3m.dartagnan.parsers.program.visitors.boogie.LlvmProcedures.LLVMPROCEDURES;
import static com.dat3m.dartagnan.parsers.program.visitors.boogie.LlvmProcedures.handleLlvmFunction;
import static com.dat3m.dartagnan.parsers.program.visitors.boogie.PthreadsProcedures.PTHREADPROCEDURES;
import static com.dat3m.dartagnan.parsers.program.visitors.boogie.PthreadsProcedures.handlePthreadsFunctions;
import static com.dat3m.dartagnan.parsers.program.visitors.boogie.StdProcedures.STDPROCEDURES;
import static com.dat3m.dartagnan.parsers.program.visitors.boogie.StdProcedures.handleStdFunction;
import static com.dat3m.dartagnan.parsers.program.visitors.boogie.SvcompProcedures.SVCOMPPROCEDURES;
import static com.dat3m.dartagnan.parsers.program.visitors.boogie.SvcompProcedures.handleSvcompFunction;

public class VisitorBoogie extends BoogieBaseVisitor<Object> {

    private static final Logger logger = LogManager.getLogger(VisitorBoogie.class);
    protected final TypeFactory types = TypeFactory.getInstance();
    protected ProgramBuilder programBuilder;
    protected final ExpressionFactory expressions = ExpressionFactory.getInstance();
    protected int threadCount = 0;
    protected int currentThread = 0;
    private Set<String> threadLocalVariables = new HashSet<String>();

    protected int currentLine = -1;
    protected String sourceCodeFile = "";

    private Label currentLabel = null;
    private final Map<Label, Label> pairLabels = new HashMap<>();

    private final Map<String, Function> functions = new HashMap<>();
    private FunctionCall currentCall = null;

    // Improves performance by initializing Locations rather than creating new write events
    private boolean initMode = false;

    private final Map<String, Proc_declContext> procedures = new HashMap<>();
    protected PthreadPool pool = new PthreadPool();

    private int nextScopeID = 0;
    protected Scope currentScope = new Scope(nextScopeID, null);

    private final List<Register> returnRegister = new ArrayList<>();
    private String currentReturnName = null;

    private final Map<String, Expression> constantsMap = new HashMap<>();
    private final Map<String, IntegerType> constantsTypeMap = new HashMap<>();

    protected final Set<IExpr> allocations = new HashSet<>();

    protected Map<Integer, List<Expression>> threadCallingValues = new HashMap<>();

    protected int assertionIndex = 0;

    protected BeginAtomic currentBeginAtomic = null;
    protected Call_cmdContext atomicMode = null;

    private final ExprSimplifier exprSimplifier = new ExprSimplifier();


    public VisitorBoogie(ProgramBuilder pb) {
        this.programBuilder = pb;
    }

    private final List<String> smackDummyVariables =
            Arrays.asList("$M.0", "$exn", "$exnv", "$CurrAddr", "$GLOBALS_BOTTOM",
                    "$EXTERNS_BOTTOM", "$MALLOC_TOP", "__SMACK_code", "__SMACK_decls", "__SMACK_top_decl",
                    "$1024.ref", "$0.ref", "$1.ref", "env_value_str", "errno_global", "$CurrAddr");

	private boolean doIgnoreVariable(String varName) {
		// We ignore some smack-generated dummy variables
		if (smackDummyVariables.contains(varName)) {
			return true;
		}
		// We also ignore all kinds of strings for now.
		if (varName.startsWith(".str")) {
			return true;
		}
		// These are special strings containing function names.
		if (varName.startsWith("__PRETTY_FUNCTION")) {
			return true;
		}
		return false;
	}

    @Override
    public Object visitMain(MainContext ctx) {
        visitLine_comment(ctx.line_comment(0));
        for (Func_declContext funDecContext : ctx.func_decl()) {
            visitFunc_decl(funDecContext);
        }
        for (Proc_declContext procDecContext : ctx.proc_decl()) {
            preProc_decl(procDecContext);
        }
        for (Const_declContext constDecContext : ctx.const_decl()) {
            visitConst_decl(constDecContext);
        }
        for (Axiom_declContext axiomDecContext : ctx.axiom_decl()) {
            visitAxiom_decl(axiomDecContext);
        }
        for (Var_declContext varDecContext : ctx.var_decl()) {
            visitVar_decl(varDecContext);
        }
        if (!procedures.containsKey("main")) {
            throw new ParsingException("Program shall have a main procedure");
        }

        IExpr next = programBuilder.getOrNewRegister(threadCount, currentScope.getID() + ":" + "ptrMain");
        pool.add(next, "main", -1);
        while (pool.canCreate()) {
            next = pool.next();
            String nextName = pool.getNameFromPtr(next);
            pool.addIntPtr(threadCount + 1, next);
            visitProc_decl(procedures.get(nextName), true, threadCallingValues.get(threadCount));
        }

        logger.info("Number of threads (including main): " + threadCount);

        return programBuilder.build();
    }

    private void preProc_decl(Proc_declContext ctx) {
        String name = ctx.proc_sign().Ident().getText();
        if (procedures.containsKey(name)) {
            throw new ParsingException("Procedure " + name + " is already defined");
        }
        if (name.equals("main") && ctx.proc_sign().proc_sign_in() != null) {
            threadCallingValues.put(threadCount, new ArrayList<>());
            for (Attr_typed_idents_whereContext atiwC : ctx.proc_sign().proc_sign_in().attr_typed_idents_wheres().attr_typed_idents_where()) {
                for (ParseTree ident : atiwC.typed_idents_where().typed_idents().idents().Ident()) {
                    String typeString = atiwC.typed_idents_where().typed_idents().type().getText();
                    IntegerType type = Types.parseIntegerType(typeString, types);
                    threadCallingValues.get(threadCount).add(programBuilder.getOrNewRegister(threadCount, currentScope.getID() + ":" + ident.getText(), type));
                }
            }
        }
        procedures.put(name, ctx);
    }

	@Override
	public Object visitAxiom_decl(Axiom_declContext ctx) {
		Expression exp = (Expression)ctx.proposition().accept(this);
<<<<<<< HEAD
		if(exp instanceof Atom && ((Atom)exp).getLHS() instanceof Register && ((Atom)exp).getOp().equals(EQ)) {
			String name = ((Register)((Atom)exp).getLHS()).getName();
			Expression def = ((Atom)exp).getRHS();
=======
		if(exp instanceof Atom atom && atom.getLHS() instanceof Register reg && atom.getOp().equals(EQ)) {
			String name = reg.getName();
			Expression def = atom.getRHS();
>>>>>>> fd9b5dad
			constantsMap.put(name, def);
		}
		return null;
	}

	@Override
	public Object visitConst_decl(Const_declContext ctx) {
		for(ParseTree ident : ctx.typed_idents().idents().Ident()) {
			String name = ident.getText();
			String typeString = ctx.typed_idents().type().getText();
			IntegerType type = Types.parseIntegerType(typeString, types);
			if(ctx.getText().contains(":treadLocal")) {
				threadLocalVariables.add(name);
			}
			if(ctx.getText().contains("ref;") && !procedures.containsKey(name) && !doIgnoreVariable(name)) {
				int size = ctx.getText().contains(":allocSize")
					? Integer.parseInt(ctx.getText().split(":allocSize")[1].split("}")[0])
					: 1;
				programBuilder.newObject(name,size);
			} else {
				constantsTypeMap.put(name, type);
			}
		}
		return null;
	}

	@Override
	public Object visitFunc_decl(Func_declContext ctx) {
		String name = ctx.Ident().getText();
		functions.put(name, new Function(name, ctx.var_or_type(), ctx.expr()));
		return null;
	}

    @Override
    public Object visitVar_decl(Var_declContext ctx) {
        for(Attr_typed_idents_whereContext atiwC : ctx.typed_idents_wheres().attr_typed_idents_where()) {
            for(ParseTree ident : atiwC.typed_idents_where().typed_idents().idents().Ident()) {
                String name = ident.getText();
                if(!doIgnoreVariable(name)) {
                    programBuilder.newObject(name,1);
                }
            }
        }
        return null;
    }

	public Object visitLocal_vars(Local_varsContext ctx, int scope) {
		for(Attr_typed_idents_whereContext atiwC : ctx.typed_idents_wheres().attr_typed_idents_where()) {
			for(ParseTree ident : atiwC.typed_idents_where().typed_idents().idents().Ident()) {
				String name = ident.getText();
				String typeString = atiwC.typed_idents_where().typed_idents().type().getText();
				IntegerType type = Types.parseIntegerType(typeString, types);
				if(constantsTypeMap.containsKey(name)) {
                    throw new ParsingException("Variable " + name + " is already defined as a constant");
				}
				if(programBuilder.getObject(name) != null) {
                    throw new ParsingException("Variable " + name + " is already defined globally");
				}
				programBuilder.getOrNewRegister(scope, currentScope.getID() + ":" + name, type);
			}
		}
		return null;
	}

    private void visitProc_decl(Proc_declContext ctx, boolean create, List<Expression> callingValues) {
        currentLine = -1;
        if (ctx.proc_sign().proc_sign_out() != null) {
            for (Attr_typed_idents_whereContext atiwC : ctx.proc_sign().proc_sign_out().attr_typed_idents_wheres().attr_typed_idents_where()) {
                for (ParseTree ident : atiwC.typed_idents_where().typed_idents().idents().Ident()) {
                    currentReturnName = ident.getText();
                }
            }
        }

        if (create) {
            threadCount++;
            String name = ctx.proc_sign().Ident().getText();
            programBuilder.initThread(name, threadCount);
            if(threadCount != 1) {
                // Used to allow execution of threads after they have been created (pthread_create)
				IExpr pointer = pool.getPtrFromInt(threadCount);
                Register reg = programBuilder.getOrNewRegister(threadCount, null);
                programBuilder.addChild(threadCount, EventFactory.Pthread.newStart(reg, pointer, pool.getMatcher(pool.getPtrFromInt(threadCount))));
            }
        }

        currentScope = new Scope(nextScopeID, currentScope);
        nextScopeID++;

        Impl_bodyContext body = ctx.impl_body();
        if (body == null) {
            throw new ParsingException(ctx.proc_sign().Ident().getText() + " cannot be handled");
        }

        if (ctx.proc_sign().proc_sign_in() != null) {
            int index = 0;
            for (Attr_typed_idents_whereContext atiwC : ctx.proc_sign().proc_sign_in().attr_typed_idents_wheres().attr_typed_idents_where()) {
                for (ParseTree ident : atiwC.typed_idents_where().typed_idents().idents().Ident()) {
                    // To deal with references passed to created threads
                    if (index < callingValues.size()) {
                        String typeString = atiwC.typed_idents_where().typed_idents().type().getText();
                        IntegerType type = Types.parseIntegerType(typeString, types);
                        Register register = programBuilder.getOrNewRegister(threadCount, currentScope.getID() + ":" + ident.getText(), type);
                        Expression value = callingValues.get(index);
                        programBuilder.addChild(threadCount, EventFactory.newLocal(register, value))
                                .setCFileInformation(currentLine, sourceCodeFile);
                        index++;
                    }
                }
            }
        }

        for(Local_varsContext localVarContext : body.local_vars()) {
            visitLocal_vars(localVarContext, threadCount);
        }

        visitChildren(body.stmt_list());

        Label label = programBuilder.getOrCreateLabel("END_OF_" + currentScope.getID());
        programBuilder.addChild(threadCount, label);

        currentScope = currentScope.getParent();

        if (create) {
            if (threadCount != 1) {
                // Used to mark the end of the execution of a thread (used by pthread_join)
                IExpr pointer = pool.getPtrFromInt(threadCount);
                programBuilder.addChild(threadCount, EventFactory.Pthread.newEnd(pointer));
            }
        }
    }

    @Override
    public Object visitAssert_cmd(Assert_cmdContext ctx) {
        addAssertion((IExpr) ctx.proposition().expr().accept(this));
        return null;
    }

	@Override
	public Object visitCall_cmd(Call_cmdContext ctx) {
		if(ctx.getText().contains("boogie_si_record") && !ctx.getText().contains("smack")) {
			Object local = ctx.call_params().exprs().expr(0).accept(this);
			if(local instanceof Register) {
				String txt = ctx.attr(0).getText();
				String cVar;
				if(ctx.getText().contains("arg:")) {
					cVar = txt.substring(txt.lastIndexOf(":")+1, txt.lastIndexOf("\""));
				} else {
					cVar = txt.substring(txt.indexOf("\"")+1, txt.lastIndexOf("\""));
				}
				((Register)local).setCVar(cVar);
			}

		}
		String name = ctx.call_params().Define() == null ? ctx.call_params().Ident(0).getText() : ctx.call_params().Ident(1).getText();
		if(name.equals("$initialize")) {
			initMode = true;
		}
		if(name.equals("abort")) {
			Label label = programBuilder.getOrCreateLabel("END_OF_T" + threadCount);
			programBuilder.addChild(threadCount, EventFactory.newGoto(label));
			return null;
		}
		if(name.equals("reach_error")) {
			addAssertion(expressions.makeZero(types.getArchType()));
			return null;
		}

		if(DUMMYPROCEDURES.stream().anyMatch(name::startsWith)) {
			return null;
		}
		if(PTHREADPROCEDURES.stream().anyMatch(name::contains)) {
			handlePthreadsFunctions(this, ctx);
			return null;
		}
		if(SVCOMPPROCEDURES.stream().anyMatch(name::contains)) {
			handleSvcompFunction(this, ctx);
			return null;
		}
		if(STDPROCEDURES.stream().anyMatch(name::startsWith)) {
			handleStdFunction(this, ctx);
			return null;
		}
		if(LKMMPROCEDURES.stream().anyMatch(name::equals)) {
			handleLkmmFunction(this, ctx);
			return null;
		}
		if(LLVMPROCEDURES.stream().anyMatch(name::equals)) {
			handleLlvmFunction(this, ctx);
			return null;
		}
		if(name.contains("__VERIFIER_atomic_")) {
			atomicMode = ctx;
			SvcompProcedures.__VERIFIER_atomic_begin(this);
		}
		// TODO: double check this
		// Some procedures might have an empty implementation.
		// There will be no return for them.
		if(ctx.call_params().Define() != null && procedures.get(name).impl_body() != null) {
			Register register = programBuilder.getRegister(threadCount, currentScope.getID() + ":" + ctx.call_params().Ident(0).getText());
            if(register != null){
                returnRegister.add(register);
            }
        }
        List<Expression> callingValues = new ArrayList<>();
		if(ctx.call_params().exprs() != null) {
			callingValues = ctx.call_params().exprs().expr().stream().map(c -> (Expression)c.accept(this)).collect(Collectors.toList());
		}
		if(!procedures.containsKey(name)) {
			throw new ParsingException("Procedure " + name + " is not defined");
		}
		FunCall call = EventFactory.newFunctionCall(name);
		programBuilder.addChild(threadCount, call)
				.setCFileInformation(currentLine, sourceCodeFile);
		visitProc_decl(procedures.get(name), false, callingValues);
		if(ctx.equals(atomicMode)) {
			atomicMode = null;
			SvcompProcedures.__VERIFIER_atomic_end(this);
		}
		programBuilder.addChild(threadCount, EventFactory.newFunctionReturn(name))
				.setCFileInformation(currentLine, sourceCodeFile);
		if(name.equals("$initialize")) {
			initMode = false;
		}
		return null;
	}

	@Override
	public Object visitAssign_cmd(Assign_cmdContext ctx) {
        ExprsContext exprs = ctx.def_body().exprs();
        if (ctx.Ident().size() != 1 && exprs.expr().size() != ctx.Ident().size()) {
            throw new ParsingException("There should be one expression per variable\nor only one expression for all in " + ctx.getText());
        }
		for(int i = 0; i < ctx.Ident().size(); i++) {
			Expression value = (Expression)exprs.expr(i).accept(this);
            if(value == null) {
                continue;
            }
			String name = ctx.Ident(i).getText();
            if(doIgnoreVariable(name)) {
                continue;
            }
			if(constantsTypeMap.containsKey(name)) {
				throw new ParsingException("Constants cannot be assigned: " + ctx.getText());
			}
			if(initMode) {
				programBuilder.initLocEqConst(name, value.reduce());
				continue;
			}
			Register register = programBuilder.getRegister(threadCount, currentScope.getID() + ":" + name);
            if (register != null) {
                if (ctx.getText().contains("$load.")) {
					Event child;
					if(allocations.contains(value)) {
						// These loads corresponding to pthread_joins
						child = EventFactory.Pthread.newJoin(register, value);
					} else {
						child = EventFactory.newLoad(register, value);
					}
					programBuilder.addChild(threadCount, child)
							.setCFileInformation(currentLine, sourceCodeFile);
					continue;
                }
                value = value.visit(exprSimplifier);
				programBuilder.addChild(threadCount, EventFactory.newLocal(register, value))
						.setCFileInformation(currentLine, sourceCodeFile);
                continue;
            }
            MemoryObject object = programBuilder.getObject(name);
            if(object != null){
                // These events are eventually compiled and we need to compare its mo, thus it cannot be null
				programBuilder.addChild(threadCount, EventFactory.newStore(object, value))
						.setCFileInformation(currentLine, sourceCodeFile);
                continue;
            }
            if (currentReturnName.equals(name)) {
                if (!returnRegister.isEmpty()) {
					Register ret = returnRegister.remove(returnRegister.size() - 1);
					programBuilder.addChild(threadCount, EventFactory.newLocal(ret, value))
							.setCFileInformation(currentLine, sourceCodeFile);
				}
				continue;
			}
			throw new ParsingException("Variable " + name + " is not defined");
		}
		return null;
	}

	@Override
	public Object visitReturn_cmd(Return_cmdContext ctx) {
		Label label = programBuilder.getOrCreateLabel("END_OF_" + currentScope.getID());
		programBuilder.addChild(threadCount, EventFactory.newGoto(label));
		return null;
	}

	@Override
	public Object visitAssume_cmd(Assume_cmdContext ctx) {
		if(ctx.getText().contains("sourceloc")) {
			String line = ctx.getText();
			sourceCodeFile = line.substring(line.indexOf('\"') + 1, line.indexOf(',') - 1);
			currentLine = Integer.parseInt(line.substring(line.indexOf(',') + 1, line.lastIndexOf(',')));
		}
		// We can get rid of all the "assume true" statements
		if(!ctx.proposition().expr().getText().equals("true")) {
			Label pairingLabel;
			if(!pairLabels.containsKey(currentLabel)) {
				// If the current label doesn't have a pairing label, we jump to the end of the program
				pairingLabel = programBuilder.getOrCreateLabel("END_OF_T" + threadCount);
			} else {
				pairingLabel = pairLabels.get(currentLabel);
			}
			// Smack converts any unreachable instruction into an "assume(false)".
			// 		https://github.com/smackers/smack/blob/main/lib/smack/SmackInstGenerator.cpp#L329-L333
			// There a mismatch between this and our Assume event semantics, thus we cannot use Assume.
			// pairingLabel is guaranteed to be "END_OF_T"
			if(ctx.proposition().expr().getText().equals("false")) {
				programBuilder.addChild(threadCount, EventFactory.newGoto(pairingLabel));
			}
			Expression c = (Expression) ctx.proposition().expr().accept(this);
			if (c != null) {
				programBuilder.addChild(threadCount, EventFactory.newJumpUnless(c, pairingLabel));
			}
		}
        return null;
	}

	@Override
	public Object visitLabel(LabelContext ctx) {
		// Since we "inline" procedures, label names might clash
		// thus we use currentScope.getID() + ":"
		String labelName = currentScope.getID() + ":" + ctx.children.get(0).getText();
		Label label = (Label)programBuilder.getOrCreateLabel(labelName)
				.setCFileInformation(currentLine, sourceCodeFile);
        programBuilder.addChild(threadCount, label);
        currentLabel = label;
        return null;
	}

	@Override
	public Object visitGoto_cmd(Goto_cmdContext ctx) {
        String labelName = currentScope.getID() + ":" + ctx.idents().children.get(0).getText();
        boolean loop = programBuilder.hasLabel(labelName);
        Label l1 = programBuilder.getOrCreateLabel(labelName);
		programBuilder.addChild(threadCount, EventFactory.newGoto(l1));
        // If there is a loop, we return if the loop is not completely unrolled.
        // SMACK will take care of another escape if the loop is completely unrolled.
        if(loop) {
            Label label = programBuilder.getOrCreateLabel("END_OF_" + currentScope.getID());
			programBuilder.addChild(threadCount, EventFactory.newGoto(label));
        }
		if(ctx.idents().children.size() > 1) {
			for(int index = 2; index < ctx.idents().children.size(); index = index + 2) {
				labelName = currentScope.getID() + ":" + ctx.idents().children.get(index - 2).getText();
				l1 = programBuilder.getOrCreateLabel(labelName);
				// We know there are 2 labels and a comma in the middle
				labelName = currentScope.getID() + ":" + ctx.idents().children.get(index).getText();
				Label l2 = programBuilder.getOrCreateLabel(labelName);
				pairLabels.put(l1, l2);
			}
		}
        return null;
	}

	@Override
	public Object visitLogical_expr(Logical_exprContext ctx) {
		if(ctx.getText().contains("forall") || ctx.getText().contains("exists") || ctx.getText().contains("lambda")) {
			return null;
		}
		Expression v1 = (Expression)ctx.rel_expr().accept(this);
		if(ctx.and_expr() != null) {
			Expression v2 = (Expression)ctx.and_expr().accept(this);
			v1 = expressions.makeAnd(v1, v2);
		}
		if(ctx.or_expr() != null) {
			Expression v2 = (Expression)ctx.or_expr().accept(this);
			v1 = expressions.makeOr(v1, v2);
		}
		return v1;
	}

	@Override
	public Object visitMinus_expr(Minus_exprContext ctx) {
		IExpr v = (IExpr)ctx.unary_expr().accept(this);
		return expressions.makeNEG(v, v.getType());
	}

	@Override
	public Object visitNeg_expr(Neg_exprContext ctx) {
		Expression v = (Expression)ctx.unary_expr().accept(this);
		return expressions.makeNot(v);
	}

	@Override
	public Object visitAnd_expr(And_exprContext ctx) {
		Expression v1 = (Expression)ctx.rel_expr(0).accept(this);
		Expression v2;
		for(int i = 0; i < ctx.rel_expr().size()-1; i++) {
			v2 = (Expression)ctx.rel_expr(i+1).accept(this);
			v1 = expressions.makeAnd(v1, v2);
		}
		return v1;
	}

	@Override
	public Object visitOr_expr(Or_exprContext ctx) {
		Expression v1 = (Expression)ctx.rel_expr(0).accept(this);
		Expression v2;
		for(int i = 0; i < ctx.rel_expr().size()-1; i++) {
			v2 = (Expression)ctx.rel_expr(i+1).accept(this);
			v1 = expressions.makeOr(v1, v2);
		}
		return v1;
	}

	@Override
	public Object visitRel_expr(Rel_exprContext ctx) {
		Expression v1 = (Expression)ctx.bv_term(0).accept(this);
		Expression v2;
		for(int i = 0; i < ctx.bv_term().size()-1; i++) {
			v2 = (Expression)ctx.bv_term(i+1).accept(this);
			v1 = switch (ctx.rel_op(i).op) {
				case EQ -> expressions.makeEQ(v1, v2);
				case NEQ -> expressions.makeNEQ(v1, v2);
				case GTE -> expressions.makeGTE(v1, v2, true);
				case LTE -> expressions.makeLTE(v1, v2, true);
				case GT -> expressions.makeGT(v1, v2, true);
				case LT -> expressions.makeLT(v1, v2, true);
				case UGTE -> expressions.makeGTE(v1, v2, false);
				case ULTE -> expressions.makeLTE(v1, v2, false);
				case UGT -> expressions.makeGT(v1, v2, false);
				case ULT -> expressions.makeLT(v1, v2, false);
			};
		}
		return v1;
	}

	@Override
	public Object visitTerm(TermContext ctx) {
		Expression v1 = (Expression)ctx.factor(0).accept(this);
		Expression v2;
		for(int i = 0; i < ctx.factor().size()-1; i++) {
			v2 = (Expression)ctx.factor(i+1).accept(this);
			v1 = expressions.makeADD(v1, v2);
		}
		return v1;
	}

	@Override
	public Object visitFactor(FactorContext ctx) {
		Expression v1 = (Expression)ctx.power(0).accept(this);
		Expression v2 ;
		for(int i = 0; i < ctx.power().size()-1; i++) {
			v2 = (Expression)ctx.power(i+1).accept(this);
			v1 = expressions.makeMUL(v1, v2);
		}
		return v1;
	}

	@Override
	public Object visitVar_expr(Var_exprContext ctx) {
		String name = ctx.getText();
		if(currentCall != null && currentCall.getFunction().getBody() != null) {
			return currentCall.replaceVarsByExprs(ctx);
		}
		if(constantsMap.containsKey(name)) {
			return constantsMap.get(name);
		}
		if(constantsTypeMap.containsKey(name)) {
			// Dummy register needed to parse axioms
			IntegerType type = constantsTypeMap.get(name);
			return new Register(name, Register.NO_THREAD, type);
		}
        Register register = programBuilder.getRegister(threadCount, currentScope.getID() + ":" + name);
        if(register != null){
            return register;
        }
        if(threadLocalVariables.contains(name)) {
            return programBuilder.getOrNewObject(String.format("%s(%s)", name, threadCount));
        }
        MemoryObject object = programBuilder.getObject(name);
        if(object != null) {
            return object;
        }
        throw new ParsingException("Variable " + name + " is not defined");
	}

	@Override
	public Object visitFun_expr(Fun_exprContext ctx) {
		String name = ctx.Ident().getText();
		Function function = functions.get(name);
		if(function == null) {
			throw new ParsingException("Function " + name + " is not defined");
		}
		if(name.startsWith("$extractvalue")) {
			String structName = ctx.expr(0).getText();
			String idx = ctx.expr(1).getText();
			Register reg = programBuilder.getRegister(threadCount, String.format("%s:%s(%s)", currentScope.getID(), structName, idx));
			// It is the responsibility of each LLVM istruction creating a structure to create such registers,
			// thus we use getRegister and fail if the register is not there.
			if(reg == null) {
				throw new ParsingException(String.format("Structure %s at index %s has not been initialized", structName, idx));
			}
			return reg;
		}
		if(name.contains("$load.")) {
			return ctx.expr(1).accept(this);
		}
		if(name.contains("$store.")) {
			if(doIgnoreVariable(ctx.expr(1).getText())) {
				return null;
			}
			IExpr address = (IExpr)ctx.expr(1).accept(this);
			IExpr value = (IExpr)ctx.expr(2).accept(this);
			// This improves the blow-up
			if(initMode && !(value instanceof MemoryObject)) {
				Expression lhs = address;
				int rhs = 0;
				while(lhs instanceof IExprBin left) {
					rhs += left.getRHS().reduce().getValueAsInt();
					lhs = left.getLHS();
				}
				String text = ctx.expr(1).getText();
				String[] split = text.split("add.ref");
				if(split.length > 1) {
					text = split[split.length - 1];
					text = text.substring(text.indexOf("(")+1, text.indexOf(","));
				}
				programBuilder.getOrNewObject(text).appendInitialValue(rhs,value.reduce());
				return null;
			}
			programBuilder.addChild(threadCount, EventFactory.newStore(address, value))
					.setCFileInformation(currentLine, sourceCodeFile);
			return null;
		}
		// push currentCall to the call stack
		List<Object> callParams = ctx.expr().stream().map(e -> e.accept(this)).collect(Collectors.toList());
		currentCall = new FunctionCall(function, callParams, currentCall);
		if(LLVMFUNCTIONS.stream().anyMatch(name::startsWith)) {
			currentCall = currentCall.getParent();
			return llvmFunction(name, callParams, expressions);
		}
		if(LLVMPREDICATES.stream().anyMatch(name::equals)) {
			currentCall = currentCall.getParent();
			return llvmPredicate(name, callParams, expressions);
		}
		if(LLVMUNARY.stream().anyMatch(name::startsWith)) {
			currentCall = currentCall.getParent();
			return llvmUnary(name, callParams, expressions);
		}
		if(SMACKPREDICATES.stream().anyMatch(name::equals)) {
			currentCall = currentCall.getParent();
			return smackPredicate(name, callParams, expressions);
		}
		// Some functions do not have a body
		if(function.getBody() == null) {
			throw new ParsingException("Function " + name + " has no implementation");
		}
		Object ret = function.getBody().accept(this);
		// pop currentCall from the call stack
		currentCall = currentCall.getParent();
		return ret;
	}

	@Override
	public Object visitIf_then_else_expr(If_then_else_exprContext ctx) {
		Expression guard = (Expression) ctx.expr(0).accept(this);
		Expression tbranch = (Expression) ctx.expr(1).accept(this);
		Expression fbranch = (Expression) ctx.expr(2).accept(this);
		return expressions.makeConditional(guard, tbranch, fbranch);
	}

	@Override
	public Object visitParen_expr(Paren_exprContext ctx) {
		return ctx.expr().accept(this);
	}

	@Override
	public Object visitBv_expr(Bv_exprContext ctx) {
		String value = ctx.getText().split("bv")[0];
		int bitWidth = Integer.parseInt(ctx.getText().split("bv")[1]);
		return expressions.parseValue(value, types.getIntegerType(bitWidth));
	}

	@Override
	public Object visitInt_expr(Int_exprContext ctx) {
		return expressions.parseValue(ctx.getText(), types.getArchType());
	}

	@Override
	public Object visitBool_lit(Bool_litContext ctx) {
		return expressions.makeValue(Boolean.parseBoolean(ctx.getText()));
	}

	@Override
	public Object visitDec(DecContext ctx) {
        throw new ParsingException("Floats are not yet supported");
	}

	@Override
	public Object visitLine_comment(Line_commentContext ctx) {
		String line = ctx.getText();
		line = line.substring(line.indexOf("version") + 8, line.indexOf("for"));
		logger.info("SMACK version: " + line);
		return null;
	}

	protected Register getOrNewRegister(String name) {
		return programBuilder.getOrNewRegister(threadCount, name);
	}

	protected void addAssertion(IExpr expr) {
		Register ass = programBuilder.getOrNewRegister(threadCount, "assert_" + assertionIndex, expr.getType());
		IValue one = expressions.makeOne(expr.getType());
		assertionIndex++;
		programBuilder.addChild(threadCount, EventFactory.newLocal(ass, expr))
				.setCFileInformation(currentLine, sourceCodeFile)
				.addTags(Tag.ASSERTION);
		Label end = programBuilder.getOrCreateLabel("END_OF_T" + threadCount);
		CondJump jump = EventFactory.newJump(expressions.makeNEQ(ass, one), end);
		jump.addTags(Tag.EARLYTERMINATION);
		programBuilder.addChild(threadCount, jump);

	}
}<|MERGE_RESOLUTION|>--- conflicted
+++ resolved
@@ -174,15 +174,9 @@
 	@Override
 	public Object visitAxiom_decl(Axiom_declContext ctx) {
 		Expression exp = (Expression)ctx.proposition().accept(this);
-<<<<<<< HEAD
-		if(exp instanceof Atom && ((Atom)exp).getLHS() instanceof Register && ((Atom)exp).getOp().equals(EQ)) {
-			String name = ((Register)((Atom)exp).getLHS()).getName();
-			Expression def = ((Atom)exp).getRHS();
-=======
 		if(exp instanceof Atom atom && atom.getLHS() instanceof Register reg && atom.getOp().equals(EQ)) {
 			String name = reg.getName();
 			Expression def = atom.getRHS();
->>>>>>> fd9b5dad
 			constantsMap.put(name, def);
 		}
 		return null;
