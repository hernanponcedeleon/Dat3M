package com.dat3m.dartagnan.parsers.program.visitors.boogie;

import com.dat3m.dartagnan.GlobalSettings;
import com.dat3m.dartagnan.exception.ParsingException;
import com.dat3m.dartagnan.expression.*;
import com.dat3m.dartagnan.expression.op.COpBin;
import com.dat3m.dartagnan.expression.op.IOpUn;
import com.dat3m.dartagnan.parsers.BoogieBaseVisitor;
import com.dat3m.dartagnan.parsers.BoogieParser;
import com.dat3m.dartagnan.parsers.BoogieParser.*;
import com.dat3m.dartagnan.parsers.BoogieVisitor;
import com.dat3m.dartagnan.parsers.program.boogie.Function;
import com.dat3m.dartagnan.parsers.program.boogie.FunctionCall;
import com.dat3m.dartagnan.parsers.program.boogie.PthreadPool;
import com.dat3m.dartagnan.parsers.program.boogie.Scope;
import com.dat3m.dartagnan.parsers.program.utils.ProgramBuilder;
import com.dat3m.dartagnan.program.Register;
import com.dat3m.dartagnan.program.event.EventFactory;
import com.dat3m.dartagnan.program.event.Tag;
import com.dat3m.dartagnan.program.event.core.Event;
import com.dat3m.dartagnan.program.event.core.Label;
import com.dat3m.dartagnan.program.event.core.Local;
import com.dat3m.dartagnan.program.event.core.Store;
import com.dat3m.dartagnan.program.event.lang.svcomp.BeginAtomic;
<<<<<<< HEAD
import com.dat3m.dartagnan.program.memory.Address;
=======
import com.dat3m.dartagnan.program.memory.MemoryObject;
>>>>>>> 423023b4
import org.antlr.v4.runtime.tree.ParseTree;
import org.apache.logging.log4j.LogManager;
import org.apache.logging.log4j.Logger;

import java.math.BigInteger;
import java.util.*;
import java.util.stream.Collectors;

import static com.dat3m.dartagnan.expression.op.BOpUn.NOT;
import static com.dat3m.dartagnan.expression.op.COpBin.EQ;
import static com.dat3m.dartagnan.parsers.program.boogie.LlvmFunctions.LLVMFUNCTIONS;
import static com.dat3m.dartagnan.parsers.program.boogie.LlvmFunctions.llvmFunction;
import static com.dat3m.dartagnan.parsers.program.boogie.LlvmPredicates.LLVMPREDICATES;
import static com.dat3m.dartagnan.parsers.program.boogie.LlvmPredicates.llvmPredicate;
import static com.dat3m.dartagnan.parsers.program.boogie.LlvmUnary.LLVMUNARY;
import static com.dat3m.dartagnan.parsers.program.boogie.LlvmUnary.llvmUnary;
import static com.dat3m.dartagnan.parsers.program.boogie.SmackPredicates.SMACKPREDICATES;
import static com.dat3m.dartagnan.parsers.program.boogie.SmackPredicates.smackPredicate;
import static com.dat3m.dartagnan.parsers.program.visitors.boogie.AtomicProcedures.ATOMICPROCEDURES;
import static com.dat3m.dartagnan.parsers.program.visitors.boogie.AtomicProcedures.handleAtomicFunction;
import static com.dat3m.dartagnan.parsers.program.visitors.boogie.DummyProcedures.DUMMYPROCEDURES;
import static com.dat3m.dartagnan.parsers.program.visitors.boogie.PthreadsProcedures.PTHREADPROCEDURES;
import static com.dat3m.dartagnan.parsers.program.visitors.boogie.PthreadsProcedures.handlePthreadsFunctions;
import static com.dat3m.dartagnan.parsers.program.visitors.boogie.StdProcedures.STDPROCEDURES;
import static com.dat3m.dartagnan.parsers.program.visitors.boogie.StdProcedures.handleStdFunction;
import static com.dat3m.dartagnan.parsers.program.visitors.boogie.SvcompProcedures.SVCOMPPROCEDURES;
import static com.dat3m.dartagnan.parsers.program.visitors.boogie.SvcompProcedures.handleSvcompFunction;

public class VisitorBoogie extends BoogieBaseVisitor<Object> implements BoogieVisitor<Object> {

    private static final Logger logger = LogManager.getLogger(VisitorBoogie.class);
	
	protected ProgramBuilder programBuilder;
	protected int threadCount = 0;
	protected int currentThread = 0;
    
	protected int currentLine= -1;
	
    private Label currentLabel = null;
    private final Map<Label, Label> pairLabels = new HashMap<>();
    
    private final Map<String, Function> functions = new HashMap<>();
	private FunctionCall currentCall = null;
	
	// Improves performance by initializing Locations rather than creating new write events
	private boolean initMode = false;
	
	private final Map<String, Proc_declContext> procedures = new HashMap<>();
	protected PthreadPool pool = new PthreadPool();
	protected List<Register> allocationRegs = new ArrayList<>();
	
	private int nextScopeID = 0;
	protected Scope currentScope = new Scope(nextScopeID, null);
	
	private final List<Register> returnRegister = new ArrayList<>();
	private String currentReturnName = null;
	
	private final Map<String, ExprInterface> constantsMap = new HashMap<>();
	private final Map<String, Integer> constantsTypeMap = new HashMap<>();

	protected Map<Integer, List<ExprInterface>> threadCallingValues = new HashMap<>();
	
	protected int assertionIndex = 0;
	
	protected BeginAtomic currentBeginAtomic = null;
	protected Call_cmdContext atomicMode = null;
	 
	private final List<String> smackDummyVariables = Arrays.asList("$M.0", "$exn", "$exnv", "$CurrAddr", "$GLOBALS_BOTTOM", "$EXTERNS_BOTTOM", "$MALLOC_TOP", "__SMACK_code", "__SMACK_decls", "__SMACK_top_decl", "$1024.ref", "$0.ref", "$1.ref", ".str.1", "env_value_str", ".str.1.3", ".str.19", "errno_global", "$CurrAddr");

	public VisitorBoogie(ProgramBuilder pb) {
		this.programBuilder = pb;
	}
	
    @Override
    public Object visitMain(MainContext ctx) {
    	visitLine_comment(ctx.line_comment(0));
    	for(Func_declContext funDecContext : ctx.func_decl()) {
    		visitFunc_decl(funDecContext);
    	}
    	for(Proc_declContext procDecContext : ctx.proc_decl()) {
    		preProc_decl(procDecContext);
    	}
    	for(Const_declContext constDecContext : ctx.const_decl()) {
    		visitConst_decl(constDecContext);
    	}
    	for(Axiom_declContext axiomDecContext : ctx.axiom_decl()) {
    		visitAxiom_decl(axiomDecContext);
    	}
    	for(Var_declContext varDecContext : ctx.var_decl()) {
    		visitVar_decl(varDecContext);
    	}
    	if(!procedures.containsKey("main")) {
    		throw new ParsingException("Program shall have a main procedure");
    	}

    	Register next = programBuilder.getOrCreateRegister(threadCount, currentScope.getID() + ":" + "ptrMain", -1);
    	pool.add(next, "main", -1);
    	while(pool.canCreate()) {
    		next = pool.next();
    		String nextName = pool.getNameFromPtr(next);
    		pool.addIntPtr(threadCount + 1, next);
    		visitProc_decl(procedures.get(nextName), true, threadCallingValues.get(threadCount));	
    	}
    	return programBuilder.build();
    }

	private void preProc_decl(Proc_declContext ctx) {
		String name = ctx.proc_sign().Ident().getText();
    	if(procedures.containsKey(name)) {
    		throw new ParsingException("Procedure " + name + " is already defined");
    	}
    	if(name.equals("main") && ctx.proc_sign().proc_sign_in() != null) {
    		threadCallingValues.put(threadCount, new ArrayList<>());
        	for(Attr_typed_idents_whereContext atiwC : ctx.proc_sign().proc_sign_in().attr_typed_idents_wheres().attr_typed_idents_where()) {
        		for(ParseTree ident : atiwC.typed_idents_where().typed_idents().idents().Ident()) {
        			String type = atiwC.typed_idents_where().typed_idents().type().getText();
        			int precision = type.contains("bv") ? Integer.parseInt(type.split("bv")[1]) : -1;
            		threadCallingValues.get(threadCount).add(programBuilder.getOrCreateRegister(threadCount, currentScope.getID() + ":" + ident.getText(), precision));
        		}
        	}
    	}
    	procedures.put(name, ctx);
	}

	@Override
	public Object visitAxiom_decl(Axiom_declContext ctx) {
		ExprInterface exp = (ExprInterface)ctx.proposition().accept(this);
		if(exp instanceof Atom && ((Atom)exp).getLHS() instanceof Register && ((Atom)exp).getOp().equals(EQ)) {
			String name = ((Register)((Atom)exp).getLHS()).getName();
			ExprInterface def = ((Atom)exp).getRHS();
			constantsMap.put(name, def);
		}
		return null;
	}

	@Override
	public Object visitConst_decl(Const_declContext ctx) {
		for(ParseTree ident : ctx.typed_idents().idents().Ident()) {
			String name = ident.getText();
			String type = ctx.typed_idents().type().getText();
			int precision = type.contains("bv") ? Integer.parseInt(type.split("bv")[1]) : -1;
			if(ctx.getText().contains("ref;") && !procedures.containsKey(name) && !smackDummyVariables.contains(name) && ATOMICPROCEDURES.stream().noneMatch(name::startsWith)) {
<<<<<<< HEAD
				int size = 0;
				String tmp = ctx.getText();
				if(ctx.getText().contains(":allocSize")) {
					tmp = tmp.split(":allocSize")[1];
					tmp = tmp.split("}")[0];
					size = Integer.parseInt(tmp);
				}
				if(size > 0) {
					programBuilder.addDeclarationArray(name,size);
				} else {
					programBuilder.getOrCreateAddress(name);
				}
=======
				int size = ctx.getText().contains(":allocSize")
					? Integer.parseInt(ctx.getText().split(":allocSize")[1].split("}")[0])
					: 1;
				programBuilder.newObject(name,size);
>>>>>>> 423023b4
			} else {
				constantsTypeMap.put(name, precision);
			}
		}
		return null;
	}
	
	@Override
	public Object visitFunc_decl(Func_declContext ctx) {
		String name = ctx.Ident().getText();
		functions.put(name, new Function(name, ctx.var_or_type(), ctx.expr()));
		return null;
	}

    @Override
    public Object visitVar_decl(Var_declContext ctx) {
<<<<<<< HEAD
    	 for(Attr_typed_idents_whereContext atiwC : ctx.typed_idents_wheres().attr_typed_idents_where()) {
    		 for(ParseTree ident : atiwC.typed_idents_where().typed_idents().idents().Ident()) {
    			 String name = ident.getText();
    			 if(!smackDummyVariables.contains(name)) {
        			 programBuilder.getOrCreateAddress(name);
    			 }
    		 }
    	 }
    	 return null;
=======
        for(Attr_typed_idents_whereContext atiwC : ctx.typed_idents_wheres().attr_typed_idents_where()) {
            for(ParseTree ident : atiwC.typed_idents_where().typed_idents().idents().Ident()) {
                String name = ident.getText();
                if(!smackDummyVariables.contains(name)) {
                    programBuilder.newObject(name,1);
                }
            }
        }
        return null;
>>>>>>> 423023b4
    }
    
	public Object visitLocal_vars(Local_varsContext ctx, int scope) {
		for(Attr_typed_idents_whereContext atiwC : ctx.typed_idents_wheres().attr_typed_idents_where()) {
			for(ParseTree ident : atiwC.typed_idents_where().typed_idents().idents().Ident()) {
				String name = ident.getText();
				String type = atiwC.typed_idents_where().typed_idents().type().getText();
				int precision = type.contains("bv") ? Integer.parseInt(type.split("bv")[1]) : -1;
				if(constantsTypeMap.containsKey(name)) {
	                throw new ParsingException("Variable " + name + " is already defined as a constant");
				}
<<<<<<< HEAD
				if(programBuilder.getAddress(name) != null) {
=======
				if(programBuilder.getObject(name) != null) {
>>>>>>> 423023b4
	                throw new ParsingException("Variable " + name + " is already defined globally");
				}
				programBuilder.getOrCreateRegister(scope, currentScope.getID() + ":" + name, precision);
			}			
		}
   	 	return null;
   	 }

    private void visitProc_decl(Proc_declContext ctx, boolean create, List<ExprInterface> callingValues) {
    	currentLine = -1;
    	if(ctx.proc_sign().proc_sign_out() != null) {
    		for(Attr_typed_idents_whereContext atiwC : ctx.proc_sign().proc_sign_out().attr_typed_idents_wheres().attr_typed_idents_where()) {
    			for(ParseTree ident : atiwC.typed_idents_where().typed_idents().idents().Ident()) {
    				currentReturnName = ident.getText();
    			}
    		}    		
    	}

    	if(create) {
         	threadCount ++;
    		String name = ctx.proc_sign().Ident().getText();
            programBuilder.initThread(name, threadCount);
            if(threadCount != 1) {
                // Used to allow execution of threads after they have been created (pthread_create)
<<<<<<< HEAD
                Address address = programBuilder.getOrCreateAddress(String.format("%s(%s)_active", pool.getPtrFromInt(threadCount), pool.getCreatorFromPtr(pool.getPtrFromInt(threadCount))));
                Register reg = programBuilder.getOrCreateRegister(threadCount, null, -1);
                Label label = programBuilder.getOrCreateLabel("END_OF_T" + threadCount);
                programBuilder.addChild(threadCount, EventFactory.Pthread.newStart(reg, address, label));
=======
                MemoryObject object = programBuilder.getOrNewObject(String.format("%s(%s)_active", pool.getPtrFromInt(threadCount), pool.getCreatorFromPtr(pool.getPtrFromInt(threadCount))));
                Register reg = programBuilder.getOrCreateRegister(threadCount, null, -1);
                Label label = programBuilder.getOrCreateLabel("END_OF_T" + threadCount);
                programBuilder.addChild(threadCount, EventFactory.Pthread.newStart(reg, object, label));
>>>>>>> 423023b4
            }
    	}

    	currentScope = new Scope(nextScopeID, currentScope);
    	nextScopeID++;
    	
    	Impl_bodyContext body = ctx.impl_body();
		if(body == null) {
			throw new ParsingException(ctx.proc_sign().Ident().getText() + " cannot be handled");
    	}

    	if(ctx.proc_sign().proc_sign_in() != null) {
			int index = 0;
    		for(Attr_typed_idents_whereContext atiwC : ctx.proc_sign().proc_sign_in().attr_typed_idents_wheres().attr_typed_idents_where()) {
    			for(ParseTree ident : atiwC.typed_idents_where().typed_idents().idents().Ident()) {
    				// To deal with references passed to created threads
    				if(index < callingValues.size()) {
    					String type = atiwC.typed_idents_where().typed_idents().type().getText();
    					int precision = type.contains("bv") ? Integer.parseInt(type.split("bv")[1]) : -1;
        				Register register = programBuilder.getOrCreateRegister(threadCount, currentScope.getID() + ":" + ident.getText(), precision);
        				ExprInterface value = callingValues.get(index);
        				Local child = EventFactory.newLocal(register, value, currentLine);
						programBuilder.addChild(threadCount, child);
        				index++;    					
    				}
    			}
    		}    		
    	}

        for(Local_varsContext localVarContext : body.local_vars()) {
        	visitLocal_vars(localVarContext, threadCount);
        }

        visitChildren(body.stmt_list());

		Label label = programBuilder.getOrCreateLabel("END_OF_" + currentScope.getID());
   		programBuilder.addChild(threadCount, label);
        
        currentScope = currentScope.getParent();
        
    	if(create) {
         	if(threadCount != 1) {
         		// Used to mark the end of the execution of a thread (used by pthread_join)
<<<<<<< HEAD
        		Address address = programBuilder.getOrCreateAddress(String.format("%s(%s)_active", pool.getPtrFromInt(threadCount), pool.getCreatorFromPtr(pool.getPtrFromInt(threadCount))));
        		programBuilder.addChild(threadCount, EventFactory.Pthread.newEnd(address));
=======
                MemoryObject object = programBuilder.getOrNewObject(String.format("%s(%s)_active", pool.getPtrFromInt(threadCount), pool.getCreatorFromPtr(pool.getPtrFromInt(threadCount))));
                programBuilder.addChild(threadCount, EventFactory.Pthread.newEnd(object));
>>>>>>> 423023b4
         	}
    	}
    }
    
    @Override 
    public Object visitAssert_cmd(Assert_cmdContext ctx) {
    	// In boogie transformation, assertions result in "assert false".
    	// The control flow checks the corresponding expression, thus
    	// we cannot just add the expression to the AbstractAssertion.
    	// We need to create an event carrying the value of the expression 
    	// and see if this event can be executed.
    	IExpr expr = (IExpr)ctx.proposition().expr().accept(this);
    	Register ass = programBuilder.getOrCreateRegister(threadCount, "assert_" + assertionIndex, expr.getPrecision());
    	assertionIndex++;
    	Local event = EventFactory.newLocal(ass, expr, currentLine);
		event.addFilters(Tag.ASSERTION);
		programBuilder.addChild(threadCount, event);
       	Label end = programBuilder.getOrCreateLabel("END_OF_T" + threadCount);
		programBuilder.addChild(threadCount, EventFactory.newJump(new Atom(ass, COpBin.NEQ, IValue.ONE), end));
    	return null;
    }
    
	@Override
	public Object visitCall_cmd(Call_cmdContext ctx) {
		if(ctx.getText().contains("boogie_si_record") && !ctx.getText().contains("smack")) {
			Object local = ctx.call_params().exprs().expr(0).accept(this);
			if(local instanceof Register) {
				String txt = ctx.attr(0).getText();
				String cVar;
				if(ctx.getText().contains("arg:")) {
					cVar = txt.substring(txt.lastIndexOf(":")+1, txt.lastIndexOf("\""));
				} else {					
					cVar = txt.substring(txt.indexOf("\"")+1, txt.lastIndexOf("\""));
				}
				((Register)local).setCVar(cVar);	
			}
			
		}
		String name = ctx.call_params().Define() == null ? ctx.call_params().Ident(0).getText() : ctx.call_params().Ident(1).getText();
		if(name.equals("$initialize")) {
			initMode = true;
		}
		if(name.equals("abort")) {
	       	Label label = programBuilder.getOrCreateLabel("END_OF_T" + threadCount);
			programBuilder.addChild(threadCount, EventFactory.newGoto(label));
	       	return null;
		}
		if(name.equals("reach_error")) {
	    	Register ass = programBuilder.getOrCreateRegister(threadCount, "assert_" + assertionIndex, -1);
	    	assertionIndex++;
	    	Local event = EventFactory.newLocal(ass, new BConst(false), currentLine);
			event.addFilters(Tag.ASSERTION);
			programBuilder.addChild(threadCount, event);
	       	Label end = programBuilder.getOrCreateLabel("END_OF_T" + threadCount);
			programBuilder.addChild(threadCount, EventFactory.newJump(new Atom(ass, COpBin.NEQ, IValue.ONE), end));
			return null;
		}

		if(DUMMYPROCEDURES.stream().anyMatch(name::startsWith)) {
			return null;
		}
		if(PTHREADPROCEDURES.stream().anyMatch(name::contains)) {
			handlePthreadsFunctions(this, ctx);
			return null;
		}
		if(SVCOMPPROCEDURES.stream().anyMatch(name::contains)) {
			handleSvcompFunction(this, ctx);
			return null;
		}
		if(ATOMICPROCEDURES.stream().anyMatch(name::startsWith)) {
			handleAtomicFunction(this, ctx);
			return null;
		}
		if(STDPROCEDURES.stream().anyMatch(name::startsWith)) {
			handleStdFunction(this, ctx);
			return null;
		}
		if(name.contains("__VERIFIER_atomic_")) {
			atomicMode = ctx;
			if(GlobalSettings.ATOMIC_AS_LOCK) {
				SvcompProcedures.__VERIFIER_atomic(this, true);	
			} else {
				SvcompProcedures.__VERIFIER_atomic_begin(this);
			}
		}
		// TODO: double check this 
		// Some procedures might have an empty implementation.
		// There will be no return for them.
		if(ctx.call_params().Define() != null && procedures.get(name).impl_body() != null) {
			Register register = programBuilder.getRegister(threadCount, currentScope.getID() + ":" + ctx.call_params().Ident(0).getText());
	        if(register != null){
	            returnRegister.add(register);
	        }
		}
	    List<ExprInterface> callingValues = new ArrayList<>();
		if(ctx.call_params().exprs() != null) {
			callingValues = ctx.call_params().exprs().expr().stream().map(c -> (ExprInterface)c.accept(this)).collect(Collectors.toList());
		}
		if(!procedures.containsKey(name)) {
			throw new ParsingException("Procedure " + name + " is not defined");
		}
		Event call = EventFactory.newFunctionCall(name, currentLine);
		programBuilder.addChild(threadCount, call);	
		visitProc_decl(procedures.get(name), false, callingValues);
		if(ctx.equals(atomicMode)) {
			atomicMode = null;
			if(GlobalSettings.ATOMIC_AS_LOCK) {
				SvcompProcedures.__VERIFIER_atomic(this, false);	
			} else {
				SvcompProcedures.__VERIFIER_atomic_end(this);
			}
			
		}
		Event ret = EventFactory.newFunctionReturn(name, call.getCLine());
		programBuilder.addChild(threadCount, ret);
		if(name.equals("$initialize")) {
			initMode = false;
		}
		return null;
	}

	@Override
	public Object visitAssign_cmd(Assign_cmdContext ctx) {
        ExprsContext exprs = ctx.def_body().exprs();
    	if(ctx.Ident().size() != 1 && exprs.expr().size() != ctx.Ident().size()) {
            throw new ParsingException("There should be one expression per variable\nor only one expression for all in " + ctx.getText());
    	}
		for(int i = 0; i < ctx.Ident().size(); i++) {
			ExprInterface value = (ExprInterface)exprs.expr(i).accept(this);
	        if(value == null) {
	        	continue;
	        }		
			String name = ctx.Ident(i).getText();
	        if(smackDummyVariables.contains(name)) {
	        	continue;
	        }
			if(constantsTypeMap.containsKey(name)) {
				throw new ParsingException("Constants cannot be assigned: " + ctx.getText());
			}
			if(initMode) {
				programBuilder.initLocEqConst(name, ((IExpr)value).reduce());
				continue;
			}
			Register register = programBuilder.getRegister(threadCount, currentScope.getID() + ":" + name);
	        if(register != null){
	        	if(ctx.getText().contains("$load.") || value instanceof MemoryObject) {
	        		try {
		    			// This names are global so we don't use currentScope.getID(), but per thread.
		    			Register reg = programBuilder.getOrCreateRegister(threadCount, ctx.Ident(0).getText(), -1);
		    			String tmp = ctx.def_body().exprs().expr(0).getText();
		    			tmp = tmp.substring(tmp.indexOf(",") + 1, tmp.indexOf(")"));
		    			// This names are global so we don't use currentScope.getID(), but per thread.
		    			Register ptr = programBuilder.getOrCreateRegister(threadCount, tmp, -1);
	        			pool.addRegPtr(reg, ptr);	        				        			
	        		} catch (Exception e) {
	        			// Nothing to be done
	        		}
	        		if(!allocationRegs.contains(value)) {
	        			programBuilder.addChild(threadCount, EventFactory.newLoad(register, (IExpr)value, null, currentLine));
	        		} else {
	        			programBuilder.addChild(threadCount, EventFactory.newLoad(register, (IExpr)value, null));
	        		}						        			
		            continue;
	        	}
	        	// In general IExpr generated by smack can have 3 levels
	        	if(value instanceof IExpr) {
	        		try {value = ((IExpr)value).simplify();} catch (Exception ignore) {}
	        	}
	            Local child = EventFactory.newLocal(register, value, currentLine);
				programBuilder.addChild(threadCount, child);	        		
	            continue;
	        }
<<<<<<< HEAD
	        Address address = programBuilder.getAddress(name);
	        if(address != null){
	            Store child = EventFactory.newStore(address, value, null, currentLine);
=======
            MemoryObject object = programBuilder.getObject(name);
            if(object != null){
                Store child = EventFactory.newStore(object, value, null, currentLine);
>>>>>>> 423023b4
				programBuilder.addChild(threadCount, child);
	            continue;
	        }
	        if(currentReturnName.equals(name)) {
	        	if(!returnRegister.isEmpty()) {
	        		Register ret = returnRegister.remove(returnRegister.size() - 1);
					Local child = EventFactory.newLocal(ret, value, currentLine);
					programBuilder.addChild(threadCount, child);
	        	}
	        	continue;
	        }
	        throw new ParsingException("Variable " + name + " is not defined");
		}
		return null;
	}

	@Override
	public Object visitReturn_cmd(Return_cmdContext ctx) {
		Label label = programBuilder.getOrCreateLabel("END_OF_" + currentScope.getID());
		programBuilder.addChild(threadCount, EventFactory.newGoto(label));
		return null;
	}

	@Override
	public Object visitAssume_cmd(Assume_cmdContext ctx) {
		if(ctx.getText().contains("sourceloc")) {
			String line = ctx.getText();
			currentLine = Integer.parseInt(line.substring(line.indexOf(',') + 1, line.lastIndexOf(',')));
		}
		// We can get rid of all the "assume true" statements
		if(!ctx.proposition().expr().getText().equals("true")) {
			Label pairingLabel;
			if(!pairLabels.containsKey(currentLabel)) {
				// If the current label doesn't have a pairing label, we jump to the end of the program
				pairingLabel = programBuilder.getOrCreateLabel("END_OF_T" + threadCount);
			} else {
				pairingLabel = pairLabels.get(currentLabel);
			}
			BExpr c = (BExpr)ctx.proposition().expr().accept(this);
			if(c != null) {
				programBuilder.addChild(threadCount, EventFactory.newJumpUnless(c, pairingLabel));
			}
		}
        return null;
	}

	@Override
	public Object visitLabel(LabelContext ctx) {
		// Since we "inline" procedures, label names might clash
		// thus we use currentScope.getID() + ":"
		String labelName = currentScope.getID() + ":" + ctx.children.get(0).getText();
		Label label = programBuilder.getOrCreateLabel(labelName);
        programBuilder.addChild(threadCount, label);
        currentLabel = label;
        return null;
	}

	@Override
	public Object visitGoto_cmd(Goto_cmdContext ctx) {
    	String labelName = currentScope.getID() + ":" + ctx.idents().children.get(0).getText();
    	boolean loop = programBuilder.hasLabel(labelName);
    	Label l1 = programBuilder.getOrCreateLabel(labelName);
		programBuilder.addChild(threadCount, EventFactory.newGoto(l1));
        // If there is a loop, we return if the loop is not completely unrolled.
        // SMACK will take care of another escape if the loop is completely unrolled.
        if(loop) {
            Label label = programBuilder.getOrCreateLabel("END_OF_" + currentScope.getID());
			programBuilder.addChild(threadCount, EventFactory.newGoto(label));
        }
		if(ctx.idents().children.size() > 1) {
			for(int index = 2; index < ctx.idents().children.size(); index = index + 2) {
		    	labelName = currentScope.getID() + ":" + ctx.idents().children.get(index - 2).getText();
				l1 = programBuilder.getOrCreateLabel(labelName);
				// We know there are 2 labels and a comma in the middle
		    	labelName = currentScope.getID() + ":" + ctx.idents().children.get(index).getText();
				Label l2 = programBuilder.getOrCreateLabel(labelName);
				pairLabels.put(l1, l2);				
			}
		}
        return null;	
	}

	@Override
	public Object visitLogical_expr(Logical_exprContext ctx) {
		if(ctx.getText().contains("forall") || ctx.getText().contains("exists") || ctx.getText().contains("lambda")) {
			return null;
		}
		ExprInterface v1 = (ExprInterface)ctx.rel_expr().accept(this);
		if(ctx.and_expr() != null) {
			ExprInterface v2 = (ExprInterface)ctx.and_expr().accept(this);
			v1 = new BExprBin(v1, ctx.and_op().op, v2);
		}
		if(ctx.or_expr() != null) {
			ExprInterface v2 = (ExprInterface)ctx.or_expr().accept(this);
			v1 = new BExprBin(v1, ctx.or_op().op, v2);
		}
		return v1;
	}

	@Override
	public Object visitMinus_expr(Minus_exprContext ctx) {
		IExpr v = (IExpr)ctx.unary_expr().accept(this);
		return new IExprUn(IOpUn.MINUS, v);
	}

	@Override
	public Object visitNeg_expr(Neg_exprContext ctx) {
		ExprInterface v = (ExprInterface)ctx.unary_expr().accept(this);
		return new BExprUn(NOT, v);
	}

	@Override
	public Object visitAnd_expr(And_exprContext ctx) {
		ExprInterface v1 = (ExprInterface)ctx.rel_expr(0).accept(this);
		ExprInterface v2;
		for(int i = 0; i < ctx.rel_expr().size()-1; i++) {
			v2 = (ExprInterface)ctx.rel_expr(i+1).accept(this);
			v1 = new BExprBin(v1, ctx.and_op(i).op, v2);
		}
		return v1;
	}

	@Override
	public Object visitOr_expr(Or_exprContext ctx) {
		ExprInterface v1 = (ExprInterface)ctx.rel_expr(0).accept(this);
		ExprInterface v2;
		for(int i = 0; i < ctx.rel_expr().size()-1; i++) {
			v2 = (ExprInterface)ctx.rel_expr(i+1).accept(this);
			v1 = new BExprBin(v1, ctx.or_op(i).op, v2);
		}
		return v1;
	}

	@Override
	public Object visitRel_expr(Rel_exprContext ctx) {
		ExprInterface v1 = (ExprInterface)ctx.bv_term(0).accept(this);
		ExprInterface v2;
		for(int i = 0; i < ctx.bv_term().size()-1; i++) {
			v2 = (ExprInterface)ctx.bv_term(i+1).accept(this);
			v1 = new Atom(v1, ctx.rel_op(i).op, v2);
		}
		return v1;
	}
	
	@Override
	public Object visitTerm(TermContext ctx) {
		ExprInterface v1 = (ExprInterface)ctx.factor(0).accept(this);
		ExprInterface v2;
		for(int i = 0; i < ctx.factor().size()-1; i++) {
			v2 = (ExprInterface)ctx.factor(i+1).accept(this);
			v1 = new IExprBin((IExpr)v1, ctx.add_op(i).op, (IExpr)v2);
		}
		return v1;
	}

	@Override
	public Object visitFactor(FactorContext ctx) {
		ExprInterface v1 = (ExprInterface)ctx.power(0).accept(this);
		ExprInterface v2 ;
		for(int i = 0; i < ctx.power().size()-1; i++) {
			v2 = (ExprInterface)ctx.power(i+1).accept(this);
			v1 = new IExprBin((IExpr)v1, ctx.mul_op(i).op, (IExpr)v2);
		}
		return v1;
	}

	@Override
	public Object visitVar_expr(Var_exprContext ctx) {
		String name = ctx.getText();
		if(currentCall != null && currentCall.getFunction().getBody() != null) {
			return currentCall.replaceVarsByExprs(ctx);
		}
		if(constantsMap.containsKey(name)) {
			return constantsMap.get(name);
		}
		if(constantsTypeMap.containsKey(name)) {
			// Dummy register needed to parse axioms
			return new Register(name, -1, constantsTypeMap.get(name));
		}
        Register register = programBuilder.getRegister(threadCount, currentScope.getID() + ":" + name);
        if(register != null){
            return register;
        }
<<<<<<< HEAD
        Address address = programBuilder.getAddress(name);
        if(address != null) {
            return address;
=======
        MemoryObject object = programBuilder.getObject(name);
        if(object != null) {
            return object;
>>>>>>> 423023b4
        }
        throw new ParsingException("Variable " + name + " is not defined");
	}

	@Override
	public Object visitFun_expr(Fun_exprContext ctx) {
		String name = ctx.Ident().getText();
		Function function = functions.get(name);
		if(function == null) {
			throw new ParsingException("Function " + name + " is not defined");
		}
		if(name.contains("$load.")) {
			return ctx.expr(1).accept(this);
		}
		if(name.contains("$store.")) {
			if(smackDummyVariables.contains(ctx.expr(1).getText())) {
				return null;
			}
			IExpr address = (IExpr)ctx.expr(1).accept(this);
			IExpr value = (IExpr)ctx.expr(2).accept(this);
			// This improves the blow-up
			if(initMode && !(value instanceof MemoryObject)) {
				ExprInterface lhs = address;
				int rhs = 0;
				while(lhs instanceof IExprBin) {
					rhs += ((IExprBin)lhs).getRHS().reduce().getValueAsInt();
					lhs = ((IExprBin)lhs).getLHS();
				}
				String text = ctx.expr(1).getText();				
				String[] split = text.split("add.ref");
				if(split.length > 1) {
					text = split[split.length - 1];
					text = text.substring(text.indexOf("(")+1, text.indexOf(","));
				}
<<<<<<< HEAD
				programBuilder.getOrCreateAddress(text).appendInitialValue(rhs,value.reduce());
=======
				programBuilder.getOrNewObject(text).appendInitialValue(rhs,value.reduce());
>>>>>>> 423023b4
				return null;
			}
			Store child = EventFactory.newStore(address, value, null, currentLine);
			programBuilder.addChild(threadCount, child);	
			return null;
		}
		// push currentCall to the call stack
		List<Object> callParams = ctx.expr().stream().map(e -> e.accept(this)).collect(Collectors.toList());
		currentCall = new FunctionCall(function, callParams, currentCall);
		if(LLVMFUNCTIONS.stream().anyMatch(name::startsWith)) {
			currentCall = currentCall.getParent();
			return llvmFunction(name, callParams);
		}
		if(LLVMPREDICATES.stream().anyMatch(name::equals)) {
			currentCall = currentCall.getParent();
			return llvmPredicate(name, callParams);
		}
		if(LLVMUNARY.stream().anyMatch(name::startsWith)) {
			currentCall = currentCall.getParent();
			return llvmUnary(name, callParams);
		}
		if(SMACKPREDICATES.stream().anyMatch(name::equals)) {
			currentCall = currentCall.getParent();
			return smackPredicate(name, callParams);
		}
		// Some functions do not have a body
		if(function.getBody() == null) {
			throw new ParsingException("Function " + name + " has no implementation");
		}
		Object ret = function.getBody().accept(this);
		// pop currentCall from the call stack
		currentCall = currentCall.getParent();
		return ret;
	}

	@Override
	public Object visitIf_then_else_expr(If_then_else_exprContext ctx) {
		BExpr guard = (BExpr)ctx.expr(0).accept(this);
		IExpr tbranch = (IExpr)ctx.expr(1).accept(this);
		IExpr fbranch = (IExpr)ctx.expr(2).accept(this);
		return new IfExpr(guard, tbranch, fbranch);
	}

	@Override
	public Object visitParen_expr(Paren_exprContext ctx) {
		return ctx.expr().accept(this);
	}

	@Override 
	public Object visitBv_expr(Bv_exprContext ctx) {
		String value = ctx.getText().split("bv")[0];
		int precision = Integer.parseInt(ctx.getText().split("bv")[1]);
		return new IValue(new BigInteger(value),precision);
	}

	@Override
	public Object visitInt_expr(Int_exprContext ctx) {
		return new IValue(new BigInteger(ctx.getText()),-1);
	}
	
	@Override
	public Object visitBool_lit(Bool_litContext ctx) {
		return new BConst(Boolean.parseBoolean(ctx.getText()));
	}

	@Override
	public Object visitDec(DecContext ctx) {
        throw new ParsingException("Floats are not yet supported");
	}
	
	@Override
	public Object visitLine_comment(BoogieParser.Line_commentContext ctx) {
		String line = ctx.getText();
		line = line.substring(line.indexOf("version") + 8, line.indexOf("for"));
		logger.info("SMACK version: " + line);
		return null;
	}

}<|MERGE_RESOLUTION|>--- conflicted
+++ resolved
@@ -22,11 +22,7 @@
 import com.dat3m.dartagnan.program.event.core.Local;
 import com.dat3m.dartagnan.program.event.core.Store;
 import com.dat3m.dartagnan.program.event.lang.svcomp.BeginAtomic;
-<<<<<<< HEAD
-import com.dat3m.dartagnan.program.memory.Address;
-=======
 import com.dat3m.dartagnan.program.memory.MemoryObject;
->>>>>>> 423023b4
 import org.antlr.v4.runtime.tree.ParseTree;
 import org.apache.logging.log4j.LogManager;
 import org.apache.logging.log4j.Logger;
@@ -169,25 +165,10 @@
 			String type = ctx.typed_idents().type().getText();
 			int precision = type.contains("bv") ? Integer.parseInt(type.split("bv")[1]) : -1;
 			if(ctx.getText().contains("ref;") && !procedures.containsKey(name) && !smackDummyVariables.contains(name) && ATOMICPROCEDURES.stream().noneMatch(name::startsWith)) {
-<<<<<<< HEAD
-				int size = 0;
-				String tmp = ctx.getText();
-				if(ctx.getText().contains(":allocSize")) {
-					tmp = tmp.split(":allocSize")[1];
-					tmp = tmp.split("}")[0];
-					size = Integer.parseInt(tmp);
-				}
-				if(size > 0) {
-					programBuilder.addDeclarationArray(name,size);
-				} else {
-					programBuilder.getOrCreateAddress(name);
-				}
-=======
 				int size = ctx.getText().contains(":allocSize")
 					? Integer.parseInt(ctx.getText().split(":allocSize")[1].split("}")[0])
 					: 1;
 				programBuilder.newObject(name,size);
->>>>>>> 423023b4
 			} else {
 				constantsTypeMap.put(name, precision);
 			}
@@ -204,17 +185,6 @@
 
     @Override
     public Object visitVar_decl(Var_declContext ctx) {
-<<<<<<< HEAD
-    	 for(Attr_typed_idents_whereContext atiwC : ctx.typed_idents_wheres().attr_typed_idents_where()) {
-    		 for(ParseTree ident : atiwC.typed_idents_where().typed_idents().idents().Ident()) {
-    			 String name = ident.getText();
-    			 if(!smackDummyVariables.contains(name)) {
-        			 programBuilder.getOrCreateAddress(name);
-    			 }
-    		 }
-    	 }
-    	 return null;
-=======
         for(Attr_typed_idents_whereContext atiwC : ctx.typed_idents_wheres().attr_typed_idents_where()) {
             for(ParseTree ident : atiwC.typed_idents_where().typed_idents().idents().Ident()) {
                 String name = ident.getText();
@@ -224,7 +194,6 @@
             }
         }
         return null;
->>>>>>> 423023b4
     }
     
 	public Object visitLocal_vars(Local_varsContext ctx, int scope) {
@@ -236,11 +205,7 @@
 				if(constantsTypeMap.containsKey(name)) {
 	                throw new ParsingException("Variable " + name + " is already defined as a constant");
 				}
-<<<<<<< HEAD
-				if(programBuilder.getAddress(name) != null) {
-=======
 				if(programBuilder.getObject(name) != null) {
->>>>>>> 423023b4
 	                throw new ParsingException("Variable " + name + " is already defined globally");
 				}
 				programBuilder.getOrCreateRegister(scope, currentScope.getID() + ":" + name, precision);
@@ -265,17 +230,10 @@
             programBuilder.initThread(name, threadCount);
             if(threadCount != 1) {
                 // Used to allow execution of threads after they have been created (pthread_create)
-<<<<<<< HEAD
-                Address address = programBuilder.getOrCreateAddress(String.format("%s(%s)_active", pool.getPtrFromInt(threadCount), pool.getCreatorFromPtr(pool.getPtrFromInt(threadCount))));
-                Register reg = programBuilder.getOrCreateRegister(threadCount, null, -1);
-                Label label = programBuilder.getOrCreateLabel("END_OF_T" + threadCount);
-                programBuilder.addChild(threadCount, EventFactory.Pthread.newStart(reg, address, label));
-=======
                 MemoryObject object = programBuilder.getOrNewObject(String.format("%s(%s)_active", pool.getPtrFromInt(threadCount), pool.getCreatorFromPtr(pool.getPtrFromInt(threadCount))));
                 Register reg = programBuilder.getOrCreateRegister(threadCount, null, -1);
                 Label label = programBuilder.getOrCreateLabel("END_OF_T" + threadCount);
                 programBuilder.addChild(threadCount, EventFactory.Pthread.newStart(reg, object, label));
->>>>>>> 423023b4
             }
     	}
 
@@ -319,13 +277,8 @@
     	if(create) {
          	if(threadCount != 1) {
          		// Used to mark the end of the execution of a thread (used by pthread_join)
-<<<<<<< HEAD
-        		Address address = programBuilder.getOrCreateAddress(String.format("%s(%s)_active", pool.getPtrFromInt(threadCount), pool.getCreatorFromPtr(pool.getPtrFromInt(threadCount))));
-        		programBuilder.addChild(threadCount, EventFactory.Pthread.newEnd(address));
-=======
                 MemoryObject object = programBuilder.getOrNewObject(String.format("%s(%s)_active", pool.getPtrFromInt(threadCount), pool.getCreatorFromPtr(pool.getPtrFromInt(threadCount))));
                 programBuilder.addChild(threadCount, EventFactory.Pthread.newEnd(object));
->>>>>>> 423023b4
          	}
     	}
     }
@@ -498,15 +451,9 @@
 				programBuilder.addChild(threadCount, child);	        		
 	            continue;
 	        }
-<<<<<<< HEAD
-	        Address address = programBuilder.getAddress(name);
-	        if(address != null){
-	            Store child = EventFactory.newStore(address, value, null, currentLine);
-=======
             MemoryObject object = programBuilder.getObject(name);
             if(object != null){
                 Store child = EventFactory.newStore(object, value, null, currentLine);
->>>>>>> 423023b4
 				programBuilder.addChild(threadCount, child);
 	            continue;
 	        }
@@ -690,15 +637,9 @@
         if(register != null){
             return register;
         }
-<<<<<<< HEAD
-        Address address = programBuilder.getAddress(name);
-        if(address != null) {
-            return address;
-=======
         MemoryObject object = programBuilder.getObject(name);
         if(object != null) {
             return object;
->>>>>>> 423023b4
         }
         throw new ParsingException("Variable " + name + " is not defined");
 	}
@@ -733,11 +674,7 @@
 					text = split[split.length - 1];
 					text = text.substring(text.indexOf("(")+1, text.indexOf(","));
 				}
-<<<<<<< HEAD
-				programBuilder.getOrCreateAddress(text).appendInitialValue(rhs,value.reduce());
-=======
 				programBuilder.getOrNewObject(text).appendInitialValue(rhs,value.reduce());
->>>>>>> 423023b4
 				return null;
 			}
 			Store child = EventFactory.newStore(address, value, null, currentLine);
