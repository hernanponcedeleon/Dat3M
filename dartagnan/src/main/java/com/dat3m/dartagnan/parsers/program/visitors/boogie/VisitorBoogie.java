--- conflicted
+++ resolved
@@ -18,8 +18,8 @@
 import com.dat3m.dartagnan.program.Register;
 import com.dat3m.dartagnan.program.event.EventFactory;
 import com.dat3m.dartagnan.program.event.Tag;
-import com.dat3m.dartagnan.program.event.core.FunCall;
 import com.dat3m.dartagnan.program.event.core.Label;
+import com.dat3m.dartagnan.program.event.core.annotations.FunCall;
 import com.dat3m.dartagnan.program.event.lang.svcomp.BeginAtomic;
 import com.dat3m.dartagnan.program.memory.MemoryObject;
 import org.antlr.v4.runtime.tree.ParseTree;
@@ -247,15 +247,10 @@
                 // Used to allow execution of threads after they have been created (pthread_create)
                 MemoryObject object = programBuilder.getOrNewObject(String.format("%s(%s)_active", pool.getPtrFromInt(threadCount), pool.getCreatorFromPtr(pool.getPtrFromInt(threadCount))));
                 Register reg = programBuilder.getOrCreateRegister(threadCount, null, ARCH_PRECISION);
-<<<<<<< HEAD
-                Label label = programBuilder.getOrCreateLabel("END_OF_T" + threadCount);
-                programBuilder.addChild(threadCount, EventFactory.Pthread.newStart(reg, object, label));
+                programBuilder.addChild(threadCount, EventFactory.Pthread.newStart(reg, object));
                 if(lkmm) {
                 	programBuilder.addChild(threadCount, EventFactory.Linux.newMemoryBarrier());
                 }
-=======
-                programBuilder.addChild(threadCount, EventFactory.Pthread.newStart(reg, object));
->>>>>>> c0abaf8b
             }
     	}
 
