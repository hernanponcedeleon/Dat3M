--- conflicted
+++ resolved
@@ -101,11 +101,8 @@
 import com.dat3m.dartagnan.program.event.pthread.Start;
 import com.dat3m.dartagnan.program.memory.Address;
 import com.dat3m.dartagnan.program.memory.Location;
-<<<<<<< HEAD
-=======
 import com.dat3m.dartagnan.program.svcomp.event.BeginAtomic;
 import com.dat3m.dartagnan.program.svcomp.event.EndAtomic;
->>>>>>> 7764fb83
 import com.dat3m.dartagnan.program.utils.EType;
 
 public class VisitorBoogie extends BoogieBaseVisitor<Object> implements BoogieVisitor<Object> {
@@ -142,10 +139,7 @@
 	
 	protected int assertionIndex = 0;
 	
-<<<<<<< HEAD
-=======
 	protected BeginAtomic currentBeginAtomic = null;
->>>>>>> 7764fb83
 	protected Call_cmdContext atomicMode = null;
 	 
 	private final List<String> smackDummyVariables = Arrays.asList("$GLOBALS_BOTTOM", "$EXTERNS_BOTTOM", "$MALLOC_TOP", "__SMACK_code", "__SMACK_decls", "__SMACK_top_decl", "$1024.ref", "$0.ref", "$1.ref", ".str.1", "env_value_str", ".str.1.3", ".str.19", "errno_global", "$CurrAddr");
@@ -410,16 +404,12 @@
 		}
 		if(name.contains("__VERIFIER_atomic_")) {
 			atomicMode = ctx;
-<<<<<<< HEAD
-			SvcompProcedures.__VERIFIER_atomic(this, true);
-=======
 			if(ATOMIC_AS_LOCK) {
 				SvcompProcedures.__VERIFIER_atomic(this, true);	
 			} else {
 				currentBeginAtomic = new BeginAtomic();
 				programBuilder.addChild(threadCount, currentBeginAtomic);
 			}
->>>>>>> 7764fb83
 		}
 		// TODO: double check this 
 		// Some procedures might have an empty implementation.
@@ -437,19 +427,10 @@
 		if(!procedures.containsKey(name)) {
 			throw new ParsingException("Procedure " + name + " is not defined");
 		}
-<<<<<<< HEAD
-		Event call = new FunCall(name);
-		call.setCLine(currentLine);
-		programBuilder.addChild(threadCount, call);	
-		visitProc_decl(procedures.get(name), false, callingValues);
-		if(ctx.equals(atomicMode)) {
-			SvcompProcedures.__VERIFIER_atomic(this, false);
-=======
 		Event call = new FunCall(name, currentLine);
 		programBuilder.addChild(threadCount, call);	
 		visitProc_decl(procedures.get(name), false, callingValues);
 		if(ctx.equals(atomicMode)) {
->>>>>>> 7764fb83
 			atomicMode = null;
 			if(ATOMIC_AS_LOCK) {
 				SvcompProcedures.__VERIFIER_atomic(this, false);	
@@ -462,12 +443,7 @@
 			}
 			
 		}
-<<<<<<< HEAD
-		Event ret = new FunRet(name);
-		ret.setCLine(call.getCLine());
-=======
 		Event ret = new FunRet(name, call.getCLine());
->>>>>>> 7764fb83
 		programBuilder.addChild(threadCount, ret);
 		if(name.equals("$initialize")) {
 			initMode = false;
