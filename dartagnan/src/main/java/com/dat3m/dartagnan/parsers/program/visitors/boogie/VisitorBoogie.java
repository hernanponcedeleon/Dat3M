--- conflicted
+++ resolved
@@ -429,32 +429,13 @@
 			Register register = programBuilder.getRegister(threadCount, currentScope.getID() + ":" + name);
 	        if(register != null){
 	        	if(ctx.getText().contains("$load.") || value instanceof MemoryObject) {
-<<<<<<< HEAD
 					String mo = allocations.contains(value) ? Tag.C11.MO_ACQUIRE : "";
 					String filter = allocations.contains(value) ? Tag.C11.ATOMIC : Tag.C11.NONATOMIC; 
 		        	// These loads corresponding to pthread_joins and thus need acquire semantics
 		        	programBuilder.addChild(threadCount, EventFactory.newLoad(register, (IExpr)value, mo))
-	    	    			.setCLine(currentLine)
-	        				.setSourceCodeFile(sourceCodeFile)
+							.setCFileInformation(currentLine, sourceCodeFile)
 							.addFilters(filter);
 		        	continue;
-=======
-	        		try {
-		    			// This names are global so we don't use currentScope.getID(), but per thread.
-		    			Register reg = programBuilder.getOrCreateRegister(threadCount, ctx.Ident(0).getText(), ARCH_PRECISION);
-		    			String tmp = ctx.def_body().exprs().expr(0).getText();
-		    			tmp = tmp.substring(tmp.indexOf(",") + 1, tmp.indexOf(")"));
-		    			// This names are global so we don't use currentScope.getID(), but per thread.
-		    			Register ptr = programBuilder.getOrCreateRegister(threadCount, tmp, ARCH_PRECISION);
-	        			pool.addRegPtr(reg, ptr);	        				        			
-	        		} catch (Exception e) {
-	        			// Nothing to be done
-	        		}
-	        		// These events are eventually compiled and we need to compare its mo, thus it cannot be null
-	        		programBuilder.addChild(threadCount, EventFactory.newLoad(register, (IExpr)value, ""))
-							.setCFileInformation(currentLine, sourceCodeFile);
-		            continue;
->>>>>>> eebef5d7
 	        	}
 	        	value = value.visit(exprSimplifier);
 				programBuilder.addChild(threadCount, EventFactory.newLocal(register, value))
