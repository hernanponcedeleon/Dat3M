--- conflicted
+++ resolved
@@ -103,13 +103,9 @@
 
 	private static void __VERIFIER_assert(VisitorBoogie visitor, Call_cmdContext ctx) {
     	ExprInterface expr = (ExprInterface)ctx.call_params().exprs().accept(visitor);
-<<<<<<< HEAD
-    	if(expr instanceof IConst && ((IConst)expr).getIntValue() == 1) {
-=======
     	Register ass = visitor.programBuilder.getOrCreateRegister(visitor.threadCount, "assert_" + visitor.assertionIndex, expr.getPrecision());
     	visitor.assertionIndex++;
-    	if(expr instanceof IConst && ((IConst)expr).getValue() == 1) {
->>>>>>> 9200f5a9
+    	if(expr instanceof IConst && ((IConst)expr).getIntValue() == 1) {
     		return;
     	}
     	Local event = new Local(ass, expr);
