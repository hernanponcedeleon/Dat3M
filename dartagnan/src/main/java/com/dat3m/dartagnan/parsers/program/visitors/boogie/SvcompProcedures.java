--- conflicted
+++ resolved
@@ -7,29 +7,10 @@
 import com.dat3m.dartagnan.program.event.EventFactory;
 import com.dat3m.dartagnan.program.event.lang.svcomp.BeginAtomic;
 
-<<<<<<< HEAD
-import java.util.Arrays;
-import java.util.List;
-
-public class SvcompProcedures {
-
-    public static List<String> SVCOMPPROCEDURES = Arrays.asList(
-            "reach_error", // Only used in SVCOMP
-            "__VERIFIER_assert",
-            "__VERIFIER_assume",
-            "__VERIFIER_loop_bound",
-            "__VERIFIER_loop_begin",
-            "__VERIFIER_spin_start",
-            "__VERIFIER_spin_end",
-            "__VERIFIER_atomic_begin",
-            "__VERIFIER_atomic_end");
-
-=======
 import java.math.BigInteger;
 
 public class SvcompProcedures {
 
->>>>>>> 0dd7003a
     public static boolean handleSvcompFunction(VisitorBoogie visitor, Call_cmdContext ctx) {
         final String funcName = visitor.getFunctionNameFromCallContext(ctx);
         switch (funcName) {
@@ -42,15 +23,6 @@
             case "__VERIFIER_assume" -> __VERIFIER_assume(visitor, ctx);
             case "__VERIFIER_atomic_begin" -> __VERIFIER_atomic_begin(visitor);
             case "__VERIFIER_atomic_end" -> __VERIFIER_atomic_end(visitor);
-<<<<<<< HEAD
-=======
-            case "__VERIFIER_nondet_bool" -> __VERIFIER_nondet_bool(visitor, ctx);
-            case "__VERIFIER_nondet_int", "__VERIFIER_nondet_uint",
-                    "__VERIFIER_nondet_unsigned_int", "__VERIFIER_nondet_short",
-                    "__VERIFIER_nondet_ushort", "__VERIFIER_nondet_unsigned_short",
-                    "__VERIFIER_nondet_long", "__VERIFIER_nondet_ulong",
-                    "__VERIFIER_nondet_char", "__VERIFIER_nondet_uchar" -> __VERIFIER_nondet(visitor, ctx, funcName);
->>>>>>> 0dd7003a
             default -> {
                 return false;
             }
@@ -75,57 +47,6 @@
         visitor.currentBeginAtomic = null;
     }
 
-<<<<<<< HEAD
-=======
-    private static void __VERIFIER_nondet(VisitorBoogie visitor, Call_cmdContext ctx, String name) {
-        final String suffix = name.substring("__VERIFIER_nondet_".length());
-        boolean signed = switch (suffix) {
-            case "int", "short", "long", "char" -> true;
-            default -> false;
-        };
-        final BigInteger min = switch (suffix) {
-            case "long" -> BigInteger.valueOf(Long.MIN_VALUE);
-            case "int" -> BigInteger.valueOf(Integer.MIN_VALUE);
-            case "short" -> BigInteger.valueOf(Short.MIN_VALUE);
-            case "char" -> BigInteger.valueOf(Byte.MIN_VALUE);
-            default -> BigInteger.ZERO;
-        };
-        final BigInteger max = switch (suffix) {
-            case "int" -> BigInteger.valueOf(Integer.MAX_VALUE);
-            case "uint", "unsigned_int" -> UnsignedInteger.MAX_VALUE.bigIntegerValue();
-            case "short" -> BigInteger.valueOf(Short.MAX_VALUE);
-            case "ushort", "unsigned_short" -> BigInteger.valueOf(65535);
-            case "long" -> BigInteger.valueOf(Long.MAX_VALUE);
-            case "ulong" -> UnsignedLong.MAX_VALUE.bigIntegerValue();
-            case "char" -> BigInteger.valueOf(Byte.MAX_VALUE);
-            case "uchar" -> BigInteger.valueOf(255);
-            default -> throw new ParsingException(name + " is not supported");
-        };
-        final String registerName = ctx.call_params().Ident(0).getText();
-        final Register register = visitor.getRegister(registerName);
-        if (register != null) {
-            if (!(register.getType() instanceof IntegerType type)) {
-                throw new ParsingException(String.format("Non-integer result register %s.", register));
-            }
-            final INonDet expression = visitor.programBuilder.newConstant(type, signed);
-            expression.setMin(min);
-            expression.setMax(max);
-            visitor.addEvent(EventFactory.newLocal(register, expression));
-        }
-    }
-
-    private static void __VERIFIER_nondet_bool(VisitorBoogie visitor, Call_cmdContext ctx) {
-        final String registerName = ctx.call_params().Ident(0).getText();
-        final Register register = visitor.getRegister(registerName);
-        if (register != null) {
-            BooleanType booleanType = visitor.types.getBooleanType();
-            var nondeterministicExpression = new BNonDet(booleanType);
-            Expression cast = visitor.expressions.makeCast(nondeterministicExpression, register.getType());
-            visitor.addEvent(EventFactory.newLocal(register, cast));
-        }
-    }
-
->>>>>>> 0dd7003a
     private static void __VERIFIER_loop_bound(VisitorBoogie visitor, Call_cmdContext ctx) {
         final int bound = ((IExpr) ctx.call_params().exprs().expr(0).accept(visitor)).reduce().getValueAsInt();
         visitor.addEvent(EventFactory.Svcomp.newLoopBound(bound));
