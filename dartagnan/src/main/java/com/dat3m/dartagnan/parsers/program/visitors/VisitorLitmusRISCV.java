--- conflicted
+++ resolved
@@ -141,13 +141,8 @@
 	@Override
 	public Object visitLi(LitmusRISCVParser.LiContext ctx) {
         Register register = programBuilder.getOrNewRegister(mainThread, ctx.register().getText(), archType);
-<<<<<<< HEAD
-        IValue constant = expressions.parseValue(ctx.constant().getText(), archType);
+        IntLiteral constant = expressions.parseValue(ctx.constant().getText(), archType);
         return programBuilder.addChild(mainThread, eventFactory.newLocal(register, constant));
-=======
-        IntLiteral constant = expressions.parseValue(ctx.constant().getText(), archType);
-        return programBuilder.addChild(mainThread, EventFactory.newLocal(register, constant));
->>>>>>> 77bc93b7
 	}
 
 	@Override
@@ -190,52 +185,32 @@
 	public Object visitXori(LitmusRISCVParser.XoriContext ctx) {
         Register r1 = programBuilder.getOrNewRegister(mainThread, ctx.register(0).getText(), archType);
         Register r2 = programBuilder.getOrErrorRegister(mainThread, ctx.register(1).getText());
-<<<<<<< HEAD
-        IValue constant = expressions.parseValue(ctx.constant().getText(), archType);
+        IntLiteral constant = expressions.parseValue(ctx.constant().getText(), archType);
         return programBuilder.addChild(mainThread, eventFactory.newLocal(r1, expressions.makeXOR(r2, constant)));
-=======
-        IntLiteral constant = expressions.parseValue(ctx.constant().getText(), archType);
-        return programBuilder.addChild(mainThread, EventFactory.newLocal(r1, expressions.makeXOR(r2, constant)));
->>>>>>> 77bc93b7
 	}
 
 	@Override
 	public Object visitAndi(LitmusRISCVParser.AndiContext ctx) {
         Register r1 = programBuilder.getOrNewRegister(mainThread, ctx.register(0).getText(), archType);
         Register r2 = programBuilder.getOrErrorRegister(mainThread, ctx.register(1).getText());
-<<<<<<< HEAD
-        IValue constant = expressions.parseValue(ctx.constant().getText(), archType);
+        IntLiteral constant = expressions.parseValue(ctx.constant().getText(), archType);
         return programBuilder.addChild(mainThread, eventFactory.newLocal(r1, expressions.makeAND(r2, constant)));
-=======
-        IntLiteral constant = expressions.parseValue(ctx.constant().getText(), archType);
-        return programBuilder.addChild(mainThread, EventFactory.newLocal(r1, expressions.makeAND(r2, constant)));
->>>>>>> 77bc93b7
 	}
 
 	@Override
 	public Object visitOri(LitmusRISCVParser.OriContext ctx) {
         Register r1 = programBuilder.getOrNewRegister(mainThread, ctx.register(0).getText(), archType);
         Register r2 = programBuilder.getOrNewRegister(mainThread, ctx.register(1).getText(), archType);
-<<<<<<< HEAD
-        IValue constant = expressions.parseValue(ctx.constant().getText(), archType);
+        IntLiteral constant = expressions.parseValue(ctx.constant().getText(), archType);
         return programBuilder.addChild(mainThread, eventFactory.newLocal(r1, expressions.makeOR(r2, constant)));
-=======
-        IntLiteral constant = expressions.parseValue(ctx.constant().getText(), archType);
-        return programBuilder.addChild(mainThread, EventFactory.newLocal(r1, expressions.makeOR(r2, constant)));
->>>>>>> 77bc93b7
 	}
 
 	@Override
 	public Object visitAddi(LitmusRISCVParser.AddiContext ctx) {
         Register r1 = programBuilder.getOrNewRegister(mainThread, ctx.register(0).getText(), archType);
         Register r2 = programBuilder.getOrNewRegister(mainThread, ctx.register(1).getText(), archType);
-<<<<<<< HEAD
-        IValue constant = expressions.parseValue(ctx.constant().getText(), archType);
+        IntLiteral constant = expressions.parseValue(ctx.constant().getText(), archType);
         return programBuilder.addChild(mainThread, eventFactory.newLocal(r1, expressions.makeADD(r2, constant)));
-=======
-        IntLiteral constant = expressions.parseValue(ctx.constant().getText(), archType);
-        return programBuilder.addChild(mainThread, EventFactory.newLocal(r1, expressions.makeADD(r2, constant)));
->>>>>>> 77bc93b7
 	}
 
 	@Override
