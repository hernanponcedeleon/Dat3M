package com.dat3m.dartagnan.parsers.program.visitors.boogie;

import com.dat3m.dartagnan.expression.ExprInterface;
import com.dat3m.dartagnan.expression.IConst;
import com.dat3m.dartagnan.expression.IExpr;
import com.dat3m.dartagnan.expression.op.IOpBin;
import com.dat3m.dartagnan.parsers.BoogieParser;
import com.dat3m.dartagnan.parsers.BoogieParser.Call_cmdContext;
import com.dat3m.dartagnan.program.EventFactory;
import com.dat3m.dartagnan.program.Register;
<<<<<<< HEAD
import com.dat3m.dartagnan.program.atomic.event.*;
import com.dat3m.dartagnan.program.event.Store;
=======

import java.util.Arrays;
import java.util.List;

import static com.dat3m.dartagnan.program.atomic.utils.Mo.intToMo;
>>>>>>> 9e8f3b32

public class AtomicProcedures {

	public static List<String> ATOMICPROCEDURES = Arrays.asList(
			"atomic_init",
			"atomic_store",
			"atomic_load",
			"atomic_fetch",
			"atomic_exchange",
			"atomic_compare_exchange",
			"atomic_thread_fence",
			"__DAT3M_CAS");
	
	public static void handleAtomicFunction(VisitorBoogie visitor, Call_cmdContext ctx) {
		String name = ctx.call_params().Define() == null ? ctx.call_params().Ident(0).getText() : ctx.call_params().Ident(1).getText();
		// In the way we compile the code, smack generated empty functions for atomic operations with 
		// prefixes like ".i32" thus we need to check "startswith" and we cannot pattern match by name
		if(name.startsWith("atomic_init")) {
			atomicInit(visitor, ctx);
			return;
		}
		if(name.startsWith("atomic_store")) {
			atomicStore(visitor, ctx);
			return;
		}
		if(name.startsWith("atomic_load")) {
			atomicLoad(visitor, ctx);
			return;
		}
		if(name.startsWith("atomic_fetch")) {
			atomicFetchOp(visitor, ctx);
			return;
		}
		if(name.startsWith("atomic_exchange")) {
			atomicXchg(visitor, ctx);
			return;
		}
		if (name.startsWith("atomic_compare_exchange")) {
			atomicCmpXchg(visitor, ctx);
			return;
		}
		if(name.startsWith("atomic_thread_fence")) {
			atomicThreadFence(visitor, ctx);
			return;
		}		
		if(name.startsWith("__DAT3M_CAS")) {
			DAT3M_CAS(visitor, ctx);
			return;
		}
		
		throw new UnsupportedOperationException(name + " procedure is not part of ATOMICPROCEDURES");		
	}
	
	private static void atomicInit(VisitorBoogie visitor, Call_cmdContext ctx) {
		IExpr add = (IExpr)ctx.call_params().exprs().expr().get(0).accept(visitor);
		ExprInterface value = (ExprInterface)ctx.call_params().exprs().expr().get(1).accept(visitor);
		visitor.programBuilder.addChild(visitor.threadCount, EventFactory.newStore(add, value, null, visitor.currentLine));
	}

	private static void atomicStore(VisitorBoogie visitor, Call_cmdContext ctx) {
		IExpr add = (IExpr)ctx.call_params().exprs().expr().get(0).accept(visitor);
		ExprInterface value = (ExprInterface)ctx.call_params().exprs().expr().get(1).accept(visitor);
		String mo = null;
		if(ctx.call_params().exprs().expr().size() > 2) {
			mo = intToMo(((IConst)ctx.call_params().exprs().expr().get(2).accept(visitor)).getIntValue().intValue());
		}
		visitor.programBuilder.addChild(visitor.threadCount, EventFactory.Atomic.newStore(add, value, mo));
	}

	private static void atomicLoad(VisitorBoogie visitor, Call_cmdContext ctx) {
		Register reg = visitor.programBuilder.getOrCreateRegister(visitor.threadCount, visitor.currentScope.getID() + ":" + ctx.call_params().Ident(0).getText(), -1);
		IExpr add = (IExpr)ctx.call_params().exprs().expr().get(0).accept(visitor);
		String mo = null;
		if(ctx.call_params().exprs().expr().size() > 1) {
			mo = intToMo(((IConst)ctx.call_params().exprs().expr().get(1).accept(visitor)).getIntValue().intValue());
		}
		visitor.programBuilder.addChild(visitor.threadCount, EventFactory.Atomic.newLoad(reg, add, mo));
	}

	private static void atomicFetchOp(VisitorBoogie visitor, Call_cmdContext ctx) {
		Register reg = visitor.programBuilder.getOrCreateRegister(visitor.threadCount, visitor.currentScope.getID() + ":" + ctx.call_params().Ident(0).getText(), -1);
		IExpr add = (IExpr)ctx.call_params().exprs().expr().get(0).accept(visitor);
		ExprInterface value = (IExpr)ctx.call_params().exprs().expr().get(1).accept(visitor);
		String mo = null;
		IOpBin op;
		if(ctx.getText().contains("_add")) {
			op = IOpBin.PLUS;
		} else if(ctx.getText().contains("_sub")) {
			op = IOpBin.MINUS;
		} else if(ctx.getText().contains("_and")) {
			op = IOpBin.AND;
		} else if(ctx.getText().contains("_or")) {
			op = IOpBin.OR;
		} else if(ctx.getText().contains("_xor")) {
			op = IOpBin.XOR;
		} else {
			throw new RuntimeException("AtomicFetchOp operation cannot be handled");
		}
		if(ctx.call_params().exprs().expr().size() > 2) {
			mo = intToMo(((IConst)ctx.call_params().exprs().expr().get(2).accept(visitor)).getIntValue().intValue());
		}
		visitor.programBuilder.addChild(visitor.threadCount, EventFactory.Atomic.newFetchOp(reg, add, value, op, mo));
	}

	private static void atomicXchg(VisitorBoogie visitor, Call_cmdContext ctx) {
		Register reg = visitor.programBuilder.getOrCreateRegister(visitor.threadCount, visitor.currentScope.getID() + ":" + ctx.call_params().Ident(0).getText(), -1);
		IExpr add = (IExpr)ctx.call_params().exprs().expr().get(0).accept(visitor);
		ExprInterface value = (ExprInterface)ctx.call_params().exprs().expr().get(1).accept(visitor);
		String mo = null;
		if(ctx.call_params().exprs().expr().size() > 2) {
			mo = intToMo(((IConst)ctx.call_params().exprs().expr().get(2).accept(visitor)).getIntValue().intValue());
		}
		visitor.programBuilder.addChild(visitor.threadCount, EventFactory.Atomic.newExchange(reg, add, value, mo));
	}

	private static void DAT3M_CAS(VisitorBoogie visitor, Call_cmdContext ctx) {
		Register reg = visitor.programBuilder.getOrCreateRegister(visitor.threadCount, visitor.currentScope.getID() + ":" + ctx.call_params().Ident(0).getText(), -1);
		List<BoogieParser.ExprContext> params = ctx.call_params().exprs().expr();
		IExpr add = (IExpr) params.get(0).accept(visitor);
		IExpr expected = (IExpr) params.get(1).accept(visitor);
		ExprInterface desired = (ExprInterface) params.get(2).accept(visitor);
		String mo = null;
		if(params.size() > 3) {
			mo = intToMo(((IConst) params.get(3).accept(visitor)).getIntValue().intValue());
		}
		visitor.programBuilder.addChild(visitor.threadCount, EventFactory.Atomic.newDat3mCAS(reg, add, expected, desired, mo));
	}

	private static void atomicThreadFence(VisitorBoogie visitor, Call_cmdContext ctx) {
		String mo = intToMo(((IConst)ctx.call_params().exprs().expr().get(0).accept(visitor)).getIntValue().intValue());
		visitor.programBuilder.addChild(visitor.threadCount, EventFactory.Atomic.newFence(mo));
	}
	
	private static void atomicCmpXchg(VisitorBoogie visitor, Call_cmdContext ctx) {
		Register reg = visitor.programBuilder.getOrCreateRegister(visitor.threadCount, visitor.currentScope.getID() + ":" + ctx.call_params().Ident(0).getText(), -1);
		List<BoogieParser.ExprContext> params = ctx.call_params().exprs().expr();
		IExpr addr = (IExpr) params.get(0).accept(visitor);
		IExpr expectedAddr = (IExpr) params.get(1).accept(visitor);
		ExprInterface desiredVal = (ExprInterface) params.get(2).accept(visitor);
		String mo = null;
		boolean strong = ctx.getText().contains("strong");
		if(params.size() > 3) {
			mo = intToMo(((IConst) params.get(3).accept(visitor)).getIntValue().intValue());
			//TODO: We forget about the 5th parameter (MO on fail) for now!
			// We also assume a strong CAS.
		}
<<<<<<< HEAD
		visitor.programBuilder.addChild(visitor.threadCount, new AtomicCmpXchg(reg, addr, expectedAddr, desiredVal, mo));
=======
		visitor.programBuilder.addChild(visitor.threadCount, EventFactory.newLoad(expected, expectedAdd, mo));
		visitor.programBuilder.addChild(visitor.threadCount, EventFactory.Atomic.newCompareExchange(reg, add, expected, desired, mo, strong));
>>>>>>> 9e8f3b32
	}
}<|MERGE_RESOLUTION|>--- conflicted
+++ resolved
@@ -8,16 +8,11 @@
 import com.dat3m.dartagnan.parsers.BoogieParser.Call_cmdContext;
 import com.dat3m.dartagnan.program.EventFactory;
 import com.dat3m.dartagnan.program.Register;
-<<<<<<< HEAD
-import com.dat3m.dartagnan.program.atomic.event.*;
-import com.dat3m.dartagnan.program.event.Store;
-=======
 
 import java.util.Arrays;
 import java.util.List;
 
 import static com.dat3m.dartagnan.program.atomic.utils.Mo.intToMo;
->>>>>>> 9e8f3b32
 
 public class AtomicProcedures {
 
@@ -154,21 +149,17 @@
 	private static void atomicCmpXchg(VisitorBoogie visitor, Call_cmdContext ctx) {
 		Register reg = visitor.programBuilder.getOrCreateRegister(visitor.threadCount, visitor.currentScope.getID() + ":" + ctx.call_params().Ident(0).getText(), -1);
 		List<BoogieParser.ExprContext> params = ctx.call_params().exprs().expr();
-		IExpr addr = (IExpr) params.get(0).accept(visitor);
-		IExpr expectedAddr = (IExpr) params.get(1).accept(visitor);
-		ExprInterface desiredVal = (ExprInterface) params.get(2).accept(visitor);
+		IExpr add = (IExpr) params.get(0).accept(visitor);
+		Register expectedAdd = (Register) params.get(1).accept(visitor); // NOTE: We assume a register here
+		Register expected = new Register(null, reg.getThreadId(), reg.getPrecision());
+		ExprInterface desired = (ExprInterface) params.get(2).accept(visitor);
 		String mo = null;
 		boolean strong = ctx.getText().contains("strong");
 		if(params.size() > 3) {
 			mo = intToMo(((IConst) params.get(3).accept(visitor)).getIntValue().intValue());
-			//TODO: We forget about the 5th parameter (MO on fail) for now!
-			// We also assume a strong CAS.
+			// NOTE: We forget about the 5th parameter (MO on fail) for now!
 		}
-<<<<<<< HEAD
-		visitor.programBuilder.addChild(visitor.threadCount, new AtomicCmpXchg(reg, addr, expectedAddr, desiredVal, mo));
-=======
 		visitor.programBuilder.addChild(visitor.threadCount, EventFactory.newLoad(expected, expectedAdd, mo));
 		visitor.programBuilder.addChild(visitor.threadCount, EventFactory.Atomic.newCompareExchange(reg, add, expected, desired, mo, strong));
->>>>>>> 9e8f3b32
 	}
 }