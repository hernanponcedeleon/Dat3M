package com.dat3m.dartagnan.parsers.program.visitors;

import com.dat3m.dartagnan.exception.ParsingException;
import com.dat3m.dartagnan.expression.*;
import com.dat3m.dartagnan.expression.op.BOpUn;
import com.dat3m.dartagnan.parsers.LitmusCBaseVisitor;
import com.dat3m.dartagnan.parsers.LitmusCParser;
import com.dat3m.dartagnan.parsers.LitmusCVisitor;
import com.dat3m.dartagnan.parsers.program.utils.AssertionHelper;
import com.dat3m.dartagnan.parsers.program.utils.ProgramBuilder;
import com.dat3m.dartagnan.program.Program;
import com.dat3m.dartagnan.program.Register;
import com.dat3m.dartagnan.program.event.EventFactory;
import com.dat3m.dartagnan.program.event.Tag;
import com.dat3m.dartagnan.program.event.core.CondJump;
import com.dat3m.dartagnan.program.event.core.Event;
import com.dat3m.dartagnan.program.event.core.IfAsJump;
import com.dat3m.dartagnan.program.event.core.Label;
<<<<<<< HEAD
import com.dat3m.dartagnan.program.memory.Address;
=======
import com.dat3m.dartagnan.program.memory.MemoryObject;
>>>>>>> 423023b4
import org.antlr.v4.runtime.misc.Interval;

import java.math.BigInteger;
import java.util.ArrayList;
import java.util.List;

public class VisitorLitmusC
        extends LitmusCBaseVisitor<Object>
        implements LitmusCVisitor<Object> {

    private final ProgramBuilder programBuilder;
    private int currentThread;
    private int scope;
    private int ifId = 0;
    private Register returnRegister;

    public VisitorLitmusC(ProgramBuilder pb){
        this.programBuilder = pb;
    }

    // ----------------------------------------------------------------------------------------------------------------
    // Entry point

    @Override
    public Program visitMain(LitmusCParser.MainContext ctx) {
        visitVariableDeclaratorList(ctx.variableDeclaratorList());
        visitProgram(ctx.program());
        if(ctx.assertionList() != null){
            int a = ctx.assertionList().getStart().getStartIndex();
            int b = ctx.assertionList().getStop().getStopIndex();
            String raw = ctx.assertionList().getStart().getInputStream().getText(new Interval(a, b));
            programBuilder.setAssert(AssertionHelper.parseAssertionList(programBuilder, raw));
        }
        if(ctx.assertionFilter() != null){
            int a = ctx.assertionFilter().getStart().getStartIndex();
            int b = ctx.assertionFilter().getStop().getStopIndex();
            String raw = ctx.assertionFilter().getStart().getInputStream().getText(new Interval(a, b));
            programBuilder.setAssertFilter(AssertionHelper.parseAssertionFilter(programBuilder, raw));
        }
        return programBuilder.build();
    }


    // ----------------------------------------------------------------------------------------------------------------
    // Variable declarator list, e.g., { int 0:a=0; int 1:b=1; int x=2; }

    @Override
    public Object visitGlobalDeclaratorLocation(LitmusCParser.GlobalDeclaratorLocationContext ctx) {
        if (ctx.initConstantValue() != null) {
            BigInteger value = new BigInteger(ctx.initConstantValue().constant().getText());
            programBuilder.initLocEqConst(ctx.varName().getText(),new IValue(value,-1));
        }
        return null;
    }

    @Override
    public Object visitGlobalDeclaratorRegister(LitmusCParser.GlobalDeclaratorRegisterContext ctx) {
        if (ctx.initConstantValue() != null) {
            BigInteger value = new BigInteger(ctx.initConstantValue().constant().getText());
            programBuilder.initRegEqConst(ctx.threadId().id,ctx.varName().getText(),new IValue(value,-1));
        }
        return null;
    }

    @Override
    public Object visitGlobalDeclaratorLocationLocation(LitmusCParser.GlobalDeclaratorLocationLocationContext ctx) {
        if(ctx.Ast() == null){
            programBuilder.initLocEqLocPtr(ctx.varName(0).getText(), ctx.varName(1).getText());
        } else {
            String rightName = ctx.varName(1).getText();
<<<<<<< HEAD
            Address address = programBuilder.getAddress(rightName);
            if(address != null){
                programBuilder.initLocEqConst(ctx.varName(0).getText(), address);
=======
            MemoryObject object = programBuilder.getObject(rightName);
            if(object != null){
                programBuilder.initLocEqConst(ctx.varName(0).getText(), object);
>>>>>>> 423023b4
            } else {
                programBuilder.initLocEqLocVal(ctx.varName(0).getText(), ctx.varName(1).getText());
            }
        }
        return null;
    }

    @Override
    public Object visitGlobalDeclaratorRegisterLocation(LitmusCParser.GlobalDeclaratorRegisterLocationContext ctx) {
        if(ctx.Ast() == null){
            programBuilder.initRegEqLocPtr(ctx.threadId().id, ctx.varName(0).getText(), ctx.varName(1).getText(), -1);
        } else {
            String rightName = ctx.varName(1).getText();
<<<<<<< HEAD
            Address address = programBuilder.getAddress(rightName);
            if(address != null){
                programBuilder.initRegEqConst(ctx.threadId().id, ctx.varName(0).getText(), address);
=======
            MemoryObject object = programBuilder.getObject(rightName);
            if(object != null){
                programBuilder.initRegEqConst(ctx.threadId().id, ctx.varName(0).getText(), object);
>>>>>>> 423023b4
            } else {
                programBuilder.initRegEqLocVal(ctx.threadId().id, ctx.varName(0).getText(), ctx.varName(1).getText(), -1);
            }
        }
        return null;
    }

    @Override
    public Object visitGlobalDeclaratorArray(LitmusCParser.GlobalDeclaratorArrayContext ctx) {
        String name = ctx.varName().getText();
        Integer size = ctx.DigitSequence() != null ? Integer.parseInt(ctx.DigitSequence().getText()) : null;

        if(ctx.initArray() == null && size != null && size > 0){
<<<<<<< HEAD
            programBuilder.addDeclarationArray(name,size);
=======
            programBuilder.newObject(name,size);
>>>>>>> 423023b4
            return null;
        }
        if(ctx.initArray() != null){
            if(size == null || ctx.initArray().arrayElement().size() == size){
                List<IConst> values = new ArrayList<>();
                for(LitmusCParser.ArrayElementContext elCtx : ctx.initArray().arrayElement()){
                    if(elCtx.constant() != null){
                        values.add(new IValue(new BigInteger(elCtx.constant().getText()), -1));
                    } else {
                        String varName = elCtx.varName().getText();
                        //see test/resources/arrays/ok/C-array-ok-17.litmus
<<<<<<< HEAD
                        Address address = programBuilder.getAddress(varName);
                        if(address != null){
                            values.add(address);
                        } else {
                            address = programBuilder.getOrCreateAddress(varName);
                            values.add(elCtx.Ast() == null ? address : address.getInitialValue(0));
                        }
                    }
                }
                programBuilder.addDeclarationArray(name,values.size());
                Address address = programBuilder.getAddress(name);
                for(int i = 0; i < values.size(); i++) {
                    address.setInitialValue(i,values.get(i));
=======
                        MemoryObject object = programBuilder.getObject(varName);
                        if(object != null){
                            values.add(object);
                        } else {
                            object = programBuilder.getOrNewObject(varName);
                            values.add(elCtx.Ast() == null ? object : object.getInitialValue(0));
                        }
                    }
                }
                MemoryObject object = programBuilder.newObject(name,values.size());
                for(int i = 0; i < values.size(); i++) {
                    object.setInitialValue(i,values.get(i));
>>>>>>> 423023b4
                }
                return null;
            }
        }
        throw new ParsingException("Invalid syntax near " + ctx.getText());
    }


    // ----------------------------------------------------------------------------------------------------------------
    // Threads (the program itself)

    @Override
    public Object visitThread(LitmusCParser.ThreadContext ctx) {
        scope = currentThread = ctx.threadId().id;
        programBuilder.initThread(currentThread);
        visitThreadArguments(ctx.threadArguments());

        for(LitmusCParser.ExpressionContext expressionContext : ctx.expression())
            expressionContext.accept(this);

        scope = currentThread = -1;
        return null;
    }

    @Override
    public Object visitThreadArguments(LitmusCParser.ThreadArgumentsContext ctx){
        if(ctx != null){
            for(LitmusCParser.VarNameContext varName : ctx.varName()){
                String name = varName.getText();
<<<<<<< HEAD
                Address address = programBuilder.getOrCreateAddress(name);
                Register register = programBuilder.getOrCreateRegister(scope, name, -1);
                programBuilder.addChild(currentThread, EventFactory.newLocal(register, address));
=======
                MemoryObject object = programBuilder.getOrNewObject(name);
                Register register = programBuilder.getOrCreateRegister(scope, name, -1);
                programBuilder.addChild(currentThread, EventFactory.newLocal(register, object));
>>>>>>> 423023b4
            }
        }
        return null;
    }

    @Override
    public Object visitIfExpression(LitmusCParser.IfExpressionContext ctx) {
    	ExprInterface expr = (ExprInterface) ctx.re().accept(this);

    	ifId++;
        Label elseL = programBuilder.getOrCreateLabel("else_" + ifId);
        Label endL = programBuilder.getOrCreateLabel("end_" + ifId);

        IfAsJump ifEvent = EventFactory.newIfJumpUnless(expr, elseL, endL);
        programBuilder.addChild(currentThread, ifEvent);

        for(LitmusCParser.ExpressionContext expressionContext : ctx.expression())
            expressionContext.accept(this);
        CondJump jumpToEnd = EventFactory.newGoto(endL);
        jumpToEnd.addFilters(Tag.IFI);
		programBuilder.addChild(currentThread, jumpToEnd);
        
        programBuilder.addChild(currentThread, elseL);
        if(ctx.elseExpression() != null){
            ctx.elseExpression().accept(this);
        }
        programBuilder.addChild(currentThread, endL);
        return null;
    }


    // ----------------------------------------------------------------------------------------------------------------
    // Return expressions (memory reads, must have register for return value)

    // Returns new value (the value after computation)
    @Override
    public IExpr visitReAtomicOpReturn(LitmusCParser.ReAtomicOpReturnContext ctx){
        Register register = getReturnRegister(true);
        IExpr value = returnExpressionOrDefault(ctx.value, BigInteger.ONE);
        Event event = EventFactory.Linux.newRMWOpReturn(getAddress(ctx.address), register, value, ctx.op, ctx.mo);
        programBuilder.addChild(currentThread, event);
        return register;
    }

    // Returns old value (the value before computation)
    @Override
    public IExpr visitReAtomicFetchOp(LitmusCParser.ReAtomicFetchOpContext ctx){
        Register register = getReturnRegister(true);
        IExpr value = returnExpressionOrDefault(ctx.value, BigInteger.ONE);
        Event event = EventFactory.Linux.newRMWFetchOp(getAddress(ctx.address), register, value, ctx.op, ctx.mo);
        programBuilder.addChild(currentThread, event);
        return register;
    }

    @Override
    public IExpr visitReAtomicOpAndTest(LitmusCParser.ReAtomicOpAndTestContext ctx){
        Register register = getReturnRegister(true);
        IExpr value = returnExpressionOrDefault(ctx.value, BigInteger.ONE);
        Event event = EventFactory.Linux.newRMWOpAndTest(getAddress(ctx.address), register, value, ctx.op);
        programBuilder.addChild(currentThread, event);
        return register;
    }

    // Returns non-zero if the addition was executed, zero otherwise
    @Override
    public IExpr visitReAtomicAddUnless(LitmusCParser.ReAtomicAddUnlessContext ctx){
        Register register = getReturnRegister(true);
        IExpr value = (IExpr)ctx.value.accept(this);
        ExprInterface cmp = (ExprInterface)ctx.cmp.accept(this);
        programBuilder.addChild(currentThread, EventFactory.Linux.newRMWAddUnless(getAddress(ctx.address), register, cmp, value));
        return register;
    }

    @Override
    public IExpr visitReXchg(LitmusCParser.ReXchgContext ctx){
        Register register = getReturnRegister(true);
        IExpr value = (IExpr)ctx.value.accept(this);
        Event event = EventFactory.Linux.newRMWExchange(getAddress(ctx.address), register, value, ctx.mo);
        programBuilder.addChild(currentThread, event);
        return register;
    }

    @Override
    public IExpr visitReCmpXchg(LitmusCParser.ReCmpXchgContext ctx){
        Register register = getReturnRegister(true);
        ExprInterface cmp = (ExprInterface)ctx.cmp.accept(this);
        IExpr value = (IExpr)ctx.value.accept(this);
        Event event = EventFactory.Linux.newRMWCompareExchange(getAddress(ctx.address), register, cmp, value, ctx.mo);
        programBuilder.addChild(currentThread, event);
        return register;
    }

    @Override
    public IExpr visitReLoad(LitmusCParser.ReLoadContext ctx){
        Register register = getReturnRegister(true);
        Event event = EventFactory.newLoad(register, getAddress(ctx.address), ctx.mo);
        programBuilder.addChild(currentThread, event);
        return register;
    }

    @Override
    public IExpr visitReReadOnce(LitmusCParser.ReReadOnceContext ctx){
        Register register = getReturnRegister(true);
        Event event = EventFactory.newLoad(register, getAddress(ctx.address), ctx.mo);
        programBuilder.addChild(currentThread, event);
        return register;
    }

    @Override
    public IExpr visitReReadNa(LitmusCParser.ReReadNaContext ctx){
        Register register = getReturnRegister(true);
        Event event = EventFactory.newLoad(register, getAddress(ctx.address), "NA");
        programBuilder.addChild(currentThread, event);
        return register;
    }

    // ----------------------------------------------------------------------------------------------------------------
    // Return expressions (register for return value is optional)

    @Override
    public ExprInterface visitReOpCompare(LitmusCParser.ReOpCompareContext ctx){
        Register register = getReturnRegister(false);
        ExprInterface v1 = (ExprInterface)ctx.re(0).accept(this);
        ExprInterface v2 = (ExprInterface)ctx.re(1).accept(this);
        Atom result = new Atom(v1, ctx.opCompare().op, v2);
        return assignToReturnRegister(register, result);
    }

    @Override
    public ExprInterface visitReOpArith(LitmusCParser.ReOpArithContext ctx){
        Register register = getReturnRegister(false);
        IExpr v1 = (IExpr)ctx.re(0).accept(this);
        IExpr v2 = (IExpr)ctx.re(1).accept(this);
        IExpr result = new IExprBin(v1, ctx.opArith().op, v2);
        return assignToReturnRegister(register, result);
    }

    @Override
    public ExprInterface visitReOpBool(LitmusCParser.ReOpBoolContext ctx){
        Register register = getReturnRegister(false);
        ExprInterface v1 = (ExprInterface)ctx.re(0).accept(this);
        ExprInterface v2 = (ExprInterface)ctx.re(1).accept(this);
        BExprBin result = new BExprBin(v1, ctx.opBool().op, v2);
        return assignToReturnRegister(register, result);
    }

    @Override
    public ExprInterface visitReOpBoolNot(LitmusCParser.ReOpBoolNotContext ctx){
        Register register = getReturnRegister(false);
        ExprInterface v = (ExprInterface)ctx.re().accept(this);
        BExprUn result = new BExprUn(BOpUn.NOT, v);
        return assignToReturnRegister(register, result);
    }

    @Override
    public ExprInterface visitReBoolConst(LitmusCParser.ReBoolConstContext ctx){
        return new BConst(ctx.boolConst().value);
    }

    @Override
    public ExprInterface visitReParenthesis(LitmusCParser.ReParenthesisContext ctx){
        return (ExprInterface)ctx.re().accept(this);
    }

    @Override
    public ExprInterface visitReCast(LitmusCParser.ReCastContext ctx){
        Register register = getReturnRegister(false);
        ExprInterface result = (ExprInterface)ctx.re().accept(this);
        return assignToReturnRegister(register, result);
    }

    @Override
    public ExprInterface visitReVarName(LitmusCParser.ReVarNameContext ctx){
        Register register = getReturnRegister(false);
        IExpr variable = visitVarName(ctx.varName());
        if(variable instanceof Register){
            Register result = (Register)variable;
            return assignToReturnRegister(register, result);
        }
        throw new ParsingException("Invalid syntax near " + ctx.getText());
    }

    @Override
    public ExprInterface visitReConst(LitmusCParser.ReConstContext ctx){
        Register register = getReturnRegister(false);
        IValue result = new IValue(new BigInteger(ctx.getText()), -1);
        return assignToReturnRegister(register, result);
    }


    // ----------------------------------------------------------------------------------------------------------------
    // NonReturn expressions (all other return expressions are reduced to these ones)

    @Override
    public Object visitNreAtomicOp(LitmusCParser.NreAtomicOpContext ctx){
    	IExpr value = returnExpressionOrDefault(ctx.value, BigInteger.ONE);
        Register register = programBuilder.getOrCreateRegister(scope, null, -1);
        Event event = EventFactory.Linux.newRMWOp(getAddress(ctx.address), register, value, ctx.op);
        return programBuilder.addChild(currentThread, event);
    }

    @Override
    public Object visitNreStore(LitmusCParser.NreStoreContext ctx){
        ExprInterface value = (ExprInterface)ctx.value.accept(this);
        if(ctx.mo.equals(Tag.Linux.MO_MB)){
            Event event = EventFactory.newStore(getAddress(ctx.address), value, Tag.Linux.MO_RELAXED);
            programBuilder.addChild(currentThread, event);
            return programBuilder.addChild(currentThread, EventFactory.Linux.newMemoryBarrier());
        }
        Event event = EventFactory.newStore(getAddress(ctx.address), value, ctx.mo);
        return programBuilder.addChild(currentThread, event);
    }

    @Override
    public Object visitNreWriteOnce(LitmusCParser.NreWriteOnceContext ctx){
        ExprInterface value = (ExprInterface)ctx.value.accept(this);
        Event event = EventFactory.newStore(getAddress(ctx.address), value, ctx.mo);
        return programBuilder.addChild(currentThread, event);
    }

    @Override
    public Object visitNreAssignment(LitmusCParser.NreAssignmentContext ctx){
        ExprInterface variable = (ExprInterface)ctx.varName().accept(this);
        if(ctx.Ast() == null){
            if(variable instanceof Register){
                returnRegister = (Register)variable;
                ctx.re().accept(this);
                return null;
            }
            throw new ParsingException("Invalid syntax near " + ctx.getText());
        }

        ExprInterface value = (ExprInterface)ctx.re().accept(this);
        if(variable instanceof MemoryObject || variable instanceof Register){
            Event event = EventFactory.newStore((IExpr) variable, value, "NA");
            return programBuilder.addChild(currentThread, event);
        }
        throw new ParsingException("Invalid syntax near " + ctx.getText());
    }

    @Override
    public Object visitNreRegDeclaration(LitmusCParser.NreRegDeclarationContext ctx){
        Register register = programBuilder.getRegister(scope, ctx.varName().getText());
        if(register == null){
            register = programBuilder.getOrCreateRegister(scope, ctx.varName().getText(), -1);
            if(ctx.re() != null){
                returnRegister = register;
                ctx.re().accept(this);
            }
            return null;
        }
        throw new ParsingException("Register " + ctx.varName().getText() + " is already initialised");
    }

    @Override
    public Object visitNreFence(LitmusCParser.NreFenceContext ctx){
        return programBuilder.addChild(currentThread, EventFactory.newFence(ctx.name));
    }


    // ----------------------------------------------------------------------------------------------------------------
    // Utils

    @Override
    public IExpr visitVarName(LitmusCParser.VarNameContext ctx){
        if(scope > -1){
            Register register = programBuilder.getRegister(scope, ctx.getText());
            if(register != null){
                return register;
            }
<<<<<<< HEAD
            Address address = programBuilder.getAddress(ctx.getText());
            if(address != null){
                register = programBuilder.getOrCreateRegister(scope, null, -1);
                programBuilder.addChild(currentThread, EventFactory.newLoad(register, address, "NA"));
=======
            MemoryObject object = programBuilder.getObject(ctx.getText());
            if(object != null){
                register = programBuilder.getOrCreateRegister(scope, null, -1);
                programBuilder.addChild(currentThread, EventFactory.newLoad(register, object, "NA"));
>>>>>>> 423023b4
                return register;
            }
            return programBuilder.getOrCreateRegister(scope, ctx.getText(), -1);
        }
<<<<<<< HEAD
        Address address = programBuilder.getOrCreateAddress(ctx.getText());
        Register register = programBuilder.getOrCreateRegister(scope, null, -1);
        programBuilder.addChild(currentThread, EventFactory.newLoad(register, address, "NA"));
=======
        MemoryObject object = programBuilder.getOrNewObject(ctx.getText());
        Register register = programBuilder.getOrCreateRegister(scope, null, -1);
        programBuilder.addChild(currentThread, EventFactory.newLoad(register, object, "NA"));
>>>>>>> 423023b4
        return register;
    }

    private IExpr getAddress(LitmusCParser.ReContext ctx){
        ExprInterface address = (ExprInterface)ctx.accept(this);
        if(address instanceof IExpr){
           return (IExpr)address;
        }
        throw new ParsingException("Invalid syntax near " + ctx.getText());
    }

    private IExpr returnExpressionOrDefault(LitmusCParser.ReContext ctx, BigInteger defaultValue){
        return ctx != null ? (IExpr)ctx.accept(this) : new IValue(defaultValue, -1);
    }

    private Register getReturnRegister(boolean createOnNull){
        Register register = returnRegister;
        if(register == null && createOnNull){
            return programBuilder.getOrCreateRegister(scope, null, -1);
        }
        returnRegister = null;
        return register;
    }

    private ExprInterface assignToReturnRegister(Register register, ExprInterface value){
        if(register != null){
            programBuilder.addChild(currentThread, EventFactory.newLocal(register, value));
        }
        return value;
    }
}<|MERGE_RESOLUTION|>--- conflicted
+++ resolved
@@ -16,11 +16,7 @@
 import com.dat3m.dartagnan.program.event.core.Event;
 import com.dat3m.dartagnan.program.event.core.IfAsJump;
 import com.dat3m.dartagnan.program.event.core.Label;
-<<<<<<< HEAD
-import com.dat3m.dartagnan.program.memory.Address;
-=======
 import com.dat3m.dartagnan.program.memory.MemoryObject;
->>>>>>> 423023b4
 import org.antlr.v4.runtime.misc.Interval;
 
 import java.math.BigInteger;
@@ -91,15 +87,9 @@
             programBuilder.initLocEqLocPtr(ctx.varName(0).getText(), ctx.varName(1).getText());
         } else {
             String rightName = ctx.varName(1).getText();
-<<<<<<< HEAD
-            Address address = programBuilder.getAddress(rightName);
-            if(address != null){
-                programBuilder.initLocEqConst(ctx.varName(0).getText(), address);
-=======
             MemoryObject object = programBuilder.getObject(rightName);
             if(object != null){
                 programBuilder.initLocEqConst(ctx.varName(0).getText(), object);
->>>>>>> 423023b4
             } else {
                 programBuilder.initLocEqLocVal(ctx.varName(0).getText(), ctx.varName(1).getText());
             }
@@ -113,15 +103,9 @@
             programBuilder.initRegEqLocPtr(ctx.threadId().id, ctx.varName(0).getText(), ctx.varName(1).getText(), -1);
         } else {
             String rightName = ctx.varName(1).getText();
-<<<<<<< HEAD
-            Address address = programBuilder.getAddress(rightName);
-            if(address != null){
-                programBuilder.initRegEqConst(ctx.threadId().id, ctx.varName(0).getText(), address);
-=======
             MemoryObject object = programBuilder.getObject(rightName);
             if(object != null){
                 programBuilder.initRegEqConst(ctx.threadId().id, ctx.varName(0).getText(), object);
->>>>>>> 423023b4
             } else {
                 programBuilder.initRegEqLocVal(ctx.threadId().id, ctx.varName(0).getText(), ctx.varName(1).getText(), -1);
             }
@@ -135,11 +119,7 @@
         Integer size = ctx.DigitSequence() != null ? Integer.parseInt(ctx.DigitSequence().getText()) : null;
 
         if(ctx.initArray() == null && size != null && size > 0){
-<<<<<<< HEAD
-            programBuilder.addDeclarationArray(name,size);
-=======
             programBuilder.newObject(name,size);
->>>>>>> 423023b4
             return null;
         }
         if(ctx.initArray() != null){
@@ -151,21 +131,6 @@
                     } else {
                         String varName = elCtx.varName().getText();
                         //see test/resources/arrays/ok/C-array-ok-17.litmus
-<<<<<<< HEAD
-                        Address address = programBuilder.getAddress(varName);
-                        if(address != null){
-                            values.add(address);
-                        } else {
-                            address = programBuilder.getOrCreateAddress(varName);
-                            values.add(elCtx.Ast() == null ? address : address.getInitialValue(0));
-                        }
-                    }
-                }
-                programBuilder.addDeclarationArray(name,values.size());
-                Address address = programBuilder.getAddress(name);
-                for(int i = 0; i < values.size(); i++) {
-                    address.setInitialValue(i,values.get(i));
-=======
                         MemoryObject object = programBuilder.getObject(varName);
                         if(object != null){
                             values.add(object);
@@ -178,7 +143,6 @@
                 MemoryObject object = programBuilder.newObject(name,values.size());
                 for(int i = 0; i < values.size(); i++) {
                     object.setInitialValue(i,values.get(i));
->>>>>>> 423023b4
                 }
                 return null;
             }
@@ -208,15 +172,9 @@
         if(ctx != null){
             for(LitmusCParser.VarNameContext varName : ctx.varName()){
                 String name = varName.getText();
-<<<<<<< HEAD
-                Address address = programBuilder.getOrCreateAddress(name);
-                Register register = programBuilder.getOrCreateRegister(scope, name, -1);
-                programBuilder.addChild(currentThread, EventFactory.newLocal(register, address));
-=======
                 MemoryObject object = programBuilder.getOrNewObject(name);
                 Register register = programBuilder.getOrCreateRegister(scope, name, -1);
                 programBuilder.addChild(currentThread, EventFactory.newLocal(register, object));
->>>>>>> 423023b4
             }
         }
         return null;
@@ -487,30 +445,17 @@
             if(register != null){
                 return register;
             }
-<<<<<<< HEAD
-            Address address = programBuilder.getAddress(ctx.getText());
-            if(address != null){
-                register = programBuilder.getOrCreateRegister(scope, null, -1);
-                programBuilder.addChild(currentThread, EventFactory.newLoad(register, address, "NA"));
-=======
             MemoryObject object = programBuilder.getObject(ctx.getText());
             if(object != null){
                 register = programBuilder.getOrCreateRegister(scope, null, -1);
                 programBuilder.addChild(currentThread, EventFactory.newLoad(register, object, "NA"));
->>>>>>> 423023b4
                 return register;
             }
             return programBuilder.getOrCreateRegister(scope, ctx.getText(), -1);
         }
-<<<<<<< HEAD
-        Address address = programBuilder.getOrCreateAddress(ctx.getText());
-        Register register = programBuilder.getOrCreateRegister(scope, null, -1);
-        programBuilder.addChild(currentThread, EventFactory.newLoad(register, address, "NA"));
-=======
         MemoryObject object = programBuilder.getOrNewObject(ctx.getText());
         Register register = programBuilder.getOrCreateRegister(scope, null, -1);
         programBuilder.addChild(currentThread, EventFactory.newLoad(register, object, "NA"));
->>>>>>> 423023b4
         return register;
     }
 
