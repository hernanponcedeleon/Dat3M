package com.dat3m.dartagnan.parsers.program.visitors;

import com.dat3m.dartagnan.exception.ParsingException;
import com.dat3m.dartagnan.expression.*;
import com.dat3m.dartagnan.expression.op.BOpUn;
import com.dat3m.dartagnan.parsers.LitmusCBaseVisitor;
import com.dat3m.dartagnan.parsers.LitmusCParser;
import com.dat3m.dartagnan.parsers.LitmusCVisitor;
import com.dat3m.dartagnan.parsers.program.utils.AssertionHelper;
import com.dat3m.dartagnan.parsers.program.utils.ProgramBuilder;
import com.dat3m.dartagnan.program.Program;
import com.dat3m.dartagnan.program.Register;
import com.dat3m.dartagnan.program.event.EventFactory;
import com.dat3m.dartagnan.program.event.Tag;
import com.dat3m.dartagnan.program.event.core.CondJump;
import com.dat3m.dartagnan.program.event.core.Event;
import com.dat3m.dartagnan.program.event.core.IfAsJump;
import com.dat3m.dartagnan.program.event.core.Label;
import com.dat3m.dartagnan.program.memory.Address;
import org.antlr.v4.runtime.misc.Interval;

import java.math.BigInteger;
import java.util.ArrayList;
import java.util.List;

public class VisitorLitmusC
        extends LitmusCBaseVisitor<Object>
        implements LitmusCVisitor<Object> {

    private final ProgramBuilder programBuilder;
    private int currentThread;
    private int scope;
    private int ifId = 0;
    private Register returnRegister;

    public VisitorLitmusC(ProgramBuilder pb){
        this.programBuilder = pb;
    }

    // ----------------------------------------------------------------------------------------------------------------
    // Entry point

    @Override
    public Program visitMain(LitmusCParser.MainContext ctx) {
        visitVariableDeclaratorList(ctx.variableDeclaratorList());
        visitProgram(ctx.program());
        if(ctx.assertionList() != null){
            int a = ctx.assertionList().getStart().getStartIndex();
            int b = ctx.assertionList().getStop().getStopIndex();
            String raw = ctx.assertionList().getStart().getInputStream().getText(new Interval(a, b));
            programBuilder.setAssert(AssertionHelper.parseAssertionList(programBuilder, raw));
        }
        if(ctx.assertionFilter() != null){
            int a = ctx.assertionFilter().getStart().getStartIndex();
            int b = ctx.assertionFilter().getStop().getStopIndex();
            String raw = ctx.assertionFilter().getStart().getInputStream().getText(new Interval(a, b));
            programBuilder.setAssertFilter(AssertionHelper.parseAssertionFilter(programBuilder, raw));
        }
        return programBuilder.build();
    }


    // ----------------------------------------------------------------------------------------------------------------
    // Variable declarator list, e.g., { int 0:a=0; int 1:b=1; int x=2; }

    @Override
    public Object visitGlobalDeclaratorLocation(LitmusCParser.GlobalDeclaratorLocationContext ctx) {
        if (ctx.initConstantValue() != null) {
            BigInteger value = new BigInteger(ctx.initConstantValue().constant().getText());
            programBuilder.initLocEqConst(ctx.varName().getText(),new IValue(value,-1));
        }
        return null;
    }

    @Override
    public Object visitGlobalDeclaratorRegister(LitmusCParser.GlobalDeclaratorRegisterContext ctx) {
        if (ctx.initConstantValue() != null) {
            BigInteger value = new BigInteger(ctx.initConstantValue().constant().getText());
            programBuilder.initRegEqConst(ctx.threadId().id,ctx.varName().getText(),new IValue(value,-1));
        }
        return null;
    }

    @Override
    public Object visitGlobalDeclaratorLocationLocation(LitmusCParser.GlobalDeclaratorLocationLocationContext ctx) {
        if(ctx.Ast() == null){
            programBuilder.initLocEqLocPtr(ctx.varName(0).getText(), ctx.varName(1).getText());
        } else {
            String rightName = ctx.varName(1).getText();
            Address address = programBuilder.getAddress(rightName);
            if(address != null){
                programBuilder.initLocEqConst(ctx.varName(0).getText(), address);
            } else {
                programBuilder.initLocEqLocVal(ctx.varName(0).getText(), ctx.varName(1).getText());
            }
        }
        return null;
    }

    @Override
    public Object visitGlobalDeclaratorRegisterLocation(LitmusCParser.GlobalDeclaratorRegisterLocationContext ctx) {
        if(ctx.Ast() == null){
            programBuilder.initRegEqLocPtr(ctx.threadId().id, ctx.varName(0).getText(), ctx.varName(1).getText(), -1);
        } else {
            String rightName = ctx.varName(1).getText();
            Address address = programBuilder.getAddress(rightName);
            if(address != null){
                programBuilder.initRegEqConst(ctx.threadId().id, ctx.varName(0).getText(), address);
            } else {
                programBuilder.initRegEqLocVal(ctx.threadId().id, ctx.varName(0).getText(), ctx.varName(1).getText(), -1);
            }
        }
        return null;
    }

    @Override
    public Object visitGlobalDeclaratorArray(LitmusCParser.GlobalDeclaratorArrayContext ctx) {
        String name = ctx.varName().getText();
        Integer size = ctx.DigitSequence() != null ? Integer.parseInt(ctx.DigitSequence().getText()) : null;

        if(ctx.initArray() == null && size != null && size > 0){
            programBuilder.addDeclarationArray(name,size);
            return null;
        }
        if(ctx.initArray() != null){
            if(size == null || ctx.initArray().arrayElement().size() == size){
                List<IConst> values = new ArrayList<>();
                for(LitmusCParser.ArrayElementContext elCtx : ctx.initArray().arrayElement()){
                    if(elCtx.constant() != null){
                        values.add(new IValue(new BigInteger(elCtx.constant().getText()), -1));
                    } else {
<<<<<<< HEAD
                        Address address = programBuilder.getOrCreateAddress(elCtx.varName().getText());
                        values.add(elCtx.Ast() == null ? address : address.getInitialValue(0));
=======
                        String varName = elCtx.varName().getText();
                        //see test/resources/arrays/ok/C-array-ok-17.litmus
                        Address address = programBuilder.getAddress(varName);
                        if(address != null){
                            values.add(address);
                        } else {
                            address = programBuilder.getOrCreateAddress(varName);
                            values.add(elCtx.Ast() == null ? address : address.getInitialValue(0));
                        }
>>>>>>> 364c45cf
                    }
                }
                programBuilder.addDeclarationArray(name,values.size());
                Address address = programBuilder.getAddress(name);
                for(int i = 0; i < values.size(); i++) {
                    address.setInitialValue(i,values.get(i));
                }
                return null;
            }
        }
        throw new ParsingException("Invalid syntax near " + ctx.getText());
    }


    // ----------------------------------------------------------------------------------------------------------------
    // Threads (the program itself)

    @Override
    public Object visitThread(LitmusCParser.ThreadContext ctx) {
        scope = currentThread = ctx.threadId().id;
        programBuilder.initThread(currentThread);
        visitThreadArguments(ctx.threadArguments());

        for(LitmusCParser.ExpressionContext expressionContext : ctx.expression())
            expressionContext.accept(this);

        scope = currentThread = -1;
        return null;
    }

    @Override
    public Object visitThreadArguments(LitmusCParser.ThreadArgumentsContext ctx){
        if(ctx != null){
            for(LitmusCParser.VarNameContext varName : ctx.varName()){
                String name = varName.getText();
                Address address = programBuilder.getOrCreateAddress(name);
                Register register = programBuilder.getOrCreateRegister(scope, name, -1);
                programBuilder.addChild(currentThread, EventFactory.newLocal(register, address));
            }
        }
        return null;
    }

    @Override
    public Object visitIfExpression(LitmusCParser.IfExpressionContext ctx) {
    	ExprInterface expr = (ExprInterface) ctx.re().accept(this);

    	ifId++;
        Label elseL = programBuilder.getOrCreateLabel("else_" + ifId);
        Label endL = programBuilder.getOrCreateLabel("end_" + ifId);

        IfAsJump ifEvent = EventFactory.newIfJumpUnless(expr, elseL, endL);
        programBuilder.addChild(currentThread, ifEvent);

        for(LitmusCParser.ExpressionContext expressionContext : ctx.expression())
            expressionContext.accept(this);
        CondJump jumpToEnd = EventFactory.newGoto(endL);
        jumpToEnd.addFilters(Tag.IFI);
		programBuilder.addChild(currentThread, jumpToEnd);
        
        programBuilder.addChild(currentThread, elseL);
        if(ctx.elseExpression() != null){
            ctx.elseExpression().accept(this);
        }
        programBuilder.addChild(currentThread, endL);
        return null;
    }


    // ----------------------------------------------------------------------------------------------------------------
    // Return expressions (memory reads, must have register for return value)

    // Returns new value (the value after computation)
    @Override
    public IExpr visitReAtomicOpReturn(LitmusCParser.ReAtomicOpReturnContext ctx){
        Register register = getReturnRegister(true);
        IExpr value = returnExpressionOrDefault(ctx.value, BigInteger.ONE);
        Event event = EventFactory.Linux.newRMWOpReturn(getAddress(ctx.address), register, value, ctx.op, ctx.mo);
        programBuilder.addChild(currentThread, event);
        return register;
    }

    // Returns old value (the value before computation)
    @Override
    public IExpr visitReAtomicFetchOp(LitmusCParser.ReAtomicFetchOpContext ctx){
        Register register = getReturnRegister(true);
        IExpr value = returnExpressionOrDefault(ctx.value, BigInteger.ONE);
        Event event = EventFactory.Linux.newRMWFetchOp(getAddress(ctx.address), register, value, ctx.op, ctx.mo);
        programBuilder.addChild(currentThread, event);
        return register;
    }

    @Override
    public IExpr visitReAtomicOpAndTest(LitmusCParser.ReAtomicOpAndTestContext ctx){
        Register register = getReturnRegister(true);
        IExpr value = returnExpressionOrDefault(ctx.value, BigInteger.ONE);
        Event event = EventFactory.Linux.newRMWOpAndTest(getAddress(ctx.address), register, value, ctx.op);
        programBuilder.addChild(currentThread, event);
        return register;
    }

    // Returns non-zero if the addition was executed, zero otherwise
    @Override
    public IExpr visitReAtomicAddUnless(LitmusCParser.ReAtomicAddUnlessContext ctx){
        Register register = getReturnRegister(true);
        IExpr value = (IExpr)ctx.value.accept(this);
        ExprInterface cmp = (ExprInterface)ctx.cmp.accept(this);
        programBuilder.addChild(currentThread, EventFactory.Linux.newRMWAddUnless(getAddress(ctx.address), register, cmp, value));
        return register;
    }

    @Override
    public IExpr visitReXchg(LitmusCParser.ReXchgContext ctx){
        Register register = getReturnRegister(true);
        IExpr value = (IExpr)ctx.value.accept(this);
        Event event = EventFactory.Linux.newRMWExchange(getAddress(ctx.address), register, value, ctx.mo);
        programBuilder.addChild(currentThread, event);
        return register;
    }

    @Override
    public IExpr visitReCmpXchg(LitmusCParser.ReCmpXchgContext ctx){
        Register register = getReturnRegister(true);
        ExprInterface cmp = (ExprInterface)ctx.cmp.accept(this);
        IExpr value = (IExpr)ctx.value.accept(this);
        Event event = EventFactory.Linux.newRMWCompareExchange(getAddress(ctx.address), register, cmp, value, ctx.mo);
        programBuilder.addChild(currentThread, event);
        return register;
    }

    @Override
    public IExpr visitReLoad(LitmusCParser.ReLoadContext ctx){
        Register register = getReturnRegister(true);
        Event event = EventFactory.newLoad(register, getAddress(ctx.address), ctx.mo);
        programBuilder.addChild(currentThread, event);
        return register;
    }

    @Override
    public IExpr visitReReadOnce(LitmusCParser.ReReadOnceContext ctx){
        Register register = getReturnRegister(true);
        Event event = EventFactory.newLoad(register, getAddress(ctx.address), ctx.mo);
        programBuilder.addChild(currentThread, event);
        return register;
    }

    @Override
    public IExpr visitReReadNa(LitmusCParser.ReReadNaContext ctx){
        Register register = getReturnRegister(true);
        Event event = EventFactory.newLoad(register, getAddress(ctx.address), "NA");
        programBuilder.addChild(currentThread, event);
        return register;
    }

    // ----------------------------------------------------------------------------------------------------------------
    // Return expressions (register for return value is optional)

    @Override
    public ExprInterface visitReOpCompare(LitmusCParser.ReOpCompareContext ctx){
        Register register = getReturnRegister(false);
        ExprInterface v1 = (ExprInterface)ctx.re(0).accept(this);
        ExprInterface v2 = (ExprInterface)ctx.re(1).accept(this);
        Atom result = new Atom(v1, ctx.opCompare().op, v2);
        return assignToReturnRegister(register, result);
    }

    @Override
    public ExprInterface visitReOpArith(LitmusCParser.ReOpArithContext ctx){
        Register register = getReturnRegister(false);
        IExpr v1 = (IExpr)ctx.re(0).accept(this);
        IExpr v2 = (IExpr)ctx.re(1).accept(this);
        IExpr result = new IExprBin(v1, ctx.opArith().op, v2);
        return assignToReturnRegister(register, result);
    }

    @Override
    public ExprInterface visitReOpBool(LitmusCParser.ReOpBoolContext ctx){
        Register register = getReturnRegister(false);
        ExprInterface v1 = (ExprInterface)ctx.re(0).accept(this);
        ExprInterface v2 = (ExprInterface)ctx.re(1).accept(this);
        BExprBin result = new BExprBin(v1, ctx.opBool().op, v2);
        return assignToReturnRegister(register, result);
    }

    @Override
    public ExprInterface visitReOpBoolNot(LitmusCParser.ReOpBoolNotContext ctx){
        Register register = getReturnRegister(false);
        ExprInterface v = (ExprInterface)ctx.re().accept(this);
        BExprUn result = new BExprUn(BOpUn.NOT, v);
        return assignToReturnRegister(register, result);
    }

    @Override
    public ExprInterface visitReBoolConst(LitmusCParser.ReBoolConstContext ctx){
        return new BConst(ctx.boolConst().value);
    }

    @Override
    public ExprInterface visitReParenthesis(LitmusCParser.ReParenthesisContext ctx){
        return (ExprInterface)ctx.re().accept(this);
    }

    @Override
    public ExprInterface visitReCast(LitmusCParser.ReCastContext ctx){
        Register register = getReturnRegister(false);
        ExprInterface result = (ExprInterface)ctx.re().accept(this);
        return assignToReturnRegister(register, result);
    }

    @Override
    public ExprInterface visitReVarName(LitmusCParser.ReVarNameContext ctx){
        Register register = getReturnRegister(false);
        IExpr variable = visitVarName(ctx.varName());
        if(variable instanceof Register){
            Register result = (Register)variable;
            return assignToReturnRegister(register, result);
        }
        throw new ParsingException("Invalid syntax near " + ctx.getText());
    }

    @Override
    public ExprInterface visitReConst(LitmusCParser.ReConstContext ctx){
        Register register = getReturnRegister(false);
        IValue result = new IValue(new BigInteger(ctx.getText()), -1);
        return assignToReturnRegister(register, result);
    }


    // ----------------------------------------------------------------------------------------------------------------
    // NonReturn expressions (all other return expressions are reduced to these ones)

    @Override
    public Object visitNreAtomicOp(LitmusCParser.NreAtomicOpContext ctx){
    	IExpr value = returnExpressionOrDefault(ctx.value, BigInteger.ONE);
        Register register = programBuilder.getOrCreateRegister(scope, null, -1);
        Event event = EventFactory.Linux.newRMWOp(getAddress(ctx.address), register, value, ctx.op);
        return programBuilder.addChild(currentThread, event);
    }

    @Override
    public Object visitNreStore(LitmusCParser.NreStoreContext ctx){
        ExprInterface value = (ExprInterface)ctx.value.accept(this);
        if(ctx.mo.equals(Tag.Linux.MO_MB)){
            Event event = EventFactory.newStore(getAddress(ctx.address), value, Tag.Linux.MO_RELAXED);
            programBuilder.addChild(currentThread, event);
            return programBuilder.addChild(currentThread, EventFactory.Linux.newMemoryBarrier());
        }
        Event event = EventFactory.newStore(getAddress(ctx.address), value, ctx.mo);
        return programBuilder.addChild(currentThread, event);
    }

    @Override
    public Object visitNreWriteOnce(LitmusCParser.NreWriteOnceContext ctx){
        ExprInterface value = (ExprInterface)ctx.value.accept(this);
        Event event = EventFactory.newStore(getAddress(ctx.address), value, ctx.mo);
        return programBuilder.addChild(currentThread, event);
    }

    @Override
    public Object visitNreAssignment(LitmusCParser.NreAssignmentContext ctx){
        ExprInterface variable = (ExprInterface)ctx.varName().accept(this);
        if(ctx.Ast() == null){
            if(variable instanceof Register){
                returnRegister = (Register)variable;
                ctx.re().accept(this);
                return null;
            }
            throw new ParsingException("Invalid syntax near " + ctx.getText());
        }

        ExprInterface value = (ExprInterface)ctx.re().accept(this);
        if(variable instanceof Address || variable instanceof Register){
            Event event = EventFactory.newStore((IExpr) variable, value, "NA");
            return programBuilder.addChild(currentThread, event);
        }
        throw new ParsingException("Invalid syntax near " + ctx.getText());
    }

    @Override
    public Object visitNreRegDeclaration(LitmusCParser.NreRegDeclarationContext ctx){
        Register register = programBuilder.getRegister(scope, ctx.varName().getText());
        if(register == null){
            register = programBuilder.getOrCreateRegister(scope, ctx.varName().getText(), -1);
            if(ctx.re() != null){
                returnRegister = register;
                ctx.re().accept(this);
            }
            return null;
        }
        throw new ParsingException("Register " + ctx.varName().getText() + " is already initialised");
    }

    @Override
    public Object visitNreFence(LitmusCParser.NreFenceContext ctx){
        return programBuilder.addChild(currentThread, EventFactory.newFence(ctx.name));
    }


    // ----------------------------------------------------------------------------------------------------------------
    // Utils

    @Override
    public IExpr visitVarName(LitmusCParser.VarNameContext ctx){
        if(scope > -1){
            Register register = programBuilder.getRegister(scope, ctx.getText());
            if(register != null){
                return register;
            }
            Address address = programBuilder.getAddress(ctx.getText());
            if(address != null){
                register = programBuilder.getOrCreateRegister(scope, null, -1);
                programBuilder.addChild(currentThread, EventFactory.newLoad(register, address, "NA"));
                return register;
            }
            return programBuilder.getOrCreateRegister(scope, ctx.getText(), -1);
        }
        Address address = programBuilder.getOrCreateAddress(ctx.getText());
        Register register = programBuilder.getOrCreateRegister(scope, null, -1);
        programBuilder.addChild(currentThread, EventFactory.newLoad(register, address, "NA"));
        return register;
    }

    private IExpr getAddress(LitmusCParser.ReContext ctx){
        ExprInterface address = (ExprInterface)ctx.accept(this);
        if(address instanceof IExpr){
           return (IExpr)address;
        }
        throw new ParsingException("Invalid syntax near " + ctx.getText());
    }

    private IExpr returnExpressionOrDefault(LitmusCParser.ReContext ctx, BigInteger defaultValue){
        return ctx != null ? (IExpr)ctx.accept(this) : new IValue(defaultValue, -1);
    }

    private Register getReturnRegister(boolean createOnNull){
        Register register = returnRegister;
        if(register == null && createOnNull){
            return programBuilder.getOrCreateRegister(scope, null, -1);
        }
        returnRegister = null;
        return register;
    }

    private ExprInterface assignToReturnRegister(Register register, ExprInterface value){
        if(register != null){
            programBuilder.addChild(currentThread, EventFactory.newLocal(register, value));
        }
        return value;
    }
}<|MERGE_RESOLUTION|>--- conflicted
+++ resolved
@@ -129,10 +129,6 @@
                     if(elCtx.constant() != null){
                         values.add(new IValue(new BigInteger(elCtx.constant().getText()), -1));
                     } else {
-<<<<<<< HEAD
-                        Address address = programBuilder.getOrCreateAddress(elCtx.varName().getText());
-                        values.add(elCtx.Ast() == null ? address : address.getInitialValue(0));
-=======
                         String varName = elCtx.varName().getText();
                         //see test/resources/arrays/ok/C-array-ok-17.litmus
                         Address address = programBuilder.getAddress(varName);
@@ -142,7 +138,6 @@
                             address = programBuilder.getOrCreateAddress(varName);
                             values.add(elCtx.Ast() == null ? address : address.getInitialValue(0));
                         }
->>>>>>> 364c45cf
                     }
                 }
                 programBuilder.addDeclarationArray(name,values.size());
