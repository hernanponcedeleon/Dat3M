package com.dat3m.dartagnan.parsers.program.visitors;

import com.dat3m.dartagnan.exception.ParsingException;
import com.dat3m.dartagnan.expression.Expression;
import com.dat3m.dartagnan.expression.ExpressionFactory;
import com.dat3m.dartagnan.expression.IConst;
import com.dat3m.dartagnan.expression.IExpr;
import com.dat3m.dartagnan.expression.IValue;
import com.dat3m.dartagnan.expression.type.IntegerType;
import com.dat3m.dartagnan.expression.type.TypeFactory;
import com.dat3m.dartagnan.parsers.LitmusCBaseVisitor;
import com.dat3m.dartagnan.parsers.LitmusCParser;
import com.dat3m.dartagnan.parsers.LitmusCParser.BasicTypeSpecifierContext;
import com.dat3m.dartagnan.parsers.LitmusCParser.PointerTypeSpecifierContext;
import com.dat3m.dartagnan.parsers.program.utils.AssertionHelper;
import com.dat3m.dartagnan.parsers.program.utils.ProgramBuilder;
import com.dat3m.dartagnan.program.Program;
import com.dat3m.dartagnan.program.Register;
import com.dat3m.dartagnan.program.event.EventFactory;
import com.dat3m.dartagnan.program.event.Tag;
import com.dat3m.dartagnan.program.event.core.CondJump;
import com.dat3m.dartagnan.program.event.core.Event;
import com.dat3m.dartagnan.program.event.core.IfAsJump;
import com.dat3m.dartagnan.program.event.core.Label;
import com.dat3m.dartagnan.program.memory.MemoryObject;
import org.antlr.v4.runtime.misc.Interval;

import java.util.ArrayList;
import java.util.List;

import static com.dat3m.dartagnan.program.event.Tag.C11;

public class VisitorLitmusC extends LitmusCBaseVisitor<Object> {

    private final ExpressionFactory expressions = ExpressionFactory.getInstance();
    private final ProgramBuilder programBuilder;
    private final IntegerType archType = TypeFactory.getInstance().getArchType();
    private int currentThread;
    private int scope;
    private int ifId = 0;
    private Register returnRegister;

    public VisitorLitmusC(ProgramBuilder pb){
        this.programBuilder = pb;
    }

    // ----------------------------------------------------------------------------------------------------------------
    // Entry point

    @Override
    public Program visitMain(LitmusCParser.MainContext ctx) {
        visitVariableDeclaratorList(ctx.variableDeclaratorList());
        visitProgram(ctx.program());
        if(ctx.assertionList() != null){
            int a = ctx.assertionList().getStart().getStartIndex();
            int b = ctx.assertionList().getStop().getStopIndex();
            String raw = ctx.assertionList().getStart().getInputStream().getText(new Interval(a, b));
            programBuilder.setAssert(AssertionHelper.parseAssertionList(programBuilder, raw));
        }
        if(ctx.assertionFilter() != null){
            int a = ctx.assertionFilter().getStart().getStartIndex();
            int b = ctx.assertionFilter().getStop().getStopIndex();
            String raw = ctx.assertionFilter().getStart().getInputStream().getText(new Interval(a, b));
            programBuilder.setAssertFilter(AssertionHelper.parseAssertionFilter(programBuilder, raw));
        }
        return programBuilder.build();
    }


    // ----------------------------------------------------------------------------------------------------------------
    // Variable declarator list, e.g., { int 0:a=0; int 1:b=1; int x=2; }

    @Override
    public Object visitGlobalDeclaratorLocation(LitmusCParser.GlobalDeclaratorLocationContext ctx) {
        if (ctx.initConstantValue() != null) {
            IValue value = expressions.parseValue(ctx.initConstantValue().constant().getText(), archType);
            programBuilder.initLocEqConst(ctx.varName().getText(), value);
        }
        return null;
    }

    @Override
    public Object visitGlobalDeclaratorRegister(LitmusCParser.GlobalDeclaratorRegisterContext ctx) {
        if (ctx.initConstantValue() != null) {
            IValue value = expressions.parseValue(ctx.initConstantValue().constant().getText(), archType);
            programBuilder.initRegEqConst(ctx.threadId().id,ctx.varName().getText(), value);
        }
        return null;
    }

    @Override
    public Object visitGlobalDeclaratorLocationLocation(LitmusCParser.GlobalDeclaratorLocationLocationContext ctx) {
        if(ctx.Ast() == null){
            programBuilder.initLocEqLocPtr(ctx.varName(0).getText(), ctx.varName(1).getText());
        } else {
            String rightName = ctx.varName(1).getText();
            MemoryObject object = programBuilder.getObject(rightName);
            if(object != null){
                programBuilder.initLocEqConst(ctx.varName(0).getText(), object);
            } else {
                programBuilder.initLocEqLocVal(ctx.varName(0).getText(), ctx.varName(1).getText());
            }
        }
        return null;
    }

    @Override
    public Object visitGlobalDeclaratorRegisterLocation(LitmusCParser.GlobalDeclaratorRegisterLocationContext ctx) {
        if(ctx.Ast() == null){
            programBuilder.initRegEqLocPtr(ctx.threadId().id, ctx.varName(0).getText(), ctx.varName(1).getText(), archType);
        } else {
            String rightName = ctx.varName(1).getText();
            MemoryObject object = programBuilder.getObject(rightName);
            if(object != null){
                programBuilder.initRegEqConst(ctx.threadId().id, ctx.varName(0).getText(), object);
            } else {
                programBuilder.initRegEqLocVal(ctx.threadId().id, ctx.varName(0).getText(), ctx.varName(1).getText(), archType);
            }
        }
        return null;
    }

    @Override
    public Object visitGlobalDeclaratorArray(LitmusCParser.GlobalDeclaratorArrayContext ctx) {
        String name = ctx.varName().getText();
        Integer size = ctx.DigitSequence() != null ? Integer.parseInt(ctx.DigitSequence().getText()) : null;

        if(ctx.initArray() == null && size != null && size > 0){
            programBuilder.newObject(name,size);
            return null;
        }
        if(ctx.initArray() != null){
            if(size == null || ctx.initArray().arrayElement().size() == size){
                List<IConst> values = new ArrayList<>();
                for(LitmusCParser.ArrayElementContext elCtx : ctx.initArray().arrayElement()){
                    if(elCtx.constant() != null){
                        values.add(expressions.parseValue(elCtx.constant().getText(), archType));
                    } else {
                        String varName = elCtx.varName().getText();
                        //see test/resources/arrays/ok/C-array-ok-17.litmus
                        MemoryObject object = programBuilder.getObject(varName);
                        if(object != null){
                            values.add(object);
                        } else {
                            object = programBuilder.getOrNewObject(varName);
                            values.add(elCtx.Ast() == null ? object : object.getInitialValue(0));
                        }
                    }
                }
                MemoryObject object = programBuilder.newObject(name,values.size());
                for(int i = 0; i < values.size(); i++) {
                    object.setInitialValue(i,values.get(i));
                }
                return null;
            }
        }
        throw new ParsingException("Invalid syntax near " + ctx.getText());
    }


    // ----------------------------------------------------------------------------------------------------------------
    // Threads (the program itself)

    @Override
    public Object visitThread(LitmusCParser.ThreadContext ctx) {
        scope = currentThread = ctx.threadId().id;
        programBuilder.initThread(currentThread);
        visitThreadArguments(ctx.threadArguments());

        for(LitmusCParser.ExpressionContext expressionContext : ctx.expression())
            expressionContext.accept(this);

        scope = currentThread = -1;
        return null;
    }

    @Override
    public Object visitThreadArguments(LitmusCParser.ThreadArgumentsContext ctx){
        if(ctx != null){
        	int id = 0;
            for(LitmusCParser.VarNameContext varName : ctx.varName()){
                String name = varName.getText();
                MemoryObject object = programBuilder.getOrNewObject(name);
                PointerTypeSpecifierContext pType = ctx.pointerTypeSpecifier(id);
                if(pType != null) {
                    BasicTypeSpecifierContext bType = pType.basicTypeSpecifier();
                    if(bType != null) {
                        if(bType.AtomicInt() != null) {
                            object.markAsAtomic();
                        }
                    }
                }
                Register register = programBuilder.getOrNewRegister(scope, name, archType);
                programBuilder.addChild(currentThread, EventFactory.newLocal(register, object));
                id++;
            }
        }
        return null;
    }

    @Override
    public Object visitIfExpression(LitmusCParser.IfExpressionContext ctx) {
    	Expression expr = (Expression) ctx.re().accept(this);

    	ifId++;
        Label elseL = programBuilder.getOrCreateLabel("else_" + ifId);
        Label endL = programBuilder.getOrCreateLabel("end_" + ifId);

        IfAsJump ifEvent = EventFactory.newIfJumpUnless(expr, elseL, endL);
        programBuilder.addChild(currentThread, ifEvent);

        for(LitmusCParser.ExpressionContext expressionContext : ctx.expression())
            expressionContext.accept(this);
        CondJump jumpToEnd = EventFactory.newGoto(endL);
		programBuilder.addChild(currentThread, jumpToEnd);

        programBuilder.addChild(currentThread, elseL);
        if(ctx.elseExpression() != null){
            ctx.elseExpression().accept(this);
        }
        programBuilder.addChild(currentThread, endL);
        return null;
    }


    // ----------------------------------------------------------------------------------------------------------------
    // Return expressions (memory reads, must have register for return value)

    // Returns new value (the value after computation)
    @Override
    public IExpr visitReAtomicOpReturn(LitmusCParser.ReAtomicOpReturnContext ctx){
        Register register = getReturnRegister(true);
        Expression value = returnExpressionOrOne(ctx.value);
        Event event = EventFactory.Linux.newRMWOpReturn(getAddress(ctx.address), register, value, ctx.op, ctx.mo);
        programBuilder.addChild(currentThread, event);
        return register;
    }

    // Returns old value (the value before computation)
    @Override
    public IExpr visitReAtomicFetchOp(LitmusCParser.ReAtomicFetchOpContext ctx){
        Register register = getReturnRegister(true);
        IExpr value = returnExpressionOrOne(ctx.value);
        Event event = EventFactory.Linux.newRMWFetchOp(getAddress(ctx.address), register, value, ctx.op, ctx.mo);
        programBuilder.addChild(currentThread, event);
        return register;
    }

	@Override
	public IExpr visitC11AtomicOp(LitmusCParser.C11AtomicOpContext ctx) {
        Register register = getReturnRegister(true);
        IExpr value = returnExpressionOrOne(ctx.value);
        Event event = EventFactory.Atomic.newFetchOp(register, getAddress(ctx.address), value, ctx.op, ctx.c11Mo().mo);
        programBuilder.addChild(currentThread, event);
        return register;
	}


    @Override
    public IExpr visitReAtomicOpAndTest(LitmusCParser.ReAtomicOpAndTestContext ctx){
        Register register = getReturnRegister(true);
        IExpr value = returnExpressionOrOne(ctx.value);
        Event event = EventFactory.Linux.newRMWOpAndTest(getAddress(ctx.address), register, value, ctx.op);
        programBuilder.addChild(currentThread, event);
        return register;
    }

    // Returns non-zero if the addition was executed, zero otherwise
    @Override
    public IExpr visitReAtomicAddUnless(LitmusCParser.ReAtomicAddUnlessContext ctx){
        Register register = getReturnRegister(true);
        IExpr value = (IExpr)ctx.value.accept(this);
        Expression cmp = (Expression)ctx.cmp.accept(this);
        programBuilder.addChild(currentThread, EventFactory.Linux.newRMWAddUnless(getAddress(ctx.address), register, cmp, value));
        return register;
    }

    @Override
    public IExpr visitReXchg(LitmusCParser.ReXchgContext ctx){
        Register register = getReturnRegister(true);
        IExpr value = (IExpr)ctx.value.accept(this);
        Event event = EventFactory.Linux.newRMWExchange(getAddress(ctx.address), register, value, ctx.mo);
        programBuilder.addChild(currentThread, event);
        return register;
    }

	@Override
	public IExpr visitReC11SCmpXchg(LitmusCParser.ReC11SCmpXchgContext ctx) {
        Register register = getReturnRegister(true);
        IExpr value = (IExpr)ctx.value.accept(this);
        Event event = EventFactory.Atomic.newCompareExchange(register, getAddress(ctx.address), getAddress(ctx.expectedAdd), value, ctx.c11Mo(0).mo, true);
        programBuilder.addChild(currentThread, event);
        return register;
	}

	@Override
	public IExpr visitReC11WCmpXchg(LitmusCParser.ReC11WCmpXchgContext ctx) {
        Register register = getReturnRegister(true);
        IExpr value = (IExpr)ctx.value.accept(this);
        Event event = EventFactory.Atomic.newCompareExchange(register, getAddress(ctx.address), getAddress(ctx.expectedAdd), value, ctx.c11Mo(0).mo, false);
        programBuilder.addChild(currentThread, event);
        return register;
	}

    @Override
    public IExpr visitReCmpXchg(LitmusCParser.ReCmpXchgContext ctx){
        Register register = getReturnRegister(true);
        Expression cmp = (Expression)ctx.cmp.accept(this);
        IExpr value = (IExpr)ctx.value.accept(this);
        Event event = EventFactory.Linux.newRMWCompareExchange(getAddress(ctx.address), register, cmp, value, ctx.mo);
        programBuilder.addChild(currentThread, event);
        return register;
    }

	@Override public IExpr visitReC11Load(LitmusCParser.ReC11LoadContext ctx) {
        Register register = getReturnRegister(true);
        Event event = EventFactory.Atomic.newLoad(register, getAddress(ctx.address), ctx.c11Mo().mo);
        programBuilder.addChild(currentThread, event);
        return register;
	}

    @Override
    public IExpr visitReLoad(LitmusCParser.ReLoadContext ctx){
        Register register = getReturnRegister(true);
        Event event = EventFactory.Linux.newLKMMLoad(register, getAddress(ctx.address), ctx.mo);
        programBuilder.addChild(currentThread, event);
        return register;
    }

    @Override
    public IExpr visitReReadOnce(LitmusCParser.ReReadOnceContext ctx){
        Register register = getReturnRegister(true);
        Event event = EventFactory.Linux.newLKMMLoad(register, getAddress(ctx.address), ctx.mo);
        programBuilder.addChild(currentThread, event);
        return register;
    }

    @Override
    public IExpr visitReReadNa(LitmusCParser.ReReadNaContext ctx){
        Register register = getReturnRegister(true);
        Event event = EventFactory.newLoadWithMo(register, getAddress(ctx.address), C11.NONATOMIC);
        programBuilder.addChild(currentThread, event);
        return register;
    }

    // ----------------------------------------------------------------------------------------------------------------
    // Return expressions (register for return value is optional)

    @Override
    public Expression visitReOpCompare(LitmusCParser.ReOpCompareContext ctx){
        //TODO boolean register
        Register register = getReturnRegister(false);
        Expression v1 = (Expression)ctx.re(0).accept(this);
        Expression v2 = (Expression)ctx.re(1).accept(this);
        Expression result = expressions.makeBinary(v1, ctx.opCompare().op, v2);
        return assignToReturnRegister(register, result);
    }

    @Override
    public Expression visitReOpArith(LitmusCParser.ReOpArithContext ctx){
        Register register = getReturnRegister(false);
        IExpr v1 = (IExpr)ctx.re(0).accept(this);
        IExpr v2 = (IExpr)ctx.re(1).accept(this);
        IExpr result = expressions.makeBinary(v1, ctx.opArith().op, v2);
        return assignToReturnRegister(register, result);
    }

    @Override
    public Expression visitReOpBool(LitmusCParser.ReOpBoolContext ctx){
        Register register = getReturnRegister(false);
        Expression v1 = (Expression)ctx.re(0).accept(this);
        Expression v2 = (Expression)ctx.re(1).accept(this);
        Expression result = expressions.makeBinary(v1, ctx.opBool().op, v2);
        return assignToReturnRegister(register, result);
    }

    @Override
    public Expression visitReOpBoolNot(LitmusCParser.ReOpBoolNotContext ctx){
        Register register = getReturnRegister(false);
        Expression v = (Expression)ctx.re().accept(this);
        Expression result = expressions.makeNot(v);
        return assignToReturnRegister(register, result);
    }

    @Override
    public Expression visitReBoolConst(LitmusCParser.ReBoolConstContext ctx){
        return expressions.makeValue(ctx.boolConst().value);
    }

    @Override
    public Expression visitReParenthesis(LitmusCParser.ReParenthesisContext ctx){
        return (Expression)ctx.re().accept(this);
    }

    @Override
    public Expression visitReCast(LitmusCParser.ReCastContext ctx){
        Register register = getReturnRegister(false);
        Expression result = (Expression)ctx.re().accept(this);
        return assignToReturnRegister(register, result);
    }

    @Override
    public Expression visitReVarName(LitmusCParser.ReVarNameContext ctx){
        Register register = getReturnRegister(false);
        IExpr variable = visitVarName(ctx.varName());
        if (variable instanceof Register result) {
            return assignToReturnRegister(register, result);
        }
        throw new ParsingException("Invalid syntax near " + ctx.getText());
    }

    @Override
    public Expression visitReConst(LitmusCParser.ReConstContext ctx){
        Register register = getReturnRegister(false);
        IValue result = expressions.parseValue(ctx.getText(), archType);
        return assignToReturnRegister(register, result);
    }


    // ----------------------------------------------------------------------------------------------------------------
    // NonReturn expressions (all other return expressions are reduced to these ones)

    @Override
    public Object visitNreAtomicOp(LitmusCParser.NreAtomicOpContext ctx){
    	IExpr value = returnExpressionOrOne(ctx.value);
        Register register = programBuilder.getOrNewRegister(scope, null, archType);
        Event event = EventFactory.Linux.newRMWOp(getAddress(ctx.address), register, value, ctx.op);
        return programBuilder.addChild(currentThread, event);
    }

    @Override
    public Object visitNreStore(LitmusCParser.NreStoreContext ctx){
        Expression value = (Expression)ctx.value.accept(this);
        if(ctx.mo.equals(Tag.Linux.MO_MB)){
            Event event = EventFactory.Linux.newLKMMStore(getAddress(ctx.address), value, Tag.Linux.MO_ONCE);
            programBuilder.addChild(currentThread, event);
            return programBuilder.addChild(currentThread, EventFactory.Linux.newMemoryBarrier());
        }
        Event event = EventFactory.Linux.newLKMMStore(getAddress(ctx.address), value, ctx.mo);
        return programBuilder.addChild(currentThread, event);
    }

    @Override
    public Object visitNreWriteOnce(LitmusCParser.NreWriteOnceContext ctx){
        Expression value = (Expression)ctx.value.accept(this);
        Event event = EventFactory.Linux.newLKMMStore(getAddress(ctx.address), value, ctx.mo);
        return programBuilder.addChild(currentThread, event);
    }

	@Override
	public Object visitNreC11Store(LitmusCParser.NreC11StoreContext ctx) {
        Expression value = (Expression)ctx.value.accept(this);
        Event event = EventFactory.Atomic.newStore(getAddress(ctx.address), value, ctx.c11Mo().mo);
        return programBuilder.addChild(currentThread, event);
	}

    @Override
    public Object visitNreAssignment(LitmusCParser.NreAssignmentContext ctx){
        Expression variable = (Expression)ctx.varName().accept(this);
        if(ctx.Ast() == null){
            if(variable instanceof Register){
                returnRegister = (Register)variable;
                ctx.re().accept(this);
                return null;
            }
            throw new ParsingException("Invalid syntax near " + ctx.getText());
        }

        Expression value = (Expression)ctx.re().accept(this);
        if(variable instanceof MemoryObject || variable instanceof Register){
<<<<<<< HEAD
            Event event = EventFactory.newStoreWithMo((IExpr) variable, value, C11.NONATOMIC);
=======
            Event event = EventFactory.newStore(variable, value, C11.NONATOMIC);
>>>>>>> 222d28a5
            return programBuilder.addChild(currentThread, event);
        }
        throw new ParsingException("Invalid syntax near " + ctx.getText());
    }

    @Override
    public Object visitNreRegDeclaration(LitmusCParser.NreRegDeclarationContext ctx){
        Register register = programBuilder.getRegister(scope, ctx.varName().getText());
        if(register == null){
            register = programBuilder.getOrNewRegister(scope, ctx.varName().getText(), archType);
            if(ctx.re() != null){
                returnRegister = register;
                ctx.re().accept(this);
            }
            return null;
        }
        throw new ParsingException("Register " + ctx.varName().getText() + " is already initialised");
    }

	@Override
	public Object visitNreC11Fence(LitmusCParser.NreC11FenceContext ctx) {
		return programBuilder.addChild(currentThread, EventFactory.Atomic.newFence(ctx.c11Mo().mo));
	}

    @Override
    public Object visitNreFence(LitmusCParser.NreFenceContext ctx){
        return programBuilder.addChild(currentThread, EventFactory.Linux.newLKMMFence(ctx.name));
    }

    @Override
    public Object visitNreSpinLock(LitmusCParser.NreSpinLockContext ctx) {
    	return programBuilder.addChild(currentThread, EventFactory.Linux.newLock(getAddress(ctx.address)));
    }

    @Override
    public Object visitNreSpinUnlock(LitmusCParser.NreSpinUnlockContext ctx) {
    	return programBuilder.addChild(currentThread, EventFactory.Linux.newUnlock(getAddress(ctx.address)));
    }

	@Override
    public Object visitNreSrcuSync(LitmusCParser.NreSrcuSyncContext ctx) {
        return programBuilder.addChild(currentThread, EventFactory.Linux.newSrcuSync(getAddress(ctx.address)));
    }

    // ----------------------------------------------------------------------------------------------------------------
    // Utils

    @Override
    public IExpr visitVarName(LitmusCParser.VarNameContext ctx){
        if(scope > -1){
            Register register = programBuilder.getRegister(scope, ctx.getText());
            if(register != null){
                return register;
            }
            MemoryObject object = programBuilder.getObject(ctx.getText());
            if(object != null){
<<<<<<< HEAD
                register = programBuilder.getOrCreateRegister(scope, null, getArchPrecision());
                programBuilder.addChild(currentThread, EventFactory.newLoadWithMo(register, object, C11.NONATOMIC));
=======
                register = programBuilder.getOrNewRegister(scope, null, archType);
                programBuilder.addChild(currentThread, EventFactory.newLoad(register, object, C11.NONATOMIC));
>>>>>>> 222d28a5
                return register;
            }
            return programBuilder.getOrNewRegister(scope, ctx.getText(), archType);
        }
        MemoryObject object = programBuilder.getOrNewObject(ctx.getText());
<<<<<<< HEAD
        Register register = programBuilder.getOrCreateRegister(scope, null, getArchPrecision());
        programBuilder.addChild(currentThread, EventFactory.newLoadWithMo(register, object, C11.NONATOMIC));
=======
        Register register = programBuilder.getOrNewRegister(scope, null, archType);
        programBuilder.addChild(currentThread, EventFactory.newLoad(register, object, C11.NONATOMIC));
>>>>>>> 222d28a5
        return register;
    }

    private IExpr getAddress(LitmusCParser.ReContext ctx){
        Expression address = (Expression)ctx.accept(this);
        if(address instanceof IExpr){
           return (IExpr)address;
        }
        throw new ParsingException("Invalid syntax near " + ctx.getText());
    }

    private IExpr returnExpressionOrOne(LitmusCParser.ReContext ctx) {
        return ctx != null ? (IExpr) ctx.accept(this) : expressions.makeOne(archType);
    }

    private Register getReturnRegister(boolean createOnNull){
        Register register = returnRegister;
        if(register == null && createOnNull){
            return programBuilder.getOrNewRegister(scope, null, archType);
        }
        returnRegister = null;
        return register;
    }

    private Expression assignToReturnRegister(Register register, Expression value){
        if(register != null){
            programBuilder.addChild(currentThread, EventFactory.newLocal(register, value));
        }
        return value;
    }
}<|MERGE_RESOLUTION|>--- conflicted
+++ resolved
@@ -468,11 +468,7 @@
 
         Expression value = (Expression)ctx.re().accept(this);
         if(variable instanceof MemoryObject || variable instanceof Register){
-<<<<<<< HEAD
-            Event event = EventFactory.newStoreWithMo((IExpr) variable, value, C11.NONATOMIC);
-=======
-            Event event = EventFactory.newStore(variable, value, C11.NONATOMIC);
->>>>>>> 222d28a5
+            Event event = EventFactory.newStoreWithMo(variable, value, C11.NONATOMIC);
             return programBuilder.addChild(currentThread, event);
         }
         throw new ParsingException("Invalid syntax near " + ctx.getText());
@@ -529,25 +525,15 @@
             }
             MemoryObject object = programBuilder.getObject(ctx.getText());
             if(object != null){
-<<<<<<< HEAD
-                register = programBuilder.getOrCreateRegister(scope, null, getArchPrecision());
+                register = programBuilder.getOrNewRegister(scope, null, archType);
                 programBuilder.addChild(currentThread, EventFactory.newLoadWithMo(register, object, C11.NONATOMIC));
-=======
-                register = programBuilder.getOrNewRegister(scope, null, archType);
-                programBuilder.addChild(currentThread, EventFactory.newLoad(register, object, C11.NONATOMIC));
->>>>>>> 222d28a5
                 return register;
             }
             return programBuilder.getOrNewRegister(scope, ctx.getText(), archType);
         }
         MemoryObject object = programBuilder.getOrNewObject(ctx.getText());
-<<<<<<< HEAD
-        Register register = programBuilder.getOrCreateRegister(scope, null, getArchPrecision());
+        Register register = programBuilder.getOrNewRegister(scope, null, archType);
         programBuilder.addChild(currentThread, EventFactory.newLoadWithMo(register, object, C11.NONATOMIC));
-=======
-        Register register = programBuilder.getOrNewRegister(scope, null, archType);
-        programBuilder.addChild(currentThread, EventFactory.newLoad(register, object, C11.NONATOMIC));
->>>>>>> 222d28a5
         return register;
     }
 
