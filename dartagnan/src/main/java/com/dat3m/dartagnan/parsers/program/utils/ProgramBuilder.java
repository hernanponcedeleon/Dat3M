--- conflicted
+++ resolved
@@ -1,10 +1,7 @@
 package com.dat3m.dartagnan.parsers.program.utils;
 
-<<<<<<< HEAD
 import com.dat3m.dartagnan.program.memory.PtxMemoryObject;
 import com.dat3m.dartagnan.program.specification.AbstractAssert;
-=======
->>>>>>> e59dbcb9
 import com.dat3m.dartagnan.exception.MalformedProgramException;
 import com.dat3m.dartagnan.expression.IConst;
 import com.dat3m.dartagnan.program.Program;
@@ -20,7 +17,6 @@
 import com.dat3m.dartagnan.program.memory.Memory;
 import com.dat3m.dartagnan.program.memory.MemoryObject;
 import com.dat3m.dartagnan.program.processing.EventIdReassignment;
-import com.dat3m.dartagnan.program.specification.AbstractAssert;
 
 import static com.dat3m.dartagnan.program.Program.SourceLanguage.LITMUS;
 import static com.google.common.base.Preconditions.checkArgument;
@@ -249,7 +245,7 @@
         if (rightLocation == null) {
             throw new MalformedProgramException("Alias to non-exist location: " + rightName);
         }
-        PtxMemoryObject object = (PtxMemoryObject) locations.computeIfAbsent(leftName, k->memory.allocate(1));
+        PtxMemoryObject object = (PtxMemoryObject) locations.computeIfAbsent(leftName, k->memory.allocate(1, true));
         object.setInitialValue(0,getInitialValue(rightName));
         object.setCVar(leftName);
         object.setAliasMemoryObject(rightLocation);
