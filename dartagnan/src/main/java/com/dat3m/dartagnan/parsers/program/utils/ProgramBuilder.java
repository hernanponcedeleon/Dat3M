--- conflicted
+++ resolved
@@ -23,14 +23,7 @@
 import com.dat3m.dartagnan.program.memory.MemoryObject;
 import com.dat3m.dartagnan.program.processing.EventIdReassignment;
 
-<<<<<<< HEAD
 import java.util.*;
-=======
-import java.util.Map;
-import java.util.HashMap;
-import java.util.Set;
-import java.util.HashSet;
->>>>>>> 4da0d4fe
 
 import static com.dat3m.dartagnan.program.Program.SourceLanguage.LITMUS;
 import static com.google.common.base.Preconditions.checkArgument;
@@ -240,7 +233,7 @@
 
     // ----------------------------------------------------------------------------------------------------------------
     // PTX
-    
+
     public void initScopedThread(String name, int id, int ctaID, int gpuID) {
         if(!threads.containsKey(id)){
             Skip threadEntry = EventFactory.newSkip();
