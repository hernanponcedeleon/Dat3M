package com.dat3m.dartagnan.parsers.program.visitors.spirv;

import com.dat3m.dartagnan.exception.ParsingException;
import com.dat3m.dartagnan.expression.Expression;
import com.dat3m.dartagnan.expression.ExpressionFactory;
import com.dat3m.dartagnan.expression.Type;
import com.dat3m.dartagnan.expression.booleans.BoolBinaryOp;
import com.dat3m.dartagnan.expression.booleans.BoolUnaryOp;
import com.dat3m.dartagnan.expression.integers.IntCmpOp;
import com.dat3m.dartagnan.expression.type.ArrayType;
import com.dat3m.dartagnan.expression.type.BooleanType;
import com.dat3m.dartagnan.expression.type.IntegerType;
import com.dat3m.dartagnan.parsers.SpirvBaseVisitor;
import com.dat3m.dartagnan.parsers.SpirvParser;
import com.dat3m.dartagnan.parsers.program.visitors.spirv.builders.ProgramBuilder;
import com.dat3m.dartagnan.program.Register;
import com.dat3m.dartagnan.program.event.Event;
import com.dat3m.dartagnan.program.event.EventFactory;
import com.dat3m.dartagnan.program.event.core.Local;

import java.util.Set;
import java.util.function.Function;

public class VisitorOpsLogical extends SpirvBaseVisitor<Event> {

    private static final ExpressionFactory expressions = ExpressionFactory.getInstance();

    private final ProgramBuilder builder;

    public VisitorOpsLogical(ProgramBuilder builder) {
        this.builder = builder;
    }

    @Override
    public Event visitOpLogicalOr(SpirvParser.OpLogicalOrContext ctx) {
        return visitLogicalBinExpression(ctx.idResult(), ctx.idResultType(), ctx.operand1(), ctx.operand2(), BoolBinaryOp.OR);
    }

    @Override
    public Event visitOpLogicalAnd(SpirvParser.OpLogicalAndContext ctx) {
        return visitLogicalBinExpression(ctx.idResult(), ctx.idResultType(), ctx.operand1(), ctx.operand2(), BoolBinaryOp.AND);
    }

    @Override
    public Event visitOpLogicalNot(SpirvParser.OpLogicalNotContext ctx) {
        return visitLogicalUnExpression(ctx.idResult(), ctx.idResultType(), ctx.operand(), BoolUnaryOp.NOT);
    }

    @Override
    public Event visitOpSelect(SpirvParser.OpSelectContext ctx) {
        String id = ctx.idResult().getText();
        Expression cond = getOperandBoolean(id, ctx.condition().getText());
        Expression op1 = builder.getExpression(ctx.object1().getText());
        Expression op2 = builder.getExpression(ctx.object2().getText());
        Type type = builder.getType(ctx.idResultType().getText());
        Register register = builder.addRegister(id, ctx.idResultType().getText());
        if (!op1.getType().equals(type) || !op2.getType().equals(type)) {
            throw new ParsingException("Illegal definition for '%s', " +
                    "expected two operands type '%s but received '%s' and '%s'",
                    id, type, op1.getType(), op2.getType());
        }
<<<<<<< HEAD
        if (op1.getType() instanceof IntegerType || op1.getType() instanceof  BooleanType) {
            return builder.addEvent(EventFactory.newLocal(register, expressions.makeITE(cond, op1, op2)));
=======
        if (op1.getType() instanceof IntegerType || op1.getType() instanceof BooleanType) {
            return builder.addEvent(new Local(register, expressions.makeITE(cond, op1, op2)));
>>>>>>> bd742a2b
        }
        throw new ParsingException("Illegal definition for '%s', " +
                "operands must be integers or arrays of booleans", id);
    }

    @Override
    public Event visitOpIEqual(SpirvParser.OpIEqualContext ctx) {
        return visitIntegerBinExpression(ctx.idResult(), ctx.idResultType(), ctx.operand1(), ctx.operand2(), IntCmpOp.EQ);
    }

    @Override
    public Event visitOpINotEqual(SpirvParser.OpINotEqualContext ctx) {
        return visitIntegerBinExpression(ctx.idResult(), ctx.idResultType(), ctx.operand1(), ctx.operand2(), IntCmpOp.NEQ);
    }

    @Override
    public Event visitOpUGreaterThan(SpirvParser.OpUGreaterThanContext ctx) {
        return visitIntegerBinExpression(ctx.idResult(), ctx.idResultType(), ctx.operand1(), ctx.operand2(), IntCmpOp.UGT);
    }

    @Override
    public Event visitOpSGreaterThan(SpirvParser.OpSGreaterThanContext ctx) {
        return visitIntegerBinExpression(ctx.idResult(), ctx.idResultType(), ctx.operand1(), ctx.operand2(), IntCmpOp.GT);
    }

    @Override
    public Event visitOpUGreaterThanEqual(SpirvParser.OpUGreaterThanEqualContext ctx) {
        return visitIntegerBinExpression(ctx.idResult(), ctx.idResultType(), ctx.operand1(), ctx.operand2(), IntCmpOp.UGTE);
    }

    @Override
    public Event visitOpSGreaterThanEqual(SpirvParser.OpSGreaterThanEqualContext ctx) {
        return visitIntegerBinExpression(ctx.idResult(), ctx.idResultType(), ctx.operand1(), ctx.operand2(), IntCmpOp.GTE);
    }

    @Override
    public Event visitOpULessThan(SpirvParser.OpULessThanContext ctx) {
        return visitIntegerBinExpression(ctx.idResult(), ctx.idResultType(), ctx.operand1(), ctx.operand2(), IntCmpOp.ULT);
    }

    @Override
    public Event visitOpSLessThan(SpirvParser.OpSLessThanContext ctx) {
        return visitIntegerBinExpression(ctx.idResult(), ctx.idResultType(), ctx.operand1(), ctx.operand2(), IntCmpOp.LT);
    }

    @Override
    public Event visitOpULessThanEqual(SpirvParser.OpULessThanEqualContext ctx) {
        return visitIntegerBinExpression(ctx.idResult(), ctx.idResultType(), ctx.operand1(), ctx.operand2(), IntCmpOp.ULTE);
    }

    @Override
    public Event visitOpSLessThanEqual(SpirvParser.OpSLessThanEqualContext ctx) {
        return visitIntegerBinExpression(ctx.idResult(), ctx.idResultType(), ctx.operand1(), ctx.operand2(), IntCmpOp.LTE);
    }

    private Event visitLogicalUnExpression(
            SpirvParser.IdResultContext idCtx,
            SpirvParser.IdResultTypeContext typeCtx,
            SpirvParser.OperandContext opCtx,
            BoolUnaryOp op) {
        String id = idCtx.getText();
        return forType(id, typeCtx.getText(), bType -> {
            Expression operand = getOperandBoolean(id, opCtx.getText());
            return expressions.makeUnary(op, operand);
        });
    }

    private Event visitLogicalBinExpression(
            SpirvParser.IdResultContext idCtx,
            SpirvParser.IdResultTypeContext typeCtx,
            SpirvParser.Operand1Context op1Ctx,
            SpirvParser.Operand2Context op2Ctx,
            BoolBinaryOp op) {
        String id = idCtx.getText();
        return forType(id, typeCtx.getText(), bType -> {
            Expression op1 = getOperandBoolean(id, op1Ctx.getText());
            Expression op2 = getOperandBoolean(id, op2Ctx.getText());
            return expressions.makeBinary(op1, op, op2);
        });
    }

    private Event visitIntegerBinExpression(
            SpirvParser.IdResultContext idCtx,
            SpirvParser.IdResultTypeContext typeCtx,
            SpirvParser.Operand1Context op1Ctx,
            SpirvParser.Operand2Context op2Ctx,
            IntCmpOp op) {
        String id = idCtx.getText();
        return forType(id, typeCtx.getText(), bType -> {
            Expression op1 = getOperandInteger(id, op1Ctx.getText());
            Expression op2 = getOperandInteger(id, op2Ctx.getText());
            if (op1.getType().equals(op2.getType())) {
                return expressions.makeIntCmp(op1, op, op2);
            }
            throw new ParsingException("Illegal definition for '%s', " +
                    "operands have different types: '%s' is '%s' and '%s' is '%s'",
                    id, op1Ctx.getText(), op1.getType(), op2Ctx.getText(), op2.getType());
        });
    }

    private Event forType(String id, String typeId, Function<BooleanType, Expression> f) {
        Type type = builder.getType(typeId);
        Register register = builder.addRegister(id, typeId);
        if (type instanceof BooleanType bType) {
            Local event = EventFactory.newLocal(register, f.apply(bType));
            return builder.addEvent(event);
        }
        if (type instanceof ArrayType) {
            throw new ParsingException("Unsupported result type for '%s', " +
                    "vector types are not supported", id);
        }
        throw new ParsingException("Illegal result type for '%s'", id);
    }

    private Expression getOperandBoolean(String id, String opId) {
        Expression op = builder.getExpression(opId);
        if (op.getType() instanceof BooleanType) {
            return op;
        }
        throw new ParsingException("Illegal definition for '%s', " +
                "operand '%s' must be a boolean", id, opId);
    }

    private Expression getOperandInteger(String id, String opId) {
        Expression op = builder.getExpression(opId);
        if (op.getType() instanceof IntegerType) {
            return op;
        }
        throw new ParsingException("Illegal definition for '%s', " +
                "operand '%s' must be an integer", id, opId);
    }

    public Set<String> getSupportedOps() {
        return Set.of(
                "OpLogicalOr",
                "OpLogicalAnd",
                "OpLogicalNot",
                "OpSelect",
                "OpIEqual",
                "OpINotEqual",
                "OpUGreaterThan",
                "OpSGreaterThan",
                "OpUGreaterThanEqual",
                "OpSGreaterThanEqual",
                "OpULessThan",
                "OpSLessThan",
                "OpULessThanEqual",
                "OpSLessThanEqual"
        );
    }
}<|MERGE_RESOLUTION|>--- conflicted
+++ resolved
@@ -59,13 +59,8 @@
                     "expected two operands type '%s but received '%s' and '%s'",
                     id, type, op1.getType(), op2.getType());
         }
-<<<<<<< HEAD
-        if (op1.getType() instanceof IntegerType || op1.getType() instanceof  BooleanType) {
+        if (op1.getType() instanceof IntegerType || op1.getType() instanceof BooleanType) {
             return builder.addEvent(EventFactory.newLocal(register, expressions.makeITE(cond, op1, op2)));
-=======
-        if (op1.getType() instanceof IntegerType || op1.getType() instanceof BooleanType) {
-            return builder.addEvent(new Local(register, expressions.makeITE(cond, op1, op2)));
->>>>>>> bd742a2b
         }
         throw new ParsingException("Illegal definition for '%s', " +
                 "operands must be integers or arrays of booleans", id);
