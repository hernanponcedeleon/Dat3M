--- conflicted
+++ resolved
@@ -3,18 +3,14 @@
 import java.util.Arrays;
 
 public enum Arch implements OptionInterface {
-<<<<<<< HEAD
-    C11, ARM8, POWER, PTX, TSO, IMM, LKMM, RISCV, VULKAN, OPENCL;
-=======
 	C11, ARM7, ARM8, POWER, PTX, TSO, IMM, LKMM, RISCV, VULKAN, OPENCL;
->>>>>>> 47cc932d
 
     // Used to display in UI
     @Override
     public String toString() {
-<<<<<<< HEAD
         return switch (this) {
             case C11 -> "C11";
+            case ARM7 -> "ARM7";
             case ARM8 -> "ARM8";
             case POWER -> "Power";
             case PTX -> "PTX";
@@ -33,51 +29,11 @@
 
     // Used to decide the order shown by the selector in the UI
     public static Arch[] orderedValues() {
-        Arch[] order = { C11, ARM8, IMM, LKMM, OPENCL, POWER, PTX, RISCV, TSO, VULKAN };
+        Arch[] order = { C11, ARM7, ARM8, IMM, LKMM, OPENCL, POWER, PTX, RISCV, TSO, VULKAN };
         // Be sure no element is missing
         assert (Arrays.asList(order).containsAll(Arrays.asList(values())));
         return order;
     }
-=======
-        switch(this){
-            case C11:
-                return "C11";
-            case ARM7:
-                return "ARM7";
-            case ARM8:
-                return "ARM8";
-            case POWER:
-                return "Power";
-            case PTX:
-                return "PTX";
-            case TSO:
-                return "TSO";
-            case IMM:
-                return "IMM";
-            case LKMM:
-                return "LKMM";
-            case RISCV:
-                return "RISCV";
-            case VULKAN:
-                return "VULKAN";
-            case OPENCL:
-                return "OpenCL";
-        }
-        throw new UnsupportedOperationException("Unrecognized architecture " + this);
-    }
-
-	public static Arch getDefault() {
-		return C11;
-	}
-	
-	// Used to decide the order shown by the selector in the UI
-	public static Arch[] orderedValues() {
-		Arch[] order = { C11, ARM7, ARM8, IMM, LKMM, OPENCL, POWER, PTX, RISCV, TSO, VULKAN };
-		// Be sure no element is missing
-		assert(Arrays.asList(order).containsAll(Arrays.asList(values())));
-		return order;
-	}
->>>>>>> 47cc932d
 
     // used to check if the coherence is not guaranteed to be total in model
     public static boolean coIsTotal(Arch arch) {
