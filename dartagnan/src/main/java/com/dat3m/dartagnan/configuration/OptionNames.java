package com.dat3m.dartagnan.configuration;

public class OptionNames {

	// Base Options
	public static final String PROPERTY = "property";
	public static final String BOUND = "bound";
	public static final String TARGET = "target";
	public static final String METHOD = "method";
	public static final String SOLVER = "solver";
	public static final String TIMEOUT = "timeout";
	public static final String VALIDATE = "validate";
	
	// Encoding Options
	public static final String LOCALLY_CONSISTENT = "encoding.locallyConsistent";
	public static final String ALLOW_PARTIAL_EXECUTIONS = "encoding.allowPartialExecutions";
	public static final String MERGE_CF_VARS = "encoding.mergeCFVars";
	public static final String INITIALIZE_REGISTERS = "encoding.initializeRegisters";
	public static final String CO_ANTISYMMETRY = "encoding.co.antiSymm";
	public static final String PRECISION = "encoding.precision";
	public static final String BREAK_SYMMETRY_ON_RELATION = "encoding.symmetry.breakOnRelation";
	public static final String BREAK_SYMMETRY_BY_SYNC_DEGREE = "encoding.symmetry.orderBySyncDegree";
	
	// Program Processing Options
	public static final String DETERMINISTIC_REORDERING = "program.processing.detReordering";
	public static final String REDUCE_SYMMETRY = "program.processing.reduceSymmetry";
	public static final String ATOMIC_BLOCKS_AS_LOCKS = "program.processing.atomicBlocksAsLocks";
	public static final String CONSTANT_PROPAGATION = "program.processing.constantPropagation";
	
	// Program Property Options
	public static final String ALIAS_METHOD = "program.analysis.alias";
	public static final String ALWAYS_SPLIT_ON_JUMPS = "program.analysis.cf.alwaysSplitOnJump";
	public static final String MERGE_BRANCHES = "program.analysis.cf.mergeBranches";

	// Refinement Options
	public static final String BASELINE = "refinement.baseline";
	
	// SMT solver Options
	public static final String PHANTOM_REFERENCES = "solver.z3.usePhantomReferences";

	// Witness Options
	public static final String WITNESS_ORIGINAL_PROGRAM_PATH = "witness.originalProgramFilePath";
	public static final String WITNESS_GRAPHVIZ = "witness.graphviz";
<<<<<<< HEAD
	
=======

>>>>>>> db040450
	// SVCOMP Options
	public static final String PROPERTYPATH = "svcomp.property";
	public static final String UMIN = "svcomp.umin";
	public static final String UMAX = "svcomp.umax";
	public static final String STEP = "svcomp.step";
	public static final String SANITIZE = "svcomp.sanitize";
	public static final String OPTIMIZATION = "svcomp.optimization";
	public static final String INTEGER_ENCODING = "svcomp.integerEncoding";

	// Debugging Options
	public static final String PRINT_PROGRAM_AFTER_SIMPLIFICATION = "printer.afterSimplification";
	public static final String PRINT_PROGRAM_AFTER_UNROLLING = "printer.afterUnrolling";
	public static final String PRINT_PROGRAM_AFTER_COMPILATION = "printer.afterCompilation";
}<|MERGE_RESOLUTION|>--- conflicted
+++ resolved
@@ -41,11 +41,7 @@
 	// Witness Options
 	public static final String WITNESS_ORIGINAL_PROGRAM_PATH = "witness.originalProgramFilePath";
 	public static final String WITNESS_GRAPHVIZ = "witness.graphviz";
-<<<<<<< HEAD
-	
-=======
 
->>>>>>> db040450
 	// SVCOMP Options
 	public static final String PROPERTYPATH = "svcomp.property";
 	public static final String UMIN = "svcomp.umin";
