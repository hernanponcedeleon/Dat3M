--- conflicted
+++ resolved
@@ -8,15 +8,12 @@
     public static final String TARGET = "target";
     public static final String METHOD = "method";
     public static final String SOLVER = "solver";
+    public static final String PROGRESSMODEL = "progressModel";
     public static final String TIMEOUT = "timeout";
     public static final String VALIDATE = "validate";
     public static final String COVERAGE = "coverage";
     public static final String WITNESS = "witness";
-<<<<<<< HEAD
-    public static final String PROGRESSMODEL = "progressModel";
-=======
     public static final String SMTLIB2 = "smtlib2";
->>>>>>> 951f3266
 
     // Modeling Options
     public static final String THREAD_CREATE_ALWAYS_SUCCEEDS = "modeling.threadCreateAlwaysSucceeds";
