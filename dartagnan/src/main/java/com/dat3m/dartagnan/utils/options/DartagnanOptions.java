package com.dat3m.dartagnan.utils.options;

import static com.dat3m.dartagnan.analysis.AnalysisTypes.RACES;
import static com.dat3m.dartagnan.analysis.AnalysisTypes.REACHABILITY;
import static com.dat3m.dartagnan.analysis.AnalysisTypes.fromString;

import java.util.Arrays;
import java.util.Set;

import org.apache.commons.cli.*;

import com.dat3m.dartagnan.analysis.AnalysisTypes;
import com.google.common.collect.ImmutableSet;

public class DartagnanOptions extends BaseOptions {

<<<<<<< HEAD
    private final Set<String> supportedFormats = ImmutableSet.copyOf(Arrays.asList("litmus", "bpl"));
    private final Set<AnalysisTypes> analyses = ImmutableSet.copyOf(Arrays.asList(REACHABILITY, RACES));
=======
	public static final String ANALYSIS_OPTION = "analysis";
	public static final String INCREMENTAL_SOLVER_OPTION = "incremental_solver";
	public static final String WITNESS_OPTION = "witness";

    private Set<String> supportedFormats = ImmutableSet.copyOf(Arrays.asList("litmus", "bpl"));
    private Set<AnalysisTypes> analyses = ImmutableSet.copyOf(Arrays.asList(REACHABILITY, RACES));
>>>>>>> 86139b79
    private boolean incremental_solver;
    private String witness;
    private AnalysisTypes analysis = REACHABILITY; 
	
    public DartagnanOptions(){
        super();
        Option catOption = new Option("cat", true,
                "Path to the CAT file");
        catOption.setRequired(true);
        addOption(catOption);

        addOption(new Option(INCREMENTAL_SOLVER_OPTION, false,
        		"Use an incremental solver"));
        
        addOption(new Option("w", WITNESS_OPTION, true,
                "Creates a machine readable witness. The argument is the original *.c file from which the Boogie code was generated."));

        addOption(new Option("a", ANALYSIS_OPTION, true,
        		"The analysis to be performed: reachability (default), data-race detection"));
        }
    
    public void parse(String[] args) throws ParseException, RuntimeException {
    	super.parse(args);
        if(supportedFormats.stream().map(f -> programFilePath.endsWith(f)). allMatch(b -> b.equals(false))) {
            throw new RuntimeException("Unrecognized program format");
        }
        CommandLine cmd = new DefaultParser().parse(this, args);
        incremental_solver = cmd.hasOption(INCREMENTAL_SOLVER_OPTION);
        analysis = cmd.hasOption(ANALYSIS_OPTION) ? fromString(cmd.getOptionValue(ANALYSIS_OPTION)) : REACHABILITY; 
        witness = cmd.hasOption(WITNESS_OPTION) ? cmd.getOptionValue(WITNESS_OPTION) : null;
        if(!analyses.contains(analysis)) {
        	throw new RuntimeException("Unrecognized analysis");
        }
    }
    
    public boolean useISolver(){
        return incremental_solver;
    }

    public AnalysisTypes getAnalysis(){
		return analysis;
    }

    public String createWitness(){
        return witness;
    }
}<|MERGE_RESOLUTION|>--- conflicted
+++ resolved
@@ -14,17 +14,12 @@
 
 public class DartagnanOptions extends BaseOptions {
 
-<<<<<<< HEAD
-    private final Set<String> supportedFormats = ImmutableSet.copyOf(Arrays.asList("litmus", "bpl"));
-    private final Set<AnalysisTypes> analyses = ImmutableSet.copyOf(Arrays.asList(REACHABILITY, RACES));
-=======
 	public static final String ANALYSIS_OPTION = "analysis";
 	public static final String INCREMENTAL_SOLVER_OPTION = "incremental_solver";
 	public static final String WITNESS_OPTION = "witness";
 
     private Set<String> supportedFormats = ImmutableSet.copyOf(Arrays.asList("litmus", "bpl"));
     private Set<AnalysisTypes> analyses = ImmutableSet.copyOf(Arrays.asList(REACHABILITY, RACES));
->>>>>>> 86139b79
     private boolean incremental_solver;
     private String witness;
     private AnalysisTypes analysis = REACHABILITY; 
@@ -53,7 +48,7 @@
         }
         CommandLine cmd = new DefaultParser().parse(this, args);
         incremental_solver = cmd.hasOption(INCREMENTAL_SOLVER_OPTION);
-        analysis = cmd.hasOption(ANALYSIS_OPTION) ? fromString(cmd.getOptionValue(ANALYSIS_OPTION)) : REACHABILITY; 
+        analysis = cmd.hasOption(ANALYSIS_OPTION) ? fromString(cmd.getOptionValue(ANALYSIS_OPTION)) : REACHABILITY;
         witness = cmd.hasOption(WITNESS_OPTION) ? cmd.getOptionValue(WITNESS_OPTION) : null;
         if(!analyses.contains(analysis)) {
         	throw new RuntimeException("Unrecognized analysis");
