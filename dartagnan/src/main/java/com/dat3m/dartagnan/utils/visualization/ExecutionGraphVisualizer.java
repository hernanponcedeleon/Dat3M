--- conflicted
+++ resolved
@@ -9,18 +9,12 @@
 
 import static java.util.Optional.ofNullable;
 
-<<<<<<< HEAD
-import java.io.IOException;
-import java.io.Writer;
-import java.math.BigInteger;
-=======
 import java.io.File;
 import java.io.FileWriter;
 import java.io.IOException;
 import java.io.Writer;
 import java.math.BigInteger;
 import java.util.ArrayList;
->>>>>>> db040450
 import java.util.HashMap;
 import java.util.List;
 import java.util.Map;
@@ -41,19 +35,10 @@
     private final Graphviz graphviz;
     private BiPredicate<EventData, EventData> rfFilter = (x, y) -> true;
     private BiPredicate<EventData, EventData> coFilter = (x, y) -> true;
-<<<<<<< HEAD
-    private boolean mergeByCline;
-    private Map<BigInteger, IExpr> addresses = new HashMap<BigInteger, IExpr>();
-
-    public ExecutionGraphVisualizer(boolean mergeByCline) {
-        this.graphviz = new Graphviz();
-        this.mergeByCline = mergeByCline;
-=======
     private Map<BigInteger, IExpr> addresses = new HashMap<BigInteger, IExpr>();
 
     public ExecutionGraphVisualizer() {
         this.graphviz = new Graphviz();
->>>>>>> db040450
     }
 
     public ExecutionGraphVisualizer setReadFromFilter(BiPredicate<EventData, EventData> filter) {
@@ -67,18 +52,6 @@
     }
 
     public void generateGraphOfExecutionModel(Writer writer, String graphName, ExecutionModel model) throws IOException {
-<<<<<<< HEAD
-    	for(Thread t : model.getThreads()) {
-            for(EventData data : model.getThreadEventsMap().get(t)) {
-            	if(data.isMemoryEvent()) {
-            		MemEvent m = (MemEvent)data.getEvent();
-            		if(!(m.getAddress() instanceof Register)) {
-                    	addresses.putIfAbsent(data.getAccessedAddress(), m.getAddress());            			
-            		}
-            	}
-            }
-    	}
-=======
         for(EventData data : model.getThreadEventsMap().values().stream()
                 .collect(ArrayList<EventData>::new, List::addAll, List::addAll)) {
         	if(data.isMemoryEvent()) {
@@ -88,7 +61,6 @@
         		}
         	}
         }
->>>>>>> db040450
         graphviz.begin(graphName);
         graphviz.append(String.format("label=\"%s\" \n", graphName));
         addAllThreadPos(model);
@@ -170,7 +142,7 @@
                 continue;
             }
 
-            if (!mergeByCline || e1.getEvent().getCLine() != e2.getEvent().getCLine()) {
+            if (e1.getEvent().getCLine() != e2.getEvent().getCLine()) {
                 appendEdge(e1, e2, model, (String[]) null);
             }
         }
