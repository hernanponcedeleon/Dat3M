package com.dat3m.dartagnan.asserts;

import com.dat3m.dartagnan.program.memory.Location;
import com.google.common.collect.ImmutableSet;

import org.sosy_lab.java_smt.api.BooleanFormula;
import org.sosy_lab.java_smt.api.SolverContext;

import com.dat3m.dartagnan.expression.ExprInterface;
import com.dat3m.dartagnan.expression.op.COpBin;
import com.dat3m.dartagnan.program.Register;
import org.antlr.v4.runtime.atn.PredicateTransition;

public class AssertBasic extends AbstractAssert {

    private final ExprInterface e1;
    private final ExprInterface e2;
    private final COpBin op;

    public AssertBasic(ExprInterface e1, COpBin op, ExprInterface e2){
        this.e1 = e1;
        this.e2 = e2;
        this.op = op;
    }

    @Override
    public ImmutableSet<Location> getLocs() {
        return new ImmutableSet.Builder<Location>().addAll(e1.getLocs()).addAll(e2.getLocs()).build();
    }

    @Override
<<<<<<< HEAD
    public AbstractAssert removeLocAssertions(boolean replaceByTrue) {
        return getLocs().isEmpty() ? this : (replaceByTrue ? new AssertTrue() :  new AssertNot(new AssertTrue()));
    }

    @Override
    public BoolExpr encode(Context ctx) {
=======
    public BooleanFormula encode(SolverContext ctx) {
>>>>>>> 27d66849
        return op.encode(e1.getLastValueExpr(ctx), e2.getLastValueExpr(ctx), ctx);
    }

    @Override
    public String toString(){
        return valueToString(e1) + op + valueToString(e2);
    }

    private String valueToString(ExprInterface value){
        if(value instanceof Register){
            return ((Register)value).getThreadId() + ":" + value;
        }
        return value.toString();
    }
}<|MERGE_RESOLUTION|>--- conflicted
+++ resolved
@@ -9,7 +9,6 @@
 import com.dat3m.dartagnan.expression.ExprInterface;
 import com.dat3m.dartagnan.expression.op.COpBin;
 import com.dat3m.dartagnan.program.Register;
-import org.antlr.v4.runtime.atn.PredicateTransition;
 
 public class AssertBasic extends AbstractAssert {
 
@@ -29,16 +28,12 @@
     }
 
     @Override
-<<<<<<< HEAD
     public AbstractAssert removeLocAssertions(boolean replaceByTrue) {
         return getLocs().isEmpty() ? this : (replaceByTrue ? new AssertTrue() :  new AssertNot(new AssertTrue()));
     }
 
     @Override
-    public BoolExpr encode(Context ctx) {
-=======
     public BooleanFormula encode(SolverContext ctx) {
->>>>>>> 27d66849
         return op.encode(e1.getLastValueExpr(ctx), e2.getLastValueExpr(ctx), ctx);
     }
 
